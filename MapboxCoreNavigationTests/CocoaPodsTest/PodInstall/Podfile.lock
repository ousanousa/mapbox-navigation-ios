--- conflicted
+++ resolved
@@ -1,28 +1,16 @@
 PODS:
-<<<<<<< HEAD
-  - Mapbox-iOS-SDK (4.6.0)
-  - MapboxCoreNavigation (0.26.0):
-    - MapboxDirections.swift (~> 0.25.1)
-=======
   - Mapbox-iOS-SDK (4.7.0)
   - MapboxCoreNavigation (0.27.0):
     - MapboxDirections.swift (~> 0.26.0)
->>>>>>> 352d4d7e
     - MapboxMobileEvents (~> 0.6.0)
     - MapboxNavigationNative (~> 3.4.6)
     - Turf (~> 0.3.0)
   - MapboxDirections.swift (0.26.0):
     - Polyline (~> 4.2)
   - MapboxMobileEvents (0.6.0)
-<<<<<<< HEAD
-  - MapboxNavigation (0.26.0):
-    - Mapbox-iOS-SDK (~> 4.3)
-    - MapboxCoreNavigation (= 0.26.0)
-=======
   - MapboxNavigation (0.27.0):
     - Mapbox-iOS-SDK (~> 4.3)
     - MapboxCoreNavigation (= 0.27.0)
->>>>>>> 352d4d7e
     - MapboxSpeech (~> 0.1.0)
     - Solar (~> 2.1)
   - MapboxNavigationNative (3.4.11)
@@ -53,21 +41,12 @@
     :path: "../../../"
 
 SPEC CHECKSUMS:
-<<<<<<< HEAD
-  Mapbox-iOS-SDK: 204c04713477cf2a88c52c5a8eed1790eb75a02a
-  MapboxCoreNavigation: b78d9ba4cd191e688d10962dc193faee333a4b74
-  MapboxDirections.swift: d08d40a6b50c13e1e83c165565b7aaec752eb087
-  MapboxMobileEvents: 0218869f556a7fdac9f869e2f9c10e8c6dd7eed5
-  MapboxNavigation: 74b4f1bc6d2d106c635413114ec485fa0c900cc8
-  MapboxNavigationNative: c3c1f42ccab227d47cce8f37ef315ffbadaacf1f
-=======
   Mapbox-iOS-SDK: d8f60f4cbfcd1bfcb3b68d07ac38135d2880d97d
   MapboxCoreNavigation: 2db374b84cbc570c34d65c6f43a046a26f87e3a6
   MapboxDirections.swift: a9c923dc7d1a36b8ecc6cbdc77a22f932dc518f3
   MapboxMobileEvents: 0218869f556a7fdac9f869e2f9c10e8c6dd7eed5
   MapboxNavigation: 983638887ace6ebae6e918836ff8a8b65fd254af
   MapboxNavigationNative: 9a1c0215eb1ee0d4757e03d79566d4eff64a72b0
->>>>>>> 352d4d7e
   MapboxSpeech: d7569ee91dd8bdca3ef8d19b6828e8754c1073ec
   Polyline: 3d69f75bb136357e27291d439d0436c6ebda57a4
   Solar: 2dc6e7cc39186cb0c8228fa08df76fb50c7d8f24
