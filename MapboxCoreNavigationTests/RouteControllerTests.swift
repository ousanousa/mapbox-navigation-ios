--- conflicted
+++ resolved
@@ -8,15 +8,6 @@
 
 class RouteControllerTests: XCTestCase {
 
-<<<<<<< HEAD
-    lazy var setup: (routeController: RouteController, firstLocation: CLLocation) = {
-        route.accessToken = "foo"
-        let navigation = RouteController(along: route, directions: directions)
-        let firstCoord = navigation.routeProgress.currentLegProgress.nearbyCoordinates.first!
-        return (routeController: navigation, firstLocation: CLLocation(coordinate: firstCoord, altitude: 5, horizontalAccuracy: 10, verticalAccuracy: 5, course: 20, speed: 4, timestamp: Date()))
-    }()
-    
-=======
     struct Constants {
         static let jsonRoute = (response["routes"] as! [AnyObject]).first as! [String: Any]
         static let accessToken = "nonsense"
@@ -63,7 +54,6 @@
         delegate.reset()
     }
 
->>>>>>> 17970e17
     func testUserIsOnRoute() {
         let navigation = dependencies.routeController
         let firstLocation = dependencies.firstLocation
