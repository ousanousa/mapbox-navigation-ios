--- conflicted
+++ resolved
@@ -248,11 +248,7 @@
         view.distanceFormatter.numberFormatter.locale = Locale(identifier: "uk-UA")
         view.distance = 1000 * 999
         
-<<<<<<< HEAD
         let primary = [VisualInstructionComponent(type: .text, text: "Lorem Ipsum / Dolor Sit Amet", imageURL: nil, abbreviation: nil, abbreviationPriority: NSNotFound)]
-=======
-        let primary = [VisualInstructionComponent(type: .text, text: "Lorem Ipsum / Dolor Sit Amet", imageURL: nil,  abbreviation: nil, abbreviationPriority: NSNotFound)]
->>>>>>> edc934bc
         view.set(makeVisualInstruction(primaryInstruction: primary, secondaryInstruction: nil))
         
         verifyView(view, size: view.bounds.size)
