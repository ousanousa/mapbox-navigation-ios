--- conflicted
+++ resolved
@@ -2,9 +2,6 @@
 import MapboxDirections
 
 let bogusToken = "pk.feedCafeDeadBeefBadeBede"
-<<<<<<< HEAD
-let directions = Directions(accessToken: bogusToken)
-=======
 let directions = Directions(accessToken: bogusToken)
 let route = Route(json: jsonRoute, waypoints: [waypoint1, waypoint2], routeOptions: RouteOptions(waypoints: [waypoint1, waypoint2]))
 
@@ -42,5 +39,4 @@
         
         FBSnapshotVerifyView(controller.lanesView)
     }
-}
->>>>>>> c026c6fe
+}