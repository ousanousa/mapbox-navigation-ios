import XCTest
import FBSnapshotTestCase
import MapboxDirections
@testable import MapboxNavigation
@testable import MapboxCoreNavigation


class ManeuverViewTests: FBSnapshotTestCase {
    
    let maneuverView = ManeuverView(frame: CGRect(origin: .zero, size: CGSize(width: 50, height: 50)))
    
    override func setUp() {
        super.setUp()
        maneuverView.backgroundColor = .white
        recordMode = false
        isDeviceAgnostic = true
        usesDrawViewHierarchyInRect = true
        
        let window = UIWindow(frame: maneuverView.bounds)
        window.addSubview(maneuverView)
    }
    
    func maneuverInstruction(_ maneuverType: ManeuverType, _ maneuverDirection: ManeuverDirection, _ drivingSide: DrivingSide, _ degrees: CLLocationDegrees = 180) -> VisualInstruction {
        let component = VisualInstructionComponent(type: .delimiter, text: "", imageURL: nil, abbreviation: nil, abbreviationPriority: 0)
        return VisualInstruction(text: "", maneuverType: maneuverType, maneuverDirection: maneuverDirection, components: [component], degrees: degrees)
    }
    
    func testStraightRoundabout() {
        maneuverView.visualInstruction = maneuverInstruction(.takeRoundabout, .straightAhead, .right)
        FBSnapshotVerifyLayer(maneuverView.layer, tolerance: 0.02)
    }
    
    func testTurnRight() {
        maneuverView.visualInstruction = maneuverInstruction(.turn, .right, .right)
        FBSnapshotVerifyLayer(maneuverView.layer)
    }
    
    func testTurnSlightRight() {
        maneuverView.visualInstruction = maneuverInstruction(.turn, .slightRight, .right)
        FBSnapshotVerifyLayer(maneuverView.layer)
    }
    
    func testMergeRight() {
        maneuverView.visualInstruction = maneuverInstruction(.merge, .right, .right)
        FBSnapshotVerifyLayer(maneuverView.layer, tolerance: 0.01)
    }
    
    func testRoundaboutTurnLeft() {
        maneuverView.visualInstruction = maneuverInstruction(.takeRoundabout, .right, .right, CLLocationDegrees(270))
        FBSnapshotVerifyLayer(maneuverView.layer, tolerance: 0.02)
    }
    
    func testRoundabout() {
        let incrementer: CGFloat = 45
        let size = CGSize(width: maneuverView.bounds.width * (360 / incrementer), height: maneuverView.bounds.height)
        let views = UIView(frame: CGRect(origin: .zero, size: size))
        
        for bearing in stride(from: CGFloat(0), to: CGFloat(360), by: incrementer) {
            let position = CGPoint(x: maneuverView.bounds.width * (bearing / incrementer), y: 0)
            let view = ManeuverView(frame: CGRect(origin: position, size: maneuverView.bounds.size))
            view.backgroundColor = .white
            view.visualInstruction = maneuverInstruction(.takeRoundabout, .right, .right, CLLocationDegrees(bearing))
            views.addSubview(view)
        }
        
<<<<<<< HEAD
        FBSnapshotVerifyLayer(views.layer, tolerance: 0.02)
=======
        FBSnapshotVerifyLayer(views.layer)
>>>>>>> e4bcd84e
    }
    
    // TODO: Figure out why the flip transformation do not render in a snapshot so we can test left turns and left side rule of the road.
}
<|MERGE_RESOLUTION|>--- conflicted
+++ resolved
@@ -6,45 +6,45 @@
 
 
 class ManeuverViewTests: FBSnapshotTestCase {
-    
+
     let maneuverView = ManeuverView(frame: CGRect(origin: .zero, size: CGSize(width: 50, height: 50)))
-    
+
     override func setUp() {
         super.setUp()
         maneuverView.backgroundColor = .white
         recordMode = false
         isDeviceAgnostic = true
         usesDrawViewHierarchyInRect = true
-        
+
         let window = UIWindow(frame: maneuverView.bounds)
         window.addSubview(maneuverView)
     }
-    
+
     func maneuverInstruction(_ maneuverType: ManeuverType, _ maneuverDirection: ManeuverDirection, _ drivingSide: DrivingSide, _ degrees: CLLocationDegrees = 180) -> VisualInstruction {
         let component = VisualInstructionComponent(type: .delimiter, text: "", imageURL: nil, abbreviation: nil, abbreviationPriority: 0)
         return VisualInstruction(text: "", maneuverType: maneuverType, maneuverDirection: maneuverDirection, components: [component], degrees: degrees)
     }
-    
+
     func testStraightRoundabout() {
         maneuverView.visualInstruction = maneuverInstruction(.takeRoundabout, .straightAhead, .right)
         FBSnapshotVerifyLayer(maneuverView.layer, tolerance: 0.02)
     }
-    
+
     func testTurnRight() {
         maneuverView.visualInstruction = maneuverInstruction(.turn, .right, .right)
         FBSnapshotVerifyLayer(maneuverView.layer)
     }
-    
+
     func testTurnSlightRight() {
         maneuverView.visualInstruction = maneuverInstruction(.turn, .slightRight, .right)
         FBSnapshotVerifyLayer(maneuverView.layer)
     }
-    
+
     func testMergeRight() {
         maneuverView.visualInstruction = maneuverInstruction(.merge, .right, .right)
         FBSnapshotVerifyLayer(maneuverView.layer, tolerance: 0.01)
     }
-    
+
     func testRoundaboutTurnLeft() {
         maneuverView.visualInstruction = maneuverInstruction(.takeRoundabout, .right, .right, CLLocationDegrees(270))
         FBSnapshotVerifyLayer(maneuverView.layer, tolerance: 0.02)
@@ -54,7 +54,7 @@
         let incrementer: CGFloat = 45
         let size = CGSize(width: maneuverView.bounds.width * (360 / incrementer), height: maneuverView.bounds.height)
         let views = UIView(frame: CGRect(origin: .zero, size: size))
-        
+
         for bearing in stride(from: CGFloat(0), to: CGFloat(360), by: incrementer) {
             let position = CGPoint(x: maneuverView.bounds.width * (bearing / incrementer), y: 0)
             let view = ManeuverView(frame: CGRect(origin: position, size: maneuverView.bounds.size))
@@ -62,13 +62,9 @@
             view.visualInstruction = maneuverInstruction(.takeRoundabout, .right, .right, CLLocationDegrees(bearing))
             views.addSubview(view)
         }
-        
-<<<<<<< HEAD
-        FBSnapshotVerifyLayer(views.layer, tolerance: 0.02)
-=======
+
         FBSnapshotVerifyLayer(views.layer)
->>>>>>> e4bcd84e
     }
-    
+
     // TODO: Figure out why the flip transformation do not render in a snapshot so we can test left turns and left side rule of the road.
-}
+}