import Foundation
import UIKit
import MapboxDirections

public extension UIEdgeInsets {
    public static func +(left: UIEdgeInsets, right: UIEdgeInsets) -> UIEdgeInsets {
        return UIEdgeInsets(top: left.top + right.top,
                            left: left.left + right.left,
                            bottom: left.bottom + right.bottom,
                            right: left.right + right.right )
    }
<<<<<<< HEAD
    
    static func >(lhs: UIEdgeInsets, rhs: UIEdgeInsets) -> Bool {
        return (lhs.top + lhs.left + lhs.bottom + lhs.right)
            > (rhs.top + rhs.left + rhs.bottom + rhs.right)
    }
    
    static func +=(lhs: inout UIEdgeInsets, rhs: UIEdgeInsets) {
        lhs.top += rhs.top
        lhs.left += rhs.left
        lhs.bottom += rhs.bottom
        lhs.right += rhs.right
    }
=======
>>>>>>> efce37be
}

extension UIEdgeInsets: ExpressibleByFloatLiteral {
    public typealias FloatLiteralType = Double
    
    public init(floatLiteral value: FloatLiteralType) {
        let padding = CGFloat(value)
        self.init(top: padding, left: padding, bottom: padding, right: padding)
    }
}<|MERGE_RESOLUTION|>--- conflicted
+++ resolved
@@ -9,21 +9,13 @@
                             bottom: left.bottom + right.bottom,
                             right: left.right + right.right )
     }
-<<<<<<< HEAD
-    
-    static func >(lhs: UIEdgeInsets, rhs: UIEdgeInsets) -> Bool {
-        return (lhs.top + lhs.left + lhs.bottom + lhs.right)
-            > (rhs.top + rhs.left + rhs.bottom + rhs.right)
-    }
-    
+
     static func +=(lhs: inout UIEdgeInsets, rhs: UIEdgeInsets) {
         lhs.top += rhs.top
         lhs.left += rhs.left
         lhs.bottom += rhs.bottom
         lhs.right += rhs.right
     }
-=======
->>>>>>> efce37be
 }
 
 extension UIEdgeInsets: ExpressibleByFloatLiteral {
