import UIKit
import MapboxCoreNavigation
import MapboxDirections
import Mapbox
import Solar

/**
 The `NavigationViewControllerDelegate` provides methods for configuring the map view shown by a `NavigationViewController` and responding to the cancellation of a navigation session.
 */
@objc(MBNavigationViewControllerDelegate)
public protocol NavigationViewControllerDelegate {
    /**
     Called when the user exits a route and dismisses the navigation view controller by tapping the Cancel button.
     */
    @objc optional func navigationViewControllerDidCancelNavigation(_ navigationViewController : NavigationViewController)
    
    /**
     Called when the user arrives at the destination.
     */
    @objc optional func navigationViewController(_ navigationViewController : NavigationViewController, didArriveAt waypoint: Waypoint)

    /**
     Returns whether the navigation view controller should be allowed to calculate a new route.
     
     If implemented, this method is called as soon as the navigation view controller detects that the user is off the predetermined route. Implement this method to conditionally prevent rerouting. If this method returns `true`, `navigationViewController(_:willRerouteFrom:)` will be called immediately afterwards.
     
     - parameter navigationViewController: The navigation view controller that has detected the need to calculate a new route.
     - parameter location: The user’s current location.
     - returns: True to allow the navigation view controller to calculate a new route; false to keep tracking the current route.
    */
    @objc(navigationViewController:shouldRerouteFromLocation:)
    optional func navigationViewController(_ navigationViewController: NavigationViewController, shouldRerouteFrom location: CLLocation) -> Bool
    
    @objc(navigationViewController:shouldIncrementLegWhenArrivingAtWaypoint:)
    optional func navigationViewController(_ navigationViewController: NavigationViewController, shouldIncrementLegWhenArrivingAtWaypoint waypoint: Waypoint) -> Bool
    
    /**
     Called immediately before the navigation view controller calculates a new route.
     
     This method is called after `navigationViewController(_:shouldRerouteFrom:)` is called, simultaneously with the `RouteControllerWillReroute` notification being posted, and before `navigationViewController(_:didRerouteAlong:)` is called.
     
     - parameter navigationViewController: The navigation view controller that will calculate a new route.
     - parameter location: The user’s current location.
     */
    @objc(navigationViewController:willRerouteFromLocation:)
    optional func navigationViewController(_ navigationViewController: NavigationViewController, willRerouteFrom location: CLLocation)
    
    /**
     Called immediately after the navigation view controller receives a new route.
     
     This method is called after `navigationViewController(_:willRerouteFrom:)` and simultaneously with the `RouteControllerDidReroute` notification being posted.
     
     - parameter navigationViewController: The navigation view controller that has calculated a new route.
     - parameter route: The new route.
     */
    @objc(navigationViewController:didRerouteAlongRoute:)
    optional func navigationViewController(_ navigationViewController: NavigationViewController, didRerouteAlong route: Route)
    
    /**
     Called when the navigation view controller fails to receive a new route.
     
     This method is called after `navigationViewController(_:willRerouteFrom:)` and simultaneously with the `RouteControllerDidFailToReroute` notification being posted.
     
     - parameter navigationViewController: The navigation view controller that has calculated a new route.
     - parameter error: An error raised during the process of obtaining a new route.
     */
    @objc(navigationViewController:didFailToRerouteWithError:)
    optional func navigationViewController(_ navigationViewController: NavigationViewController, didFailToRerouteWith error: Error)
    
    /**
     Returns an `MGLStyleLayer` that determines the appearance of the route line.
     
     If this method is unimplemented, the navigation map view draws the route line using an `MGLLineStyleLayer`.
     */
    @objc optional func navigationMapView(_ mapView: NavigationMapView, routeStyleLayerWithIdentifier identifier: String, source: MGLSource) -> MGLStyleLayer?
    
    /**
     Returns an `MGLStyleLayer` that determines the appearance of the route line’s casing.
     
     If this method is unimplemented, the navigation map view draws the route line’s casing using an `MGLLineStyleLayer` whose width is greater than that of the style layer returned by `navigationMapView(_:routeStyleLayerWithIdentifier:source:)`.
     */
    @objc optional func navigationMapView(_ mapView: NavigationMapView, routeCasingStyleLayerWithIdentifier identifier: String, source: MGLSource) -> MGLStyleLayer?
    
    /**
     Returns an `MGLShape` that represents the path of the route line.
     
     If this method is unimplemented, the navigation map view represents the route line using an `MGLPolylineFeature` based on `route`’s `coordinates` property.
     */
    @objc optional func navigationMapView(_ mapView: NavigationMapView, shapeDescribing route: Route) -> MGLShape?
    
    /**
     Returns an `MGLShape` that represents the path of the route line’s casing.
     
     If this method is unimplemented, the navigation map view represents the route line’s casing using an `MGLPolylineFeature` identical to the one returned by `navigationMapView(_:shapeDescribing:)`.
     */
    @objc optional func navigationMapView(_ mapView: NavigationMapView, simplifiedShapeDescribing route: Route) -> MGLShape?
    
    /*
     Returns an `MGLStyleLayer` that marks the location of each destination along the route when there are multiple destinations. The returned layer is added to the map below the layer returned by `navigationMapView(_:waypointSymbolStyleLayerWithIdentifier:source:)`.
     
     If this method is unimplemented, the navigation map view marks each destination waypoint with a circle.
     */
    @objc optional func navigationMapView(_ mapView: NavigationMapView, waypointStyleLayerWithIdentifier identifier: String, source: MGLSource) -> MGLStyleLayer?
    
    /*
     Returns an `MGLStyleLayer` that places an identifying symbol on each destination along the route when there are multiple destinations. The returned layer is added to the map above the layer returned by `navigationMapView(_:waypointStyleLayerWithIdentifier:source:)`.
     
     If this method is unimplemented, the navigation map view labels each destination waypoint with a number, starting with 1 at the first destination, 2 at the second destination, and so on.
     */
    @objc optional func navigationMapView(_ mapView: NavigationMapView, waypointSymbolStyleLayerWithIdentifier identifier: String, source: MGLSource) -> MGLStyleLayer?
    
    /**
     Returns an `MGLShape` that represents the destination waypoints along the route (that is, excluding the origin).
     
     If this method is unimplemented, the navigation map view represents the route waypoints using `navigationMapView(_:shapeFor:)`.
     */
    @objc optional func navigationMapView(_ mapView: NavigationMapView, shapeFor waypoints: [Waypoint]) -> MGLShape?
    
    @objc optional func navigationMapView(_ mapView: NavigationMapView, didTap route: Route)
    
    /**
     Return an `MGLAnnotationImage` that represents the destination marker.
     
     If this method is unimplemented, the navigation map view will represent the destination annotation with the default marker.
     */
    @objc optional func navigationMapView(_ mapView: MGLMapView, imageFor annotation: MGLAnnotation) -> MGLAnnotationImage?
    
    /**
     Returns a view object to mark the given point annotation object on the map.
     
     The user location annotation view can also be customized via this method. When annotation is an instance of `MGLUserLocation`, return an instance of `MGLUserLocationAnnotationView` (or a subclass thereof). Note that, when `NavigationMapView.tracksUserCourse` is set to `true`, the map view uses a distinct user course view; to customize it, set the `NavigationMapView.userCourseView` property of the map view returned by this view controller’s `mapView` property.
     */
    @objc optional func navigationMapView(_ mapView: MGLMapView, viewFor annotation: MGLAnnotation) -> MGLAnnotationView?
    
    /**
     Called when the user opens the feedback form.
     */
    @objc optional func navigationViewControllerDidOpenFeedback(_ viewController: NavigationViewController)
    
    /**
     Called when the user dismisses the feedback form.
     */
    @objc optional func navigationViewControllerDidCancelFeedback(_ viewController: NavigationViewController)
    
    /**
     Called when the user sends feedback.
     
     - parameter viewController: The navigation view controller that reported the feedback.
     - parameter feedbackId: A UUID string used to identify the feedback event.
     - parameter feedbackType: The type of feedback event that was sent.
     */
    @objc optional func navigationViewController(_ viewController: NavigationViewController, didSend feedbackId: String, feedbackType: FeedbackType)
    
    /**
     Returns the center point of the user course view in screen coordinates relative to the map view.
     */
    @objc optional func navigationViewController(_ navigationViewController: NavigationViewController, mapViewUserAnchorPoint mapView: NavigationMapView) -> CGPoint
}

/**
 `NavigationViewController` is fully featured, turn by turn navigation UI.
 
 It provides step by step instructions, an overview of all steps for the given route and support for basic styling.
 */
@objc(MBNavigationViewController)
public class NavigationViewController: UIViewController, RouteMapViewControllerDelegate {
    
    /** 
     A `Route` object constructed by [MapboxDirections](https://mapbox.github.io/mapbox-navigation-ios/directions/).
     
     In cases where you need to update the route after navigation has started you can set a new `route` here and `NavigationViewController` will update its UI accordingly.
     */
    @objc public var route: Route! {
        didSet {
            if routeController == nil {
                routeController = RouteController(along: route, directions: directions, locationManager: NavigationLocationManager())
                routeController.delegate = self
            } else {
                routeController.routeProgress = RouteProgress(route: route)
            }
            mapViewController?.notifyDidReroute(route: route)
        }
    }
    
    /** 
     An instance of `MGLAnnotation` that will be shown on on the destination of your route. The last coordinate of the route will be used if no destination is given.
    */
    @available(*, deprecated, message: "Destination is no longer supported. A destination annotation will automatically be added to map given the route.")
    @objc public var destination: MGLAnnotation!
    
    
    /**
     An instance of `Directions` need for rerouting. See [Mapbox Directions](https://mapbox.github.io/mapbox-navigation-ios/directions/) for further information.
     */
    @objc public var directions: Directions!
    
    /**
     An optional `MGLMapCamera` you can use to improve the initial transition from a previous viewport and prevent a trigger from an excessive significant location update.
     */
    @objc public var pendingCamera: MGLMapCamera?
    
    /**
     An instance of `MGLAnnotation` representing the origin of your route.
     */
    @objc public var origin: MGLAnnotation?
    
    /**
     The receiver’s delegate.
     */
    @objc public weak var delegate: NavigationViewControllerDelegate?
    
    /**
     Provides access to various speech synthesizer options.
     
     See `RouteVoiceController` for more information.
     */
    @objc public var voiceController: RouteVoiceController? = RouteVoiceController()
    
    /**
     Provides all routing logic for the user.

     See `RouteController` for more information.
     */
    @objc public var routeController: RouteController!
    
    /**
     Styles that will be used for various system traits.
     
     See `Style` and `DefaultStyle` for more information.
     */
    @objc public var styles: [Style]? {
        didSet {
            applyStyle()
        }
    }
    
    /**
     The main map view displayed inside the view controller.
     
     - note: Do not change this map view’s delegate.
     */
    @objc public var mapView: NavigationMapView? {
        get {
            return mapViewController?.mapView
        }
    }
    
    /**
     Determines whether the user location annotation is moved from the raw user location reported by the device to the nearest location along the route.
     
     By default, this property is set to `true`, causing the user location annotation to be snapped to the route.
     */
    @objc public var snapsUserLocationAnnotationToRoute = true
    
    /**
     Toggles sending of UILocalNotification upon upcoming steps when application is in the background. Defaults to `true`.
     */
    @objc public var sendsNotifications: Bool = true
    
    /**
     Shows a button that allows drivers to report feedback such as accidents, closed roads,  poor instructions, etc. Defaults to `false`.
     */
    @objc public var showsReportFeedback: Bool = true {
        didSet {
            mapViewController?.reportButton.isHidden = !showsReportFeedback
        }
    }
    
    /**
     If true, the map style and UI will automatically be updated given the time of day.
     */
    @objc public var automaticallyAdjustsStyleForTimeOfDay = true
    
    var currentStyleType: StyleType?
    
    var styleTypeForTimeOfDay: StyleType {
        guard automaticallyAdjustsStyleForTimeOfDay else { return .dayStyle }

        guard let location = routeController.location,
            let solar = Solar(coordinate: location.coordinate),
            let sunrise = solar.sunrise, let sunset = solar.sunset else {
                return .dayStyle
        }

        return isNighttime(date: solar.date, sunrise: sunrise, sunset: sunset) ? .nightStyle : .dayStyle
    }
    
    func isNighttime(date: Date, sunrise: Date, sunset: Date) -> Bool {
        let calendar = Calendar.current
        let currentMinutesFromMidnight = calendar.component(.hour, from: date) * 60 + calendar.component(.minute, from: date)
        let sunriseMinutesFromMidnight = calendar.component(.hour, from: sunrise) * 60 + calendar.component(.minute, from: sunrise)
        let sunsetMinutesFromMidnight = calendar.component(.hour, from: sunset) * 60 + calendar.component(.minute, from: sunset)
        return currentMinutesFromMidnight < sunriseMinutesFromMidnight || currentMinutesFromMidnight > sunsetMinutesFromMidnight
    }
    
    var mapViewController: RouteMapViewController?
    
    /**
     A Boolean value that determines whether the map annotates the locations at which instructions are spoken for debugging purposes.
     */
    @objc public var annotatesSpokenInstructions = false
    
    let progressBar = ProgressBar()
    let routeStepFormatter = RouteStepFormatter()
    
    var previousArrivalWaypoint: Waypoint?
    
    required public init?(coder aDecoder: NSCoder) {
        super.init(coder: aDecoder)
    }
    
    /**
     Initializes a `NavigationViewController` that provides turn by turn navigation for the given route. A optional `direction` object is needed for  potential rerouting.

     See [Mapbox Directions](https://mapbox.github.io/mapbox-navigation-ios/directions/) for further information.
     */
    @objc(initWithRoute:directions:style:locationManager:)
    required public init(for route: Route,
                         directions: Directions = Directions.shared,
                         styles: [Style]? = [DayStyle(), NightStyle()],
                         locationManager: NavigationLocationManager? = NavigationLocationManager()) {
        
        let storyboard = UIStoryboard(name: "Navigation", bundle: .mapboxNavigation)
        let mapViewController = storyboard.instantiateViewController(withIdentifier: "RouteMapViewController") as! RouteMapViewController
        
        self.mapViewController = mapViewController
        
        super.init(nibName: nil, bundle: nil)
        
        self.styles = styles ?? [DayStyle(), NightStyle()]
        
        addChildViewController(mapViewController)
        mapViewController.view.translatesAutoresizingMaskIntoConstraints = false
        view.addSubview(mapViewController.view)
        
        let v = mapViewController.view!
        v.topAnchor.constraint(equalTo: view.topAnchor).isActive = true
        v.leftAnchor.constraint(equalTo: view.leftAnchor).isActive = true
        v.bottomAnchor.constraint(equalTo: view.bottomAnchor).isActive = true
        v.rightAnchor.constraint(equalTo: view.rightAnchor).isActive = true
        
        self.directions = directions
        self.route = route
        
        self.routeController = RouteController(along: route, directions: directions, locationManager: locationManager ?? NavigationLocationManager())
        self.routeController.usesDefaultUserInterface = true
        self.routeController.delegate = self

        mapViewController.delegate = self
        mapViewController.routeController = routeController
        mapViewController.reportButton.isHidden = !showsReportFeedback

        self.currentStyleType = styleTypeForTimeOfDay
        
        if !(route.routeOptions is NavigationRouteOptions) {
            print("`Route` was created using `RouteOptions` and not `NavigationRouteOptions`. Although not required, this may lead to a suboptimal navigation experience. Without `NavigationRouteOptions`, it is not guaranteed you will get congestion along the route line, better ETAs and ETA label color dependent on congestion.")
        }
    }
    
    deinit {
        suspendNotifications()
    }
    
    override public func viewDidLoad() {
        super.viewDidLoad()
        resumeNotifications()
        progressBar.dock(on: view)
    }
    
    public override func viewWillAppear(_ animated: Bool) {
        super.viewWillAppear(animated)
        
        UIApplication.shared.isIdleTimerDisabled = true
        routeController.resume()
        
        applyStyle()
        
        if routeController.locationManager is SimulatedLocationManager {
            let title = NSLocalizedString("USER_IN_SIMULATION_MODE", bundle: .mapboxNavigation, value: "Simulating Navigation", comment: "The text of a banner that appears during turn-by-turn navigation when route simulation is enabled.")
            mapViewController?.statusView.show(title, showSpinner: false)
        }
    }
    
    public override func viewWillDisappear(_ animated: Bool) {
        super.viewWillDisappear(animated)
        
        UIApplication.shared.isIdleTimerDisabled = false
        
        routeController.suspendLocationUpdates()
    }
    
    // MARK: Route controller notifications
    
    func resumeNotifications() {
        NotificationCenter.default.addObserver(self, selector: #selector(progressDidChange(notification:)), name: RouteControllerProgressDidChange, object: routeController)
        NotificationCenter.default.addObserver(self, selector: #selector(didPassInstructionPoint(notification:)), name: RouteControllerDidPassSpokenInstructionPoint, object: routeController)
    }
    
    func suspendNotifications() {
        NotificationCenter.default.removeObserver(self, name: RouteControllerProgressDidChange, object: routeController)
        NotificationCenter.default.removeObserver(self, name: RouteControllerDidPassSpokenInstructionPoint, object: routeController)
    }
    
    @objc func progressDidChange(notification: NSNotification) {
        let routeProgress = notification.userInfo![MBRouteControllerDidPassSpokenInstructionPointRouteProgressKey] as! RouteProgress
        let location = notification.userInfo![RouteControllerProgressDidChangeNotificationLocationKey] as! CLLocation
        let secondsRemaining = notification.userInfo![RouteControllerProgressDidChangeNotificationSecondsRemainingOnStepKey] as! TimeInterval

        mapViewController?.notifyDidChange(routeProgress: routeProgress, location: location, secondsRemaining: secondsRemaining)
        
        progressBar.setProgress(routeProgress.currentLegProgress.userHasArrivedAtWaypoint ? 1 : CGFloat(routeProgress.fractionTraveled), animated: true)
        
        if routeProgress.currentLegProgress.userHasArrivedAtWaypoint && routeProgress.currentLegProgress.leg.destination != previousArrivalWaypoint {
            delegate?.navigationViewController?(self, didArriveAt: routeProgress.currentLegProgress.leg.destination)
            previousArrivalWaypoint = routeProgress.currentLegProgress.leg.destination
        }
    }
    
    @objc func didPassInstructionPoint(notification: NSNotification) {
        let routeProgress = notification.userInfo![MBRouteControllerDidPassSpokenInstructionPointRouteProgressKey] as! RouteProgress
        
        mapViewController?.updateMapOverlays(for: routeProgress)
        mapViewController?.updateCameraAltitude(for: routeProgress)
        
        clearStaleNotifications()
        
        if let upComingStep = routeProgress.currentLegProgress.upComingStep, routeProgress.currentLegProgress.currentStepProgress.durationRemaining < RouteControllerHighAlertInterval {
            scheduleLocalNotification(about: upComingStep, legIndex: routeProgress.legIndex, numberOfLegs: routeProgress.route.legs.count)
        }
        
<<<<<<< HEAD
        
=======
>>>>>>> 2c85a73a
        forceRefreshAppearanceIfNeeded()
    }
    
    func applyStyle() {
        guard let styles = styles else { return }
        
        for style in styles {
            if style.styleType == styleTypeForTimeOfDay {
                style.apply()
                
                if mapView?.styleURL != style.mapStyleURL {
                    mapView?.style?.transition = MGLTransition(duration: 0.5, delay: 0)
                    mapView?.styleURL = style.mapStyleURL
                }
            }
        }
    }
    
    func forceRefreshAppearanceIfNeeded() {
        // Don't update the style if they are equal
        guard currentStyleType != styleTypeForTimeOfDay else {
            currentStyleType = styleTypeForTimeOfDay
            return
        }
        
        styles?.forEach {
            if $0.styleType == styleTypeForTimeOfDay {
                $0.apply()
                mapView?.style?.transition = MGLTransition(duration: 0.5, delay: 0)
                mapView?.styleURL = $0.mapStyleURL
                currentStyleType = $0.styleType
            }
        }
        
        for window in UIApplication.shared.windows {
            for view in window.subviews {
                view.removeFromSuperview()
                window.addSubview(view)
            }
        }
        
        mapView?.reloadStyle(self)
    }
    
    func scheduleLocalNotification(about step: RouteStep, legIndex: Int?, numberOfLegs: Int?) {
        guard sendsNotifications else { return }
        guard UIApplication.shared.applicationState == .background else { return }
        
        let notification = UILocalNotification()
        notification.alertBody = routeStepFormatter.string(for: step, legIndex: legIndex, numberOfLegs: numberOfLegs, markUpWithSSML: false)
        notification.fireDate = Date()
        
        clearStaleNotifications()
        
        UIApplication.shared.cancelAllLocalNotifications()
        UIApplication.shared.scheduleLocalNotification(notification)
    }
    
    func clearStaleNotifications() {
        guard sendsNotifications else { return }
        // Remove all outstanding notifications from notification center.
        // This will only work if it's set to 1 and then back to 0.
        // This way, there is always just one notification.
        UIApplication.shared.applicationIconBadgeNumber = 1
        UIApplication.shared.applicationIconBadgeNumber = 0
    }
    
    func navigationMapView(_ mapView: NavigationMapView, routeCasingStyleLayerWithIdentifier identifier: String, source: MGLSource) -> MGLStyleLayer? {
        return delegate?.navigationMapView?(mapView, routeCasingStyleLayerWithIdentifier: identifier, source: source)
    }
    
    func navigationMapView(_ mapView: NavigationMapView, routeStyleLayerWithIdentifier identifier: String, source: MGLSource) -> MGLStyleLayer? {
        return delegate?.navigationMapView?(mapView, routeStyleLayerWithIdentifier: identifier, source: source)
    }
    
    func navigationMapView(_ mapView: NavigationMapView, didTap route: Route) {
        delegate?.navigationMapView?(mapView, didTap: route)
    }
    
    func navigationMapView(_ mapView: NavigationMapView, shapeDescribing route: Route) -> MGLShape? {
        return delegate?.navigationMapView?(mapView, shapeDescribing: route)
    }
    
    func navigationMapView(_ mapView: NavigationMapView, simplifiedShapeDescribing route: Route) -> MGLShape? {
        return delegate?.navigationMapView?(mapView, shapeDescribing: route)
    }
    
    func navigationMapView(_ mapView: NavigationMapView, waypointStyleLayerWithIdentifier identifier: String, source: MGLSource) -> MGLStyleLayer? {
        return delegate?.navigationMapView?(mapView, waypointStyleLayerWithIdentifier: identifier, source: source)
    }
    
    func navigationMapView(_ mapView: NavigationMapView, waypointSymbolStyleLayerWithIdentifier identifier: String, source: MGLSource) -> MGLStyleLayer? {
        return delegate?.navigationMapView?(mapView, waypointSymbolStyleLayerWithIdentifier: identifier, source: source)
    }
    
    func navigationMapView(_ mapView: NavigationMapView, shapeFor waypoints: [Waypoint]) -> MGLShape? {
        return delegate?.navigationMapView?(mapView, shapeFor: waypoints)
    }
    
    func navigationMapView(_ mapView: MGLMapView, imageFor annotation: MGLAnnotation) -> MGLAnnotationImage? {
        return delegate?.navigationMapView?(mapView, imageFor: annotation)
    }
    
    func navigationMapView(_ mapView: MGLMapView, viewFor annotation: MGLAnnotation) -> MGLAnnotationView? {
        return delegate?.navigationMapView?(mapView, viewFor: annotation)
    }
    
    func mapViewControllerDidOpenFeedback(_ mapViewController: RouteMapViewController) {
        delegate?.navigationViewControllerDidOpenFeedback?(self)
    }
    
    func mapViewControllerDidCancelFeedback(_ mapViewController: RouteMapViewController) {
        delegate?.navigationViewControllerDidCancelFeedback?(self)
    }
    
    func mapViewControllerDidCancelNavigation(_ mapViewController: RouteMapViewController) {
        if delegate?.navigationViewControllerDidCancelNavigation?(self) != nil {
            // The receiver should handle dismissal of the NavigationViewController
        } else {
            dismiss(animated: true, completion: nil)
        }
    }
    
    func mapViewController(_ mapViewController: RouteMapViewController, didSend feedbackId: String, feedbackType: FeedbackType) {
        delegate?.navigationViewController?(self, didSend: feedbackId, feedbackType: feedbackType)
    }
    
    func mapViewController(_ mapViewController: RouteMapViewController, mapViewUserAnchorPoint mapView: NavigationMapView) -> CGPoint? {
        return delegate?.navigationViewController?(self, mapViewUserAnchorPoint: mapView)
    }
    
    func mapViewControllerShouldAnnotateSpokenInstructions(_ routeMapViewController: RouteMapViewController) -> Bool {
        return annotatesSpokenInstructions
    }
}

extension NavigationViewController: RouteControllerDelegate {
    @objc public func routeController(_ routeController: RouteController, shouldRerouteFrom location: CLLocation) -> Bool {
        return delegate?.navigationViewController?(self, shouldRerouteFrom: location) ?? true
    }
    
    @objc public func routeController(_ routeController: RouteController, shouldIncrementLegWhenArrivingAtWaypoint waypoint: Waypoint) -> Bool {
        return delegate?.navigationViewController?(self, shouldIncrementLegWhenArrivingAtWaypoint: waypoint) ?? true
    }
    
    @objc public func routeController(_ routeController: RouteController, willRerouteFrom location: CLLocation) {
        delegate?.navigationViewController?(self, willRerouteFrom: location)
    }
    
    @objc public func routeController(_ routeController: RouteController, didRerouteAlong route: Route) {
        mapViewController?.notifyDidReroute(route: route)
        delegate?.navigationViewController?(self, didRerouteAlong: route)
    }
    
    @objc public func routeController(_ routeController: RouteController, didFailToRerouteWith error: Error) {
        delegate?.navigationViewController?(self, didFailToRerouteWith: error)
    }
    
    @objc public func routeController(_ routeController: RouteController, didUpdate locations: [CLLocation]) {
        if snapsUserLocationAnnotationToRoute, let location = routeController.location ?? locations.last {
            mapViewController?.mapView.updateCourseTracking(location: location, animated: true)
            mapViewController?.labelCurrentRoad(at: location)
        } else if let location = locations.last {
            mapViewController?.mapView.updateCourseTracking(location: location, animated: true)
            mapViewController?.labelCurrentRoad(at: location)
        }
    
        if !(routeController.locationManager is SimulatedLocationManager) {
            mapViewController?.statusView.hide(delay: 3, animated: true)
        }
    }
    
    @objc public func routeController(_ routeController: RouteController, didDiscard location: CLLocation) {
        let title = NSLocalizedString("WEAK_GPS", bundle: .mapboxNavigation, value: "Weak GPS signal", comment: "Inform user about weak GPS signal")
        mapViewController?.statusView.show(title, showSpinner: false)
    }
    
    public func routeController(_ routeController: RouteController, didArriveAt waypoint: Waypoint) {
        let isFinalDestination = routeController.routeProgress.isFinalLeg
        
        let completion: (Bool) -> Void = { _ in self.delegate?.navigationViewController?(self, didArriveAt: waypoint) }
        isFinalDestination ? mapViewController?.showEndOfRoute( completion: completion) : completion(true)
    }
}<|MERGE_RESOLUTION|>--- conflicted
+++ resolved
@@ -276,8 +276,8 @@
     var styleTypeForTimeOfDay: StyleType {
         guard automaticallyAdjustsStyleForTimeOfDay else { return .dayStyle }
 
-        guard let location = routeController.location,
-            let solar = Solar(coordinate: location.coordinate),
+        guard let coordinate = routeController.location?.coordinate,
+            let solar = Solar(latitude: coordinate.latitude, longitude: coordinate.longitude),
             let sunrise = solar.sunrise, let sunset = solar.sunset else {
                 return .dayStyle
         }
@@ -303,8 +303,6 @@
     let progressBar = ProgressBar()
     let routeStepFormatter = RouteStepFormatter()
     
-    var previousArrivalWaypoint: Waypoint?
-    
     required public init?(coder aDecoder: NSCoder) {
         super.init(coder: aDecoder)
     }
@@ -409,11 +407,6 @@
         mapViewController?.notifyDidChange(routeProgress: routeProgress, location: location, secondsRemaining: secondsRemaining)
         
         progressBar.setProgress(routeProgress.currentLegProgress.userHasArrivedAtWaypoint ? 1 : CGFloat(routeProgress.fractionTraveled), animated: true)
-        
-        if routeProgress.currentLegProgress.userHasArrivedAtWaypoint && routeProgress.currentLegProgress.leg.destination != previousArrivalWaypoint {
-            delegate?.navigationViewController?(self, didArriveAt: routeProgress.currentLegProgress.leg.destination)
-            previousArrivalWaypoint = routeProgress.currentLegProgress.leg.destination
-        }
     }
     
     @objc func didPassInstructionPoint(notification: NSNotification) {
@@ -428,10 +421,6 @@
             scheduleLocalNotification(about: upComingStep, legIndex: routeProgress.legIndex, numberOfLegs: routeProgress.route.legs.count)
         }
         
-<<<<<<< HEAD
-        
-=======
->>>>>>> 2c85a73a
         forceRefreshAppearanceIfNeeded()
     }
     
@@ -611,7 +600,6 @@
     
     public func routeController(_ routeController: RouteController, didArriveAt waypoint: Waypoint) {
         let isFinalDestination = routeController.routeProgress.isFinalLeg
-        
         let completion: (Bool) -> Void = { _ in self.delegate?.navigationViewController?(self, didArriveAt: waypoint) }
         isFinalDestination ? mapViewController?.showEndOfRoute( completion: completion) : completion(true)
     }
