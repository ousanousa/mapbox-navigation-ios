import UIKit
import MapboxDirections

/**
 A view that represents the root view of the MapboxNavigation drop-in UI.
 
 ## Components
 
 1. InstructionsBannerView
 2. InformationStackView
 3. BottomBannerView
 4. ResumeButton
 5. WayNameLabel
 6. FloatingStackView
 7. NavigationMapView
 
 ```
 +--------------------+
 |         1          |
 +--------------------+
 |         2          |
 +----------------+---+
 |                |   |
 |                | 6 |
 |                |   |
 |         7      +---+
 |                    |
 |                    |
 |                    |
 +------------+       |
 |  4  ||  5  |       |
 +------------+-------+
 |         3          |
 +--------------------+
 ```
*/
@IBDesignable
@objc(MBNavigationView)
open class NavigationView: UIView {
    
    lazy var bannerShowConstraints: [NSLayoutConstraint] = [
        self.instructionsBannerView.topAnchor.constraint(equalTo: self.safeTopAnchor),
        self.instructionsBannerContentView.topAnchor.constraint(equalTo: self.topAnchor)]
    
    lazy var bannerHideConstraints: [NSLayoutConstraint] = [
        self.instructionsBannerView.bottomAnchor.constraint(equalTo: self.topAnchor),
        self.instructionsBannerContentView.topAnchor.constraint(equalTo: self.instructionsBannerView.topAnchor)
    ]
    
    lazy var endOfRouteShowConstraint: NSLayoutConstraint? = self.endOfRouteView?.bottomAnchor.constraint(equalTo: self.safeBottomAnchor)
    
    lazy var endOfRouteHideConstraint: NSLayoutConstraint? = self.endOfRouteView?.topAnchor.constraint(equalTo: self.bottomAnchor)
    
    lazy var endOfRouteHeightConstraint: NSLayoutConstraint? = self.endOfRouteView?.heightAnchor.constraint(equalToConstant: 260)
    
    lazy var rerouteFeedbackTopConstraint: NSLayoutConstraint = self.rerouteReportButton.topAnchor.constraint(equalTo: self.informationStackView.bottomAnchor, constant: 10)
    
    private struct Images {
        static let overview = UIImage(named: "overview", in: .mapboxNavigation, compatibleWith: nil)!.withRenderingMode(.alwaysTemplate)
        static let volumeUp = UIImage(named: "volume_up", in: .mapboxNavigation, compatibleWith: nil)!.withRenderingMode(.alwaysTemplate)
        static let volumeOff =  UIImage(named: "volume_off", in: .mapboxNavigation, compatibleWith: nil)!.withRenderingMode(.alwaysTemplate)
        static let feedback = UIImage(named: "feedback", in: .mapboxNavigation, compatibleWith: nil)!.withRenderingMode(.alwaysTemplate)
    }
    
    private struct Actions {
        static let cancelButton: Selector = #selector(NavigationView.cancelButtonTapped(_:))
    }
    
    private static let rerouteReportTitle = NSLocalizedString("REROUTE_REPORT_TITLE", bundle: .mapboxNavigation, value: "Report Problem", comment: "Title on button that appears when a reroute occurs")
    
    static let buttonSize = CGSize(width: 50, height: 50)
    
    lazy var mapView: NavigationMapView = {
        let map: NavigationMapView = .forAutoLayout()
        map.delegate = delegate
        map.navigationMapDelegate = delegate
        map.courseTrackingDelegate = delegate
        map.showsUserLocation = true
        
        return map
    }()
    
    lazy var instructionsBannerContentView: InstructionsBannerContentView = .forAutoLayout()
    
    lazy var instructionsBannerView: InstructionsBannerView = {
        let banner: InstructionsBannerView = .forAutoLayout()
        banner.delegate = delegate
        return banner
    }()
    
    lazy var informationStackView = UIStackView(orientation: .vertical, autoLayout: true)
    
    lazy var floatingStackView: UIStackView = {
        let stack = UIStackView(orientation: .vertical, autoLayout: true)
        stack.distribution = .equalSpacing
        stack.spacing = 8
        return stack
    }()
    
    lazy var overviewButton = FloatingButton.rounded(image: Images.overview)
    lazy var muteButton = FloatingButton.rounded(image: Images.volumeUp, selectedImage: Images.volumeOff)
    lazy var reportButton = FloatingButton.rounded(image: Images.feedback)
    
    lazy var separatorView: SeparatorView = .forAutoLayout()
    lazy var lanesView: LanesView = .forAutoLayout()
    lazy var nextBannerView: NextBannerView = .forAutoLayout()
    lazy var statusView: StatusView = {
        let status: StatusView = .forAutoLayout()
        status.delegate = delegate
        return status
    }()
    
    lazy var resumeButton: ResumeButton = {
        let button: ResumeButton = .forAutoLayout()
        button.backgroundColor = .white
        return button
    }()
    
    lazy var wayNameLabel: WayNameLabel = {
        let label: WayNameLabel = .forAutoLayout()
        label.clipsToBounds = true
        label.layer.borderWidth = 1.0 / UIScreen.main.scale
        label.backgroundColor = WayNameLabel.defaultBackgroundColor
        return label
    }()
    
    lazy var rerouteReportButton: ReportButton = {
        let button: ReportButton = .forAutoLayout()
        button.applyDefaultCornerRadiusShadow(cornerRadius: 4)
        button.contentEdgeInsets = UIEdgeInsets(top: 10, left: 10, bottom: 10, right: 10)
        button.setTitle(NavigationView.rerouteReportTitle, for: .normal)
        button.isHidden = true
        return button
    }()
    
    lazy var bottomBannerContentView: BottomBannerContentView = .forAutoLayout()
    lazy var bottomBannerView: BottomBannerView = {
        let view: BottomBannerView = .forAutoLayout()
        view.cancelButton.addTarget(self, action: Actions.cancelButton, for: .touchUpInside)
        return view
        }()
    

    var delegate: NavigationViewDelegate? {
        didSet {
            updateDelegates()
        }
    }
    
    var endOfRouteView: UIView? {
        didSet {
            if let active: [NSLayoutConstraint] = constraints(affecting: oldValue) {
                NSLayoutConstraint.deactivate(active)
            }
            
            oldValue?.removeFromSuperview()
            if let eor = endOfRouteView { addSubview(eor) }
            endOfRouteView?.translatesAutoresizingMaskIntoConstraints = false
        }
    }
    
    //MARK: - Initializers
    
    convenience init(delegate: NavigationViewDelegate) {
        self.init(frame: .zero)
        self.delegate = delegate
        updateDelegates() //this needs to be called because didSet's do not fire in init contexts.
    }
    
    override init(frame: CGRect) {
        super.init(frame: frame)
        commonInit()
    }
    
    required public init?(coder aDecoder: NSCoder) {
        super.init(coder: aDecoder)
        commonInit()
    }
    
    func commonInit() {
        setupViews()
        setupConstraints()
    }
    
    func setupStackViews() {
        informationStackView.addArrangedSubviews([instructionsBannerView, lanesView, nextBannerView, statusView])
        floatingStackView.addArrangedSubviews([overviewButton, muteButton, reportButton])
    }
    
    func setupContainers() {
        let containers: [(UIView, UIView)] = [
            (instructionsBannerContentView, instructionsBannerView),
            (bottomBannerContentView, bottomBannerView)
        ]
        containers.forEach { $0.addSubview($1) }
    }
    
    func setupViews() {
        setupStackViews()
        setupContainers()
        
        let subviews: [UIView] = [
            mapView,
            instructionsBannerContentView,
            informationStackView,
            floatingStackView,
            separatorView,
            resumeButton,
            wayNameLabel,
            rerouteReportButton,
            bottomBannerContentView
        ]
        
        subviews.forEach(addSubview(_:))
    }
    
    open override func prepareForInterfaceBuilder() {
        super.prepareForInterfaceBuilder()
        DayStyle().apply()
        [mapView, instructionsBannerView, lanesView, bottomBannerView, nextBannerView].forEach { $0.prepareForInterfaceBuilder() }
        wayNameLabel.text = "Street Label"
    }
<<<<<<< HEAD
    
    @objc func cancelButtonTapped(_ sender: CancelButton) {
        delegate?.navigationView(self, didTapCancelButton: bottomBannerView.cancelButton)
    }
    
    private func updateDelegates() {
        mapView.delegate = delegate
        mapView.navigationMapDelegate = delegate
        mapView.courseTrackingDelegate = delegate
        instructionsBannerView.delegate = delegate
        statusView.delegate = delegate
    }
}

protocol NavigationViewDelegate: NavigationMapViewDelegate, MGLMapViewDelegate, StatusViewDelegate, InstructionsBannerViewDelegate, NavigationMapViewCourseTrackingDelegate {
    func navigationView(_ view: NavigationView, didTapCancelButton: CancelButton)
}

=======
}
>>>>>>> e7d21be0
<|MERGE_RESOLUTION|>--- conflicted
+++ resolved
@@ -220,7 +220,6 @@
         [mapView, instructionsBannerView, lanesView, bottomBannerView, nextBannerView].forEach { $0.prepareForInterfaceBuilder() }
         wayNameLabel.text = "Street Label"
     }
-<<<<<<< HEAD
     
     @objc func cancelButtonTapped(_ sender: CancelButton) {
         delegate?.navigationView(self, didTapCancelButton: bottomBannerView.cancelButton)
@@ -237,8 +236,4 @@
 
 protocol NavigationViewDelegate: NavigationMapViewDelegate, MGLMapViewDelegate, StatusViewDelegate, InstructionsBannerViewDelegate, NavigationMapViewCourseTrackingDelegate {
     func navigationView(_ view: NavigationView, didTapCancelButton: CancelButton)
-}
-
-=======
-}
->>>>>>> e7d21be0
+}