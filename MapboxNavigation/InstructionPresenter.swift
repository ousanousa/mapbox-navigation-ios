import UIKit
import MapboxDirections

protocol InstructionPresenterDataSource: class {
    var availableBounds: (() -> CGRect)! { get }
    var font: UIFont! { get }
    var textColor: UIColor! { get }
    var shieldHeight: CGFloat { get }
}

typealias DataSource = InstructionPresenterDataSource

class InstructionPresenter {
    
    private let instruction: VisualInstruction
    private weak var dataSource: DataSource?

    required init(_ instruction: VisualInstruction, dataSource: DataSource, imageRepository: ImageRepository = .shared, downloadCompletion: ShieldDownloadCompletion?) {
        self.instruction = instruction
        self.dataSource = dataSource
        self.imageRepository = imageRepository
        self.onShieldDownload = downloadCompletion
    }

    typealias ImageDownloadCompletion = (UIImage?) -> Void
    typealias ShieldDownloadCompletion = (NSAttributedString) -> ()
    
    let onShieldDownload: ShieldDownloadCompletion?

    private let imageRepository: ImageRepository
    
    func attributedText() -> NSAttributedString {
        let string = NSMutableAttributedString()
        fittedAttributedComponents().forEach { string.append($0) }
        return string
    }
    
    func fittedAttributedComponents() -> [NSAttributedString] {
        guard let source = self.dataSource else { return [] }
        var attributedPairs = self.attributedPairs(for: instruction, dataSource: source, imageRepository: imageRepository, onImageDownload: completeShieldDownload)
        let availableBounds = source.availableBounds()
        let totalWidth: CGFloat = attributedPairs.attributedStrings.map { $0.size() }.reduce(.zero, +).width
        let stringFits = totalWidth <= availableBounds.width
        
        guard !stringFits else { return attributedPairs.attributedStrings }
        
        let indexedComponents: [IndexedVisualInstructionComponent] = attributedPairs.components.enumerated().map { IndexedVisualInstructionComponent(component: $1, index: $0) }
        let filtered = indexedComponents.filter { $0.component.abbreviation != nil }
        let sorted = filtered.sorted { $0.component.abbreviationPriority < $1.component.abbreviationPriority }
        for component in sorted {
            let isFirst = component.index == 0
            let joinChar = isFirst ? "" : " "
            guard component.component.type == .text else { continue }
            guard let abbreviation = component.component.abbreviation else { continue }
            
            attributedPairs.attributedStrings[component.index] = NSAttributedString(string: joinChar + abbreviation, attributes: attributes(for: source))
            let newWidth: CGFloat = attributedPairs.attributedStrings.map { $0.size() }.reduce(.zero, +).width
            
            if newWidth <= availableBounds.width {
                break
            }
        }
        
        return attributedPairs.attributedStrings
    }
    
    typealias AttributedInstructionComponents = (components: [VisualInstructionComponent], attributedStrings: [NSAttributedString])
    
    func attributedPairs(for instruction: VisualInstruction, dataSource: DataSource, imageRepository: ImageRepository, onImageDownload: @escaping ImageDownloadCompletion) -> AttributedInstructionComponents {
        let components = instruction.components.compactMap { $0 as? VisualInstructionComponent }
        var strings: [NSAttributedString] = []
        var processedComponents: [VisualInstructionComponent] = []
        
        
        for (index, component) in components.enumerated() {
            let isFirst = index == 0
            let joinChar = isFirst ? "" : " "
            let joinString = NSAttributedString(string: joinChar, attributes: attributes(for: dataSource))
            let initial = NSAttributedString()
            
            //This is the closure that builds the string.
            let build: (_: VisualInstructionComponent, _: [NSAttributedString]) -> Void = { (component, attributedStrings) in
                processedComponents.append(component)
                strings.append(attributedStrings.reduce(initial, +))
            }
            let isShield: (_: VisualInstructionComponent?) -> Bool = { (component) in
                guard let key = component?.cacheKey else { return false }
                return imageRepository.cachedImageForKey(key) != nil
            }
            let componentBefore = components.component(before: component)
            let componentAfter  = components.component(after: component)
            
            switch component.type {
            //Throw away exit components. We know this is safe because we know that if there is an exit component,
            //  there is an exit code component, and the latter contains the information we care about.
            case .exit:
                continue
                
            //If we have a exit, in the first two components, lets handle that.
            case .exitCode where 0...1 ~= index:
                guard let exitString = self.attributedString(forExitComponent: component, maneuverDirection: instruction.maneuverDirection, dataSource: dataSource) else { fallthrough }
                build(component, [exitString])
                
            //if it's a delimiter, skip it if it's between two shields.
            case .delimiter where isShield(componentBefore) && isShield(componentAfter):
                continue
                
            //If we have an icon component, lets turn it into a shield.
            case .image:
                if let shieldString = attributedString(forShieldComponent: component, repository: imageRepository, dataSource: dataSource, onImageDownload: onImageDownload) {
                    build(component, [joinString, shieldString])
                } else if let genericShieldString = attributedString(forGenericShield: component, dataSource: dataSource) {
                    build(component, [joinString, genericShieldString])
                } else {
                    fallthrough
                }
                
            //Otherwise, process as text component.
            default:
                guard let componentString = attributedString(forTextComponent: component, dataSource: dataSource) else { continue }
                build(component, [joinString, componentString])
            }
        }
        
        assert(processedComponents.count == strings.count, "The number of processed components must match the number of attributed strings")
        return (components: processedComponents, attributedStrings: strings)
    }

    func attributedString(forExitComponent component: VisualInstructionComponent, maneuverDirection: ManeuverDirection, dataSource: DataSource) -> NSAttributedString? {
        guard component.type == .exitCode, let exitCode = component.text else { return nil }
        let side: ExitSide = maneuverDirection == .left ? .left : .right
        guard let exitString = exitShield(side: side, text: exitCode, component: component, dataSource: dataSource) else { return nil }
        return exitString
    }
    
    func attributedString(forGenericShield component: VisualInstructionComponent, dataSource: DataSource) -> NSAttributedString? {
        guard component.type == .image, let text = component.text else { return nil }
        return genericShield(text: text, component: component, dataSource: dataSource)
    }
    
    func attributedString(forShieldComponent shield: VisualInstructionComponent, repository:ImageRepository, dataSource: DataSource, onImageDownload: @escaping ImageDownloadCompletion) -> NSAttributedString? {
        guard shield.imageURL != nil, let shieldKey = shield.cacheKey else { return nil }
        
        //If we have the shield already cached, use that.
        if let cachedImage = repository.cachedImageForKey(shieldKey) {
            return attributedString(withFont: dataSource.font, shieldImage: cachedImage)
        }
        
        // Let's download the shield
        shieldImageForComponent(shield, in: repository, height: dataSource.shieldHeight, completion: onImageDownload)
        
        //Return nothing in the meantime, triggering downstream behavior (generic shield or text)
        return nil
    }
    
    func attributedString(forTextComponent component: VisualInstructionComponent, dataSource: DataSource) -> NSAttributedString? {
        guard let text = component.text else { return nil }
        return NSAttributedString(string: text, attributes: attributes(for: dataSource))
    }
    
    private func shieldImageForComponent(_ component: VisualInstructionComponent, in repository: ImageRepository, height: CGFloat, completion: @escaping ImageDownloadCompletion) {
        guard let imageURL = component.imageURL, let shieldKey = component.cacheKey else {
            return
        }

        repository.imageWithURL(imageURL, cacheKey: shieldKey, completion: completion )
    }

    private func instructionHasDownloadedAllShields() -> Bool {
        let textComponents = instruction.components.compactMap { $0 as? VisualInstructionComponent }
        guard !textComponents.isEmpty else { return false }
        
        for component in textComponents {
            guard let key = component.cacheKey else {
                continue
            }

            if imageRepository.cachedImageForKey(key) == nil {
                return false
            }
        }
        return true
    }

    private func attributes(for dataSource: InstructionPresenterDataSource) -> [NSAttributedStringKey: Any] {
        return [.font: dataSource.font as Any, .foregroundColor: dataSource.textColor as Any]
    }

    private func attributedString(withFont font: UIFont, shieldImage: UIImage) -> NSAttributedString {
        let attachment = NSTextAttachment()
//        attachment.font = font
        attachment.image = shieldImage
        return NSAttributedString(attachment: attachment)
    }
    
    private func genericShield(text: String, component: VisualInstructionComponent, dataSource: DataSource) -> NSAttributedString? {
        guard let cacheKey = component.cacheKey else { return nil }

<<<<<<< HEAD
        let attachment = NSTextAttachment()
=======
        let additionalKey = GenericRouteShield.criticalHash(dataSource: dataSource)
        let attachment = GenericShieldAttachment()
>>>>>>> dfe9df71
        
        let key = [cacheKey, additionalKey].joined(separator: "-")
        if let image = imageRepository.cachedImageForKey(key) {
            attachment.image = image
        } else {
            let view = GenericRouteShield(pointSize: dataSource.font.pointSize, text: text)
            guard let image = takeSnapshot(on: view) else { return nil }
            imageRepository.storeImage(image, forKey: key, toDisk: false)
            attachment.image = image
        }
        
//        attachment.font = dataSource.font
        
        return NSAttributedString(attachment: attachment)
    }
    
    private func exitShield(side: ExitSide = .right, text: String, component: VisualInstructionComponent, dataSource: DataSource) -> NSAttributedString? {
        guard let cacheKey = component.cacheKey else { return nil }
        
<<<<<<< HEAD
        let proxy = ExitView.appearance()
        let criticalProperties: [AnyHashable?] = [side, dataSource.font.pointSize, proxy.backgroundColor, proxy.foregroundColor, proxy.borderWidth, proxy.cornerRadius]
        let additionalKey = String(describing: criticalProperties.reduce(0, { $0 ^ ($1?.hashValue ?? 0)}))
        let attachment = NSTextAttachment()
        guard let cacheKey = component.cacheKey else { return nil }
=======
        let additionalKey = ExitView.criticalHash(side: side, dataSource: dataSource)
        let attachment = ExitAttachment()
>>>>>>> dfe9df71
        
        let key = [cacheKey, additionalKey].joined(separator: "-")
        if let image = imageRepository.cachedImageForKey(key) {
            attachment.image = image
        } else {
            let view = ExitView(pointSize: dataSource.font.pointSize, side: side, text: text)
            guard let image = takeSnapshot(on: view) else { return nil }
            imageRepository.storeImage(image, forKey: key, toDisk: false)
            attachment.image = image
        }
        
//        attachment.font = dataSource.font
        
        return NSAttributedString(attachment: attachment)
    }
    
    private func completeShieldDownload(_ image: UIImage?) {
        //We *must* be on main thread here, because attributedText() looks at object properties only accessible on main thread.
        DispatchQueue.main.async {
            self.onShieldDownload?(self.attributedText()) //FIXME: Can we work with the image directly?
        }
    }
    
    private func takeSnapshot(on view: UIView) -> UIImage? {
        let window = UIApplication.shared.delegate!.window!!
        
        //We have to temporarily add the view to the view heirarchy in order for UIAppearance to work it's magic.
        window.addSubview(view)
        let image = view.imageRepresentation
        view.removeFromSuperview()
        return image
    }

}

protocol ImagePresenter {
    var image: UIImage? { get }
    var font: UIFont { get }
}

class ImageInstruction: NSTextAttachment, ImagePresenter {
    var font: UIFont = UIFont.systemFont(ofSize: UIFont.systemFontSize)
    
    override func attachmentBounds(for textContainer: NSTextContainer?, proposedLineFragment lineFrag: CGRect, glyphPosition position: CGPoint, characterIndex charIndex: Int) -> CGRect {
        guard let image = image else {
            return super.attachmentBounds(for: textContainer, proposedLineFragment: lineFrag, glyphPosition: position, characterIndex: charIndex)
        }
        let yOrigin = (font.capHeight - image.size.height).rounded() / 2
        return CGRect(x: 0, y: yOrigin, width: image.size.width, height: image.size.height)
    }

}

class ShieldAttachment: ImageInstruction {}
class GenericShieldAttachment: ShieldAttachment {}
class ExitAttachment: ImageInstruction {}

extension CGSize {
    fileprivate static var greatestFiniteSize = CGSize(width: CGFloat.greatestFiniteMagnitude, height: CGFloat.greatestFiniteMagnitude)
    
    fileprivate static func +(lhs: CGSize, rhs: CGSize) -> CGSize {
        return CGSize(width: lhs.width + rhs.width, height: lhs.height +  rhs.height)
    }
}

fileprivate struct IndexedVisualInstructionComponent {
    let component: Array<VisualInstructionComponent>.Element
    let index: Array<VisualInstructionComponent>.Index
}

extension Array where Element == VisualInstructionComponent {
    fileprivate func component(before component: VisualInstructionComponent) -> VisualInstructionComponent? {
        guard let index = self.index(of: component) else {
            return nil
        }
        if index > 0 {
            return self[index-1]
        }
        return nil
    }
    
    fileprivate func component(after component: VisualInstructionComponent) -> VisualInstructionComponent? {
        guard let index = self.index(of: component) else {
            return nil
        }
        if index+1 < self.endIndex {
            return self[index+1]
        }
        return nil
    }
}<|MERGE_RESOLUTION|>--- conflicted
+++ resolved
@@ -196,12 +196,8 @@
     private func genericShield(text: String, component: VisualInstructionComponent, dataSource: DataSource) -> NSAttributedString? {
         guard let cacheKey = component.cacheKey else { return nil }
 
-<<<<<<< HEAD
+        let additionalKey = GenericRouteShield.criticalHash(dataSource: dataSource)
         let attachment = NSTextAttachment()
-=======
-        let additionalKey = GenericRouteShield.criticalHash(dataSource: dataSource)
-        let attachment = GenericShieldAttachment()
->>>>>>> dfe9df71
         
         let key = [cacheKey, additionalKey].joined(separator: "-")
         if let image = imageRepository.cachedImageForKey(key) {
@@ -221,17 +217,10 @@
     private func exitShield(side: ExitSide = .right, text: String, component: VisualInstructionComponent, dataSource: DataSource) -> NSAttributedString? {
         guard let cacheKey = component.cacheKey else { return nil }
         
-<<<<<<< HEAD
-        let proxy = ExitView.appearance()
-        let criticalProperties: [AnyHashable?] = [side, dataSource.font.pointSize, proxy.backgroundColor, proxy.foregroundColor, proxy.borderWidth, proxy.cornerRadius]
-        let additionalKey = String(describing: criticalProperties.reduce(0, { $0 ^ ($1?.hashValue ?? 0)}))
+
+        let additionalKey = ExitView.criticalHash(side: side, dataSource: dataSource)
         let attachment = NSTextAttachment()
-        guard let cacheKey = component.cacheKey else { return nil }
-=======
-        let additionalKey = ExitView.criticalHash(side: side, dataSource: dataSource)
-        let attachment = ExitAttachment()
->>>>>>> dfe9df71
-        
+
         let key = [cacheKey, additionalKey].joined(separator: "-")
         if let image = imageRepository.cachedImageForKey(key) {
             attachment.image = image
