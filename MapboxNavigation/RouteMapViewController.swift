import UIKit
import Mapbox
import MapboxDirections
import MapboxCoreNavigation
import MapboxMobileEvents
import Turf
import AVFoundation

class ArrowFillPolyline: MGLPolylineFeature {}
class ArrowStrokePolyline: ArrowFillPolyline {}

extension RouteMapViewController: NavigationComponent {
        
    func navigationService(_ service: NavigationService, didUpdate progress: RouteProgress, with location: CLLocation, rawLocation: CLLocation) {
        
        navigationComponents.forEach { $0.navigationService?(service, didUpdate: progress, with: location, rawLocation: rawLocation) }
        
        let route = progress.route
        let legIndex = progress.legIndex
        let stepIndex = progress.currentLegProgress.stepIndex
        
//        instructionsBannerView.updateDistance(for: progress.currentLegProgress.currentStepProgress)
        
        mapView.updatePreferredFrameRate(for: progress)
        if currentLegIndexMapped != legIndex {
            mapView.showWaypoints(route, legIndex: legIndex)
            mapView.showRoutes([route], legIndex: legIndex)
            
            currentLegIndexMapped = legIndex
        }
        
        if currentStepIndexMapped != stepIndex {
            updateMapOverlays(for: progress)
            currentStepIndexMapped = stepIndex
        }
        
        if annotatesSpokenInstructions {
            mapView.showVoiceInstructionsOnMap(route: route)
        }
    }
    
    @objc public func navigationService(_ service: NavigationService, didPassSpokenInstructionPoint instruction: SpokenInstruction, routeProgress: RouteProgress) {
        updateCameraAltitude(for: routeProgress)
    }
    
    @objc public func navigationService(_ service: NavigationService, didPassVisualInstructionPoint instruction: VisualInstructionBanner, routeProgress: RouteProgress) {
        guard currentPreviewInstructionBannerStepIndex == nil else { return }
        navigationComponents.forEach {$0.navigationService?(service, didPassVisualInstructionPoint: instruction, routeProgress: routeProgress)}
    }
    
    func navigationService(_ service: NavigationService, willRerouteFrom location: CLLocation) {
        let title = NSLocalizedString("REROUTING", bundle: .mapboxNavigation, value: "Rerouting…", comment: "Indicates that rerouting is in progress")
        lanesView.hide()
        statusView.show(title, showSpinner: true)
    }
    
    func navigationService(_ service: NavigationService, didRerouteAlong route: Route, at location: CLLocation?, proactive: Bool) {
        navigationComponents.forEach { $0.navigationService?(service, didRerouteAlong: route, at: location, proactive: proactive) }
        currentStepIndexMapped = 0
        let route = router.route
        let stepIndex = router.routeProgress.currentLegProgress.stepIndex
        let legIndex = router.routeProgress.legIndex
        
//        instructionsBannerView.updateDistance(for: router.routeProgress.currentLegProgress.currentStepProgress)
        
        mapView.addArrow(route: route, legIndex: legIndex, stepIndex: stepIndex + 1)
        mapView.showRoutes([route], legIndex: legIndex)
        mapView.showWaypoints(route)
        
        if annotatesSpokenInstructions {
            mapView.showVoiceInstructionsOnMap(route: route)
        }
        
        if isInOverviewMode {
            if let coordinates = route.coordinates, let userLocation = router.location?.coordinate {
                mapView.contentInset = contentInset(forOverviewing: true)
                mapView.setOverheadCameraView(from: userLocation, along: coordinates, for: contentInset(forOverviewing: true))
            }
        } else {
            mapView.tracksUserCourse = true
            navigationView.wayNameView.isHidden = true
        }
        
        stepsViewController?.dismiss {
//            self.removePreviewInstructions()
            self.stepsViewController = nil
//            self.navigationView.instructionsBannerView.stepListIndicatorView.isHidden = false
        }
        
        if let locationManager = navService.locationManager as? SimulatedLocationManager {
            let localized = String.Localized.simulationStatus(speed: Int(locationManager.speedMultiplier))
            showStatus(title: localized, for: .infinity, interactive: true)
        } else {
            statusView.hide(delay: 2, animated: true)
        }
        
        if proactive {
            let title = NSLocalizedString("FASTER_ROUTE_FOUND", bundle: .mapboxNavigation, value: "Faster Route Found", comment: "Indicates a faster route was found")
            showStatus(title: title, withSpinner: true, for: 3)
        }
    }
    
    func navigationService(_ service: NavigationService, didFailToRerouteWith error: Error) {
        statusView.hide()
    }
}


class RouteMapViewController: UIViewController {

    var navigationView: NavigationView { return view as! NavigationView }
    var mapView: NavigationMapView { return navigationView.mapView }
    var statusView: StatusView { return navigationView.statusView }
    var reportButton: FloatingButton { return navigationView.reportButton }
    var lanesView: LanesView { return navigationView.lanesView }
    var nextBannerView: NextBannerView { return navigationView.nextBannerView }
//    var instructionsBannerView: InstructionsBannerView { return navigationView.instructionsBannerView }
//    var instructionsBannerContentView: InstructionsBannerContentView { return navigationView.instructionsBannerContentView }
    var topBannerContainerView: BannerContainerView { return navigationView.topBannerContainerView }
    var bottomBannerContainerView: BannerContainerView { return navigationView.bottomBannerContainerView }

    var navigationComponents: [NavigationComponent] {
        return [/*instructionsBannerView,*/ nextBannerView, lanesView]
    }
    
    lazy var endOfRouteViewController: EndOfRouteViewController = {
        let storyboard = UIStoryboard(name: "Navigation", bundle: .mapboxNavigation)
        let viewController = storyboard.instantiateViewController(withIdentifier: "EndOfRouteViewController") as! EndOfRouteViewController
        return viewController
    }()

    private struct Actions {
        static let overview: Selector = #selector(RouteMapViewController.toggleOverview(_:))
        static let mute: Selector = #selector(RouteMapViewController.toggleMute(_:))
        static let feedback: Selector = #selector(RouteMapViewController.feedback(_:))
        static let recenter: Selector = #selector(RouteMapViewController.recenter(_:))
    }

    var route: Route { return navService.router.route }
    var currentPreviewInstructionBannerStepIndex: Int?
    var previewInstructionsView: StepInstructionsView?
    var lastTimeUserRerouted: Date?
    var stepsViewController: StepsViewController?
    private lazy var geocoder: CLGeocoder = CLGeocoder()
    var destination: Waypoint?
    var isUsedInConjunctionWithCarPlayWindow = false {
        didSet {
            if isUsedInConjunctionWithCarPlayWindow {
                displayPreviewInstructions()
            } else {
                stepsViewController?.dismiss()
            }
        }
    }

    var showsEndOfRoute: Bool = true

    var pendingCamera: MGLMapCamera? {
        guard let parent = parent as? NavigationViewController else {
            return nil
        }
        return parent.pendingCamera
    }

    var tiltedCamera: MGLMapCamera {
        get {
            let camera = mapView.camera
            camera.altitude = 1000
            camera.pitch = 45
            return camera
        }
    }
    
    var styleObservation: NSKeyValueObservation?
    
    weak var delegate: RouteMapViewControllerDelegate?
    var navService: NavigationService! {
        didSet {
            navigationView.statusView.canChangeValue = navService.locationManager is SimulatedLocationManager
            guard let destination = route.legs.last?.destination else { return }
            populateName(for: destination, populated: { self.destination = $0 })
        }
    }
    var router: Router { return navService.router }
    let distanceFormatter = DistanceFormatter(approximate: true)
    var arrowCurrentStep: RouteStep?
    var isInOverviewMode = false {
        didSet {
            if isInOverviewMode {
                navigationView.overviewButton.isHidden = true
                navigationView.resumeButton.isHidden = false
                navigationView.wayNameView.isHidden = true
                mapView.logoView.isHidden = true
            } else {
                navigationView.overviewButton.isHidden = false
                navigationView.resumeButton.isHidden = true
                mapView.logoView.isHidden = false
            }
        }
    }
    var currentLegIndexMapped = 0
    var currentStepIndexMapped = 0

    /**
     A Boolean value that determines whether the map annotates the locations at which instructions are spoken for debugging purposes.
     */
    var annotatesSpokenInstructions = false

    var overheadInsets: UIEdgeInsets {
        return UIEdgeInsets(top: topBannerContainerView.bounds.height, left: 20, bottom: bottomBannerContainerView.bounds.height, right: 20)
    }

    typealias LabelRoadNameCompletionHandler = (_ defaultRaodNameAssigned: Bool) -> Void

    var labelRoadNameCompletionHandler: (LabelRoadNameCompletionHandler)?

    convenience init(navigationService: NavigationService, delegate: RouteMapViewControllerDelegate? = nil, topBanner: ContainerViewController, bottomBanner: ContainerViewController) {
        
        self.init()
        self.navService = navigationService
        self.delegate = delegate
        automaticallyAdjustsScrollViewInsets = false
        
        embed(topBanner, in: navigationView.topBannerContainerView) { (parent, banner) -> [NSLayoutConstraint] in
            banner.view.translatesAutoresizingMaskIntoConstraints = false
            return banner.view.constraintsForPinning(to: self.navigationView.topBannerContainerView)
        }
        
        embed(bottomBanner, in: navigationView.bottomBannerContainerView) { (parent, banner) -> [NSLayoutConstraint] in
            banner.view.translatesAutoresizingMaskIntoConstraints = false
            return banner.view.constraintsForPinning(to: self.navigationView.bottomBannerContainerView)
        }
    }


    override func loadView() {
        view = NavigationView(delegate: self)
        view.frame = parent?.view.bounds ?? UIScreen.main.bounds
    }

    override func viewDidLoad() {
        super.viewDidLoad()
        
        let mapView = self.mapView
        mapView.contentInset = contentInset(forOverviewing: false)
        view.layoutIfNeeded()

        mapView.tracksUserCourse = true
//        instructionsBannerView.swipeable = true
        
        styleObservation = mapView.observe(\.style, options: .new) { [weak self] (mapView, change) in
            guard change.newValue != nil else {
                return
            }
            self?.showRouteIfNeeded()
            mapView.localizeLabels()
        }
        
        distanceFormatter.numberFormatter.locale = .nationalizedCurrent

        makeGestureRecognizersResetFrameRate()
        navigationView.overviewButton.addTarget(self, action: Actions.overview, for: .touchUpInside)
        navigationView.muteButton.addTarget(self, action: Actions.mute, for: .touchUpInside)
        navigationView.reportButton.addTarget(self, action: Actions.feedback, for: .touchUpInside)
        navigationView.resumeButton.addTarget(self, action: Actions.recenter, for: .touchUpInside)
        resumeNotifications()
        notifyUserAboutLowVolume()
        updateInstructionBanners(visualInstructionBanner: router.routeProgress.currentLegProgress.currentStepProgress.currentVisualInstruction)
    }

    deinit {
        suspendNotifications()
    }

    override func viewWillAppear(_ animated: Bool) {
        super.viewWillAppear(animated)

        navigationView.muteButton.isSelected = NavigationSettings.shared.voiceMuted
        mapView.compassView.isHidden = true

        mapView.tracksUserCourse = true

        if let camera = pendingCamera {
            mapView.camera = camera
        } else if let location = router.location, location.course > 0 {
            mapView.updateCourseTracking(location: location, animated: false)
        } else if let coordinates = router.routeProgress.currentLegProgress.currentStep.coordinates, let firstCoordinate = coordinates.first, coordinates.count > 1 {
            let secondCoordinate = coordinates[1]
            let course = firstCoordinate.direction(to: secondCoordinate)
            let newLocation = CLLocation(coordinate: router.location?.coordinate ?? firstCoordinate, altitude: 0, horizontalAccuracy: 0, verticalAccuracy: 0, course: course, speed: 0, timestamp: Date())
            mapView.updateCourseTracking(location: newLocation, animated: false)
        } else {
            mapView.setCamera(tiltedCamera, animated: false)
        }
    }

    override func viewDidAppear(_ animated: Bool) {
        super.viewDidAppear(animated)
        annotatesSpokenInstructions = delegate?.mapViewControllerShouldAnnotateSpokenInstructions(self) ?? false
        showRouteIfNeeded()
        currentLegIndexMapped = router.routeProgress.legIndex
        currentStepIndexMapped = router.routeProgress.currentLegProgress.stepIndex
    }

    override func viewWillDisappear(_ animated: Bool) {
        super.viewWillDisappear(animated)
        styleObservation = nil
    }

    func resumeNotifications() {
        NotificationCenter.default.addObserver(self, selector: #selector(applicationWillEnterForeground(notification:)), name: UIApplication.willEnterForegroundNotification, object: nil)
        subscribeToKeyboardNotifications()
    }

    func suspendNotifications() {
        NotificationCenter.default.removeObserver(self, name: UIApplication.willEnterForegroundNotification, object: nil)
        unsubscribeFromKeyboardNotifications()
    }

    func embed(_ child: UIViewController, in container: UIView, constrainedBy constraints: ((RouteMapViewController, UIViewController) -> [NSLayoutConstraint])?) {
        child.willMove(toParent: self)
        addChild(child)
        container.addSubview(child.view)
        if let childConstraints: [NSLayoutConstraint] = constraints?(self, child) {
            view.addConstraints(childConstraints)
        }
        child.didMove(toParent: self)
    }
    
    @objc func recenter(_ sender: AnyObject) {
        mapView.tracksUserCourse = true
        mapView.enableFrameByFrameCourseViewTracking(for: 3)
        isInOverviewMode = false

        updateCameraAltitude(for: router.routeProgress)
        
        mapView.addArrow(route: router.route,
                         legIndex: router.routeProgress.legIndex,
                         stepIndex: router.routeProgress.currentLegProgress.stepIndex + 1)
        
        // always remove preview index when we recenter
        currentPreviewInstructionBannerStepIndex = nil
        
//        removePreviewInstructions()
    }


//    func removePreviewInstructions() {
//        if let view = previewInstructionsView {
//            view.removeFromSuperview()
//            navigationView.instructionsBannerContentView.backgroundColor = InstructionsBannerView.appearance().backgroundColor
//            navigationView.instructionsBannerView.delegate = self
//            navigationView.instructionsBannerView.swipeable = true
//            previewInstructionsView = nil
//        }
//    }

    @objc func toggleOverview(_ sender: Any) {
        mapView.enableFrameByFrameCourseViewTracking(for: 3)
        if let coordinates = router.route.coordinates,
            let userLocation = router.location?.coordinate {
            mapView.contentInset = contentInset(forOverviewing: true)
            mapView.setOverheadCameraView(from: userLocation, along: coordinates, for: .zero)
        }
        isInOverviewMode = true
    }

    @objc func toggleMute(_ sender: UIButton) {
        sender.isSelected = !sender.isSelected

        let muted = sender.isSelected
        NavigationSettings.shared.voiceMuted = muted
    }

    @objc func feedback(_ sender: Any) {
        showFeedback()
    }

    func showFeedback(source: FeedbackSource = .user) {
        guard let parent = parent else { return }
        let feedbackViewController = FeedbackViewController(eventsManager: navService.eventsManager)
        parent.present(feedbackViewController, animated: true, completion: nil)
    }

    override func traitCollectionDidChange(_ previousTraitCollection: UITraitCollection?) {
        super.traitCollectionDidChange(previousTraitCollection)
        mapView.enableFrameByFrameCourseViewTracking(for: 3)
    }

    override func viewDidLayoutSubviews() {
        super.viewDidLayoutSubviews()
        mapView.setContentInset(contentInset(forOverviewing: isInOverviewMode), animated: true)
        mapView.setNeedsUpdateConstraints()
    }

    @objc func applicationWillEnterForeground(notification: NSNotification) {
        mapView.updateCourseTracking(location: router.location, animated: false)
    }

    func notifyUserAboutLowVolume() {
        guard !(navService.locationManager is SimulatedLocationManager) else { return }
        guard !NavigationSettings.shared.voiceMuted else { return }
        guard AVAudioSession.sharedInstance().outputVolume <= NavigationViewMinimumVolumeForWarning else { return }

        let title = String.localizedStringWithFormat(NSLocalizedString("DEVICE_VOLUME_LOW", bundle: .mapboxNavigation, value: "%@ Volume Low", comment: "Format string for indicating the device volume is low; 1 = device model"), UIDevice.current.model)
        statusView.show(title, showSpinner: false)
        statusView.hide(delay: 3, animated: true)
    }


<<<<<<< HEAD
//    @objc func updateInstructionsBanner(notification: NSNotification) {
//        guard let routeProgress = notification.userInfo?[RouteControllerNotificationUserInfoKey.routeProgressKey] as? RouteProgress else { return }
//
//        // only update banner with the current step if we are not previewing our route
//        if currentPreviewInstructionBannerStepIndex == nil {
//            instructionsBannerView.update(for: routeProgress.currentLegProgress.currentStepProgress.currentVisualInstruction)
//            lanesView.update(for: routeProgress.currentLegProgress.currentStepProgress.currentVisualInstruction)
//            nextBannerView.update(for: routeProgress.currentLegProgress.currentStepProgress.currentVisualInstruction)
//        }
//    }
=======
    @objc func updateInstructionsBanner(notification: NSNotification) {
        guard let routeProgress = notification.userInfo?[RouteControllerNotificationUserInfoKey.routeProgressKey] as? RouteProgress else { return }
        
        // only update banner with the current step if we are not previewing our route
        if currentPreviewInstructionBannerStepIndex == nil {
            updateInstructionBanners(visualInstructionBanner: routeProgress.currentLegProgress.currentStepProgress.currentVisualInstruction)
        }
    }
    
    func updateInstructionBanners(visualInstructionBanner: VisualInstructionBanner?) {
        instructionsBannerView.update(for: visualInstructionBanner)
        lanesView.update(for: visualInstructionBanner)
        nextBannerView.update(for: visualInstructionBanner)
    }
>>>>>>> e934b68a

    func updateMapOverlays(for routeProgress: RouteProgress) {
        if routeProgress.currentLegProgress.followOnStep != nil {
            mapView.addArrow(route: route, legIndex: router.routeProgress.legIndex, stepIndex: router.routeProgress.currentLegProgress.stepIndex + 1)
        } else {
            mapView.removeArrow()
        }
    }

    func updateCameraAltitude(for routeProgress: RouteProgress) {
        guard mapView.tracksUserCourse else { return } //only adjust when we are actively tracking user course

        let zoomOutAltitude = mapView.zoomedOutMotorwayAltitude
        let defaultAltitude = mapView.defaultAltitude
        let isLongRoad = routeProgress.distanceRemaining >= mapView.longManeuverDistance
        let currentStep = routeProgress.currentLegProgress.currentStep
        let upComingStep = routeProgress.currentLegProgress.upcomingStep

        //If the user is at the last turn maneuver, the map should zoom in to the default altitude.
        let currentInstruction = routeProgress.currentLegProgress.currentStepProgress.currentSpokenInstruction

        //If the user is on a motorway, not exiting, and their segment is sufficently long, the map should zoom out to the motorway altitude.
        //otherwise, zoom in if it's the last instruction on the step.
        let currentStepIsMotorway = currentStep.isMotorway
        let nextStepIsMotorway = upComingStep?.isMotorway ?? false
        if currentStepIsMotorway, nextStepIsMotorway, isLongRoad {
            setCamera(altitude: zoomOutAltitude)
        } else if currentInstruction == currentStep.lastInstruction {
            setCamera(altitude: defaultAltitude)
        }
    }

    private func showStatus(title: String, withSpinner spin: Bool = false, for time: TimeInterval, animated: Bool = true, interactive: Bool = false) {
        statusView.show(title, showSpinner: spin, interactive: interactive)
        guard time < .infinity else { return }
        statusView.hide(delay: time, animated: animated)
    }

    private func setCamera(altitude: Double) {
        guard mapView.altitude != altitude else { return }
        mapView.altitude = altitude
    }


    
    /** Modifies the gesture recognizers to also update the map’s frame rate. */
    func makeGestureRecognizersResetFrameRate() {
        for gestureRecognizer in mapView.gestureRecognizers ?? [] {
            gestureRecognizer.addTarget(self, action: #selector(resetFrameRate(_:)))
        }
    }
    
    @objc func resetFrameRate(_ sender: UIGestureRecognizer) {
        mapView.preferredFramesPerSecond = NavigationMapView.FrameIntervalOptions.defaultFramesPerSecond
    }
<<<<<<< HEAD

    var contentInsets: UIEdgeInsets {
        let top: CGFloat = 0.0 //instructionsBannerContentView.bounds.height
        let bottom = bottomBannerContainerView.bounds.height
        return UIEdgeInsets(top: top, left: 0, bottom: bottom, right: 0)
=======
    
    func contentInset(forOverviewing overviewing: Bool) -> UIEdgeInsets {
        let instructionBannerHeight = instructionsBannerContentView.bounds.height
        let bottomBannerHeight = bottomBannerContainerView.bounds.height
        
        var insets = UIEdgeInsets(top: instructionBannerHeight, left: 0,
                                  bottom: bottomBannerHeight, right: 0)
        
        if overviewing {
            insets += NavigationMapView.courseViewMinimumInsets
            
            let routeLineWidths = MBRouteLineWidthByZoomLevel.compactMap { $0.value.constantValue as? Int }
            insets += UIEdgeInsets(floatLiteral: Double(routeLineWidths.max() ?? 0))
        }
        
        return insets
>>>>>>> e934b68a
    }

    // MARK: End Of Route

    func embedEndOfRoute() {
        let endOfRoute = endOfRouteViewController
        addChild(endOfRoute)
        navigationView.endOfRouteView = endOfRoute.view
        navigationView.constrainEndOfRoute()
        endOfRoute.didMove(toParent: self)

        endOfRoute.dismissHandler = { [weak self] (stars, comment) in
            guard let rating = self?.rating(for: stars) else { return }
            let feedback = EndOfRouteFeedback(rating: rating, comment: comment)
            self?.navService.endNavigation(feedback: feedback)
            self?.delegate?.mapViewControllerDidDismiss(self!, byCanceling: false)
        }
    }

    func unembedEndOfRoute() {
        let endOfRoute = endOfRouteViewController
        endOfRoute.willMove(toParent: nil)
        endOfRoute.removeFromParent()
    }

    func showEndOfRoute(duration: TimeInterval = 1.0, completion: ((Bool) -> Void)? = nil) {
        embedEndOfRoute()
        endOfRouteViewController.destination = destination
        navigationView.endOfRouteView?.isHidden = false

        view.layoutIfNeeded() //flush layout queue
//        NSLayoutConstraint.deactivate(navigationView.bannerShowConstraints)
//        NSLayoutConstraint.activate(navigationView.bannerHideConstraints)
        navigationView.endOfRouteHideConstraint?.isActive = false
        navigationView.endOfRouteShowConstraint?.isActive = true

        mapView.enableFrameByFrameCourseViewTracking(for: duration)
        mapView.setNeedsUpdateConstraints()

        let animate = {
            self.view.layoutIfNeeded()
            self.navigationView.floatingStackView.alpha = 0.0
        }

        let noAnimation = { animate(); completion?(true) }

        guard duration > 0.0 else { return noAnimation() }

        navigationView.mapView.tracksUserCourse = false
        UIView.animate(withDuration: duration, delay: 0.0, options: [.curveLinear], animations: animate, completion: completion)

        guard let height = navigationView.endOfRouteHeightConstraint?.constant else { return }
        let insets = UIEdgeInsets(top: topBannerContainerView.bounds.height, left: 20, bottom: height + 20, right: 20)
        
        if let coordinates = route.coordinates, let userLocation = navService.router.location?.coordinate {
            let slicedLine = Polyline(coordinates).sliced(from: userLocation).coordinates
            let line = MGLPolyline(coordinates: slicedLine, count: UInt(slicedLine.count))

            let camera = navigationView.mapView.cameraThatFitsShape(line, direction: navigationView.mapView.camera.heading, edgePadding: insets)
            camera.pitch = 0
            camera.altitude = navigationView.mapView.camera.altitude
            navigationView.mapView.setCamera(camera, animated: true)
        }
    }

    fileprivate func rating(for stars: Int) -> Int {
        assert(stars >= 0 && stars <= 5)
        guard stars > 0 else { return MMEEventsManager.unrated } //zero stars means this was unrated.
        return (stars - 1) * 25
    }

    fileprivate func populateName(for waypoint: Waypoint, populated: @escaping (Waypoint) -> Void) {
        guard waypoint.name == nil else { return populated(waypoint) }
        let location = CLLocation(latitude: waypoint.coordinate.latitude, longitude: waypoint.coordinate.longitude)
        CLGeocoder().reverseGeocodeLocation(location) { (places, error) in
        guard let place = places?.first, let placeName = place.name, error == nil else { return }
            let named = Waypoint(coordinate: waypoint.coordinate, name: placeName)
            return populated(named)
        }
    }
    
    fileprivate func leg(containing step: RouteStep) -> RouteLeg? {
        return route.legs.first { $0.steps.contains(step) }
    }
}

// MARK: - UIContentContainer

extension RouteMapViewController {
    override func preferredContentSizeDidChange(forChildContentContainer container: UIContentContainer) {
        navigationView.endOfRouteHeightConstraint?.constant = container.preferredContentSize.height

        UIView.animate(withDuration: 0.3, animations: view.layoutIfNeeded)
    }
}

// MARK: - NavigationViewDelegate

extension RouteMapViewController: NavigationViewDelegate {
    // MARK: NavigationViewDelegate
    func navigationView(_ view: NavigationView, didTapCancelButton: CancelButton) {
        delegate?.mapViewControllerDidDismiss(self, byCanceling: true)
    }
    
    // MARK: VisualInstructionDelegate
    
    func label(_ label: InstructionLabel, willPresent instruction: VisualInstruction, as presented: NSAttributedString) -> NSAttributedString? {
        return delegate?.label?(label, willPresent: instruction, as: presented)
    }

    // MARK: NavigationMapViewCourseTrackingDelegate
    func navigationMapViewDidStartTrackingCourse(_ mapView: NavigationMapView) {
        navigationView.resumeButton.isHidden = true
        mapView.logoView.isHidden = false
    }

    func navigationMapViewDidStopTrackingCourse(_ mapView: NavigationMapView) {
        navigationView.resumeButton.isHidden = false
        navigationView.wayNameView.isHidden = true
        mapView.logoView.isHidden = true
    }

    //MARK: InstructionsBannerViewDelegate
    func didTapInstructionsBanner(_ sender: BaseInstructionsBannerView) {
        if stepsViewController != nil {
            stepsViewController?.dismiss() {
                self.stepsViewController = nil
            }
        } else {
            displayPreviewInstructions()
        }
        
        if currentPreviewInstructionBannerStepIndex != nil {
            recenter(self)
        }
    }
    
    func didSwipeInstructionsBanner(_ sender: BaseInstructionsBannerView, swipeDirection direction: UISwipeGestureRecognizer.Direction) {
        if direction == .down {
            displayPreviewInstructions()
            
            if currentPreviewInstructionBannerStepIndex != nil {
                recenter(self)
            }
        } else if direction == .right {
            // prevent swiping when step list is visible
            if stepsViewController != nil {
                return
            }
            
            guard let currentStepIndex = currentPreviewInstructionBannerStepIndex else { return }
            let remainingSteps = router.routeProgress.remainingSteps
            let prevStepIndex = currentStepIndex - 1
            guard prevStepIndex >= 0 else { return }
            
            let prevStep = remainingSteps[prevStepIndex]
//            addPreviewInstructions(for: prevStep)
            currentPreviewInstructionBannerStepIndex = prevStepIndex
        } else if direction == .left {
            // prevent swiping when step list is visible
            if stepsViewController != nil {
                return
            }
            
            let remainingSteps = router.routeProgress.remainingSteps
            let currentStepIndex = currentPreviewInstructionBannerStepIndex ?? 0
            let nextStepIndex = currentStepIndex + 1
            guard nextStepIndex < remainingSteps.count else { return }
            
            let nextStep = remainingSteps[nextStepIndex]
//            addPreviewInstructions(for: nextStep)
            currentPreviewInstructionBannerStepIndex = nextStepIndex
        }
    }
 

    private func displayPreviewInstructions() {
//        removePreviewInstructions()

        if let controller = stepsViewController {
            stepsViewController = nil
            controller.dismiss()
<<<<<<< HEAD
        } else {
            let controller = StepsViewController(routeProgress: router.routeProgress)
            controller.delegate = self
            addChildViewController(controller)
//            view.insertSubview(controller.view, belowSubview: navigationView.instructionsBannerContentView)

//            controller.view.topAnchor.constraint(equalTo: navigationView.instructionsBannerContentView.bottomAnchor).isActive = true
            controller.view.leadingAnchor.constraint(equalTo: view.leadingAnchor).isActive = true
            controller.view.bottomAnchor.constraint(equalTo: view.bottomAnchor).isActive = true
            controller.view.trailingAnchor.constraint(equalTo: view.trailingAnchor).isActive = true

            controller.didMove(toParentViewController: self)
            controller.dropDownAnimation()

            stepsViewController = controller
            return
=======
>>>>>>> e934b68a
        }
        
        let controller = StepsViewController(routeProgress: router.routeProgress)
        controller.delegate = self
        addChild(controller)
        view.insertSubview(controller.view, belowSubview: navigationView.instructionsBannerContentView)
        
        controller.view.topAnchor.constraint(equalTo: navigationView.instructionsBannerContentView.bottomAnchor).isActive = true
        controller.view.leadingAnchor.constraint(equalTo: view.leadingAnchor).isActive = true
        controller.view.bottomAnchor.constraint(equalTo: view.bottomAnchor).isActive = true
        controller.view.trailingAnchor.constraint(equalTo: view.trailingAnchor).isActive = true
        
        controller.didMove(toParent: self)
        controller.dropDownAnimation()
        
        stepsViewController = controller
    }

    //MARK: NavigationMapViewDelegate
    func navigationMapView(_ mapView: NavigationMapView, routeStyleLayerWithIdentifier identifier: String, source: MGLSource) -> MGLStyleLayer? {
        return delegate?.navigationMapView?(mapView, routeStyleLayerWithIdentifier: identifier, source: source)
    }

    func navigationMapView(_ mapView: NavigationMapView, routeCasingStyleLayerWithIdentifier identifier: String, source: MGLSource) -> MGLStyleLayer? {
        return delegate?.navigationMapView?(mapView, routeCasingStyleLayerWithIdentifier: identifier, source: source)
    }

    func navigationMapView(_ mapView: NavigationMapView, waypointStyleLayerWithIdentifier identifier: String, source: MGLSource) -> MGLStyleLayer? {
        return delegate?.navigationMapView?(mapView, waypointStyleLayerWithIdentifier: identifier, source: source)
    }

    func navigationMapView(_ mapView: NavigationMapView, waypointSymbolStyleLayerWithIdentifier identifier: String, source: MGLSource) -> MGLStyleLayer? {
        return delegate?.navigationMapView?(mapView, waypointSymbolStyleLayerWithIdentifier: identifier, source: source)
    }

    func navigationMapView(_ mapView: NavigationMapView, shapeFor waypoints: [Waypoint], legIndex: Int) -> MGLShape? {
        return delegate?.navigationMapView?(mapView, shapeFor: waypoints, legIndex: legIndex)
    }

    func navigationMapView(_ mapView: NavigationMapView, shapeFor routes: [Route]) -> MGLShape? {
        return delegate?.navigationMapView?(mapView, shapeFor: routes)
    }

    func navigationMapView(_ mapView: NavigationMapView, didSelect route: Route) {
        delegate?.navigationMapView?(mapView, didSelect: route)
    }

    func navigationMapView(_ mapView: NavigationMapView, simplifiedShapeFor route: Route) -> MGLShape? {
        return delegate?.navigationMapView?(mapView, simplifiedShapeFor: route)
    }

    func navigationMapViewUserAnchorPoint(_ mapView: NavigationMapView) -> CGPoint {
        //If the end of route component is showing, then put the anchor point slightly above the middle of the map
        if navigationView.endOfRouteView != nil, let show = navigationView.endOfRouteShowConstraint, show.isActive {
            return CGPoint(x: mapView.bounds.midX, y: (mapView.bounds.height * 0.4))
        }

        //otherwise, ask the delegate or return .zero
        return delegate?.navigationMapViewUserAnchorPoint?(mapView) ?? .zero
    }

    /**
     Updates the current road name label to reflect the road on which the user is currently traveling.

     - parameter location: The user’s current location.
     */
    func labelCurrentRoad(at rawLocation: CLLocation, for snappedLocation: CLLocation? = nil) {

        guard navigationView.resumeButton.isHidden else {
                return
        }

        let roadName = delegate?.mapViewController(self, roadNameAt: rawLocation)
        guard roadName == nil else {
            if let roadName = roadName {
                navigationView.wayNameView.text = roadName
                navigationView.wayNameView.isHidden = roadName.isEmpty
            }
            return
        }

        // Avoid aggressively opting the developer into Mapbox services if they
        // haven’t provided an access token.
        guard let _ = MGLAccountManager.accessToken else {
            navigationView.wayNameView.isHidden = true
            return
        }

        let location = snappedLocation ?? rawLocation

        labelCurrentRoadFeature(at: location)

        if let labelRoadNameCompletionHandler = labelRoadNameCompletionHandler {
            labelRoadNameCompletionHandler(true)
        }
    }

    func labelCurrentRoadFeature(at location: CLLocation) {
        guard let style = mapView.style, let stepCoordinates = router.routeProgress.currentLegProgress.currentStep.coordinates else {
                return
        }

        let closestCoordinate = location.coordinate
        let roadLabelLayerIdentifier = "roadLabelLayer"
        var streetsSources: [MGLVectorTileSource] = style.sources.compactMap {
            $0 as? MGLVectorTileSource
            }.filter {
                $0.isMapboxStreets
        }

        // Add Mapbox Streets if the map does not already have it
        if streetsSources.isEmpty {
            let source = MGLVectorTileSource(identifier: "com.mapbox.MapboxStreets", configurationURL: URL(string: "mapbox://mapbox.mapbox-streets-v8")!)
            style.addSource(source)
            streetsSources.append(source)
        }

        if let mapboxStreetsSource = streetsSources.first, style.layer(withIdentifier: roadLabelLayerIdentifier) == nil {
            let streetLabelLayer = MGLLineStyleLayer(identifier: roadLabelLayerIdentifier, source: mapboxStreetsSource)
            streetLabelLayer.sourceLayerIdentifier = mapboxStreetsSource.roadLabelLayerIdentifier
            streetLabelLayer.lineOpacity = NSExpression(forConstantValue: 1)
            streetLabelLayer.lineWidth = NSExpression(forConstantValue: 20)
            streetLabelLayer.lineColor = NSExpression(forConstantValue: UIColor.white)
            style.insertLayer(streetLabelLayer, at: 0)
        }

        let userPuck = mapView.convert(closestCoordinate, toPointTo: mapView)
        let features = mapView.visibleFeatures(at: userPuck, styleLayerIdentifiers: Set([roadLabelLayerIdentifier]))
        var smallestLabelDistance = Double.infinity
        var currentName: String?
        var currentShieldName: NSAttributedString?

        for feature in features {
            var allLines: [MGLPolyline] = []

            if let line = feature as? MGLPolylineFeature {
                allLines.append(line)
            } else if let lines = feature as? MGLMultiPolylineFeature {
                allLines = lines.polylines
            }

            for line in allLines {
                let featureCoordinates =  Array(UnsafeBufferPointer(start: line.coordinates, count: Int(line.pointCount)))
                let featurePolyline = Polyline(featureCoordinates)
                let slicedLine = Polyline(stepCoordinates).sliced(from: closestCoordinate)

                let lookAheadDistance: CLLocationDistance = 10
                guard let pointAheadFeature = featurePolyline.sliced(from: closestCoordinate).coordinateFromStart(distance: lookAheadDistance) else { continue }
                guard let pointAheadUser = slicedLine.coordinateFromStart(distance: lookAheadDistance) else { continue }
                guard let reversedPoint = Polyline(featureCoordinates.reversed()).sliced(from: closestCoordinate).coordinateFromStart(distance: lookAheadDistance) else { continue }

                let distanceBetweenPointsAhead = pointAheadFeature.distance(to: pointAheadUser)
                let distanceBetweenReversedPoint = reversedPoint.distance(to: pointAheadUser)
                let minDistanceBetweenPoints = min(distanceBetweenPointsAhead, distanceBetweenReversedPoint)

                if minDistanceBetweenPoints < smallestLabelDistance {
                    smallestLabelDistance = minDistanceBetweenPoints

                    if let line = feature as? MGLPolylineFeature {
                        let roadNameRecord = roadFeature(for: line)
                        currentShieldName = roadNameRecord.shieldName
                        currentName = roadNameRecord.roadName
                    } else if let line = feature as? MGLMultiPolylineFeature {
                        let roadNameRecord = roadFeature(for: line)
                        currentShieldName = roadNameRecord.shieldName
                        currentName = roadNameRecord.roadName
                    }
                }
            }
        }

        let hasWayName = currentName != nil || currentShieldName != nil
        if smallestLabelDistance < 5 && hasWayName  {
            if let currentShieldName = currentShieldName {
                navigationView.wayNameView.attributedText = currentShieldName
            } else if let currentName = currentName {
                navigationView.wayNameView.text = currentName
            }
            navigationView.wayNameView.isHidden = false
        } else {
            navigationView.wayNameView.isHidden = true
        }
    }

    private func roadFeature(for line: MGLPolylineFeature) -> (roadName: String?, shieldName: NSAttributedString?) {
        let roadNameRecord = roadFeatureHelper(ref: line.attribute(forKey: "ref"),
                                            shield: line.attribute(forKey: "shield"),
                                            reflen: line.attribute(forKey: "reflen"),
                                              name: line.attribute(forKey: "name"))

        return (roadName: roadNameRecord.roadName, shieldName: roadNameRecord.shieldName)
    }

    private func roadFeature(for line: MGLMultiPolylineFeature) -> (roadName: String?, shieldName: NSAttributedString?) {
        let roadNameRecord = roadFeatureHelper(ref: line.attribute(forKey: "ref"),
                                            shield: line.attribute(forKey: "shield"),
                                            reflen: line.attribute(forKey: "reflen"),
                                              name: line.attribute(forKey: "name"))

        return (roadName: roadNameRecord.roadName, shieldName: roadNameRecord.shieldName)
    }

    private func roadFeatureHelper(ref: Any?, shield: Any?, reflen: Any?, name: Any?) -> (roadName: String?, shieldName: NSAttributedString?) {
        var currentShieldName: NSAttributedString?, currentRoadName: String?

        if let text = ref as? String, let shieldID = shield as? String, let reflenDigit = reflen as? Int {
            currentShieldName = roadShieldName(for: text, shield: shieldID, reflen: reflenDigit)
        }

        if let roadName = name as? String {
            currentRoadName = roadName
        }

        if let compositeShieldImage = currentShieldName, let roadName = currentRoadName {
            let compositeShield = NSMutableAttributedString(string: " \(roadName)")
            compositeShield.insert(compositeShieldImage, at: 0)
            currentShieldName = compositeShield
        }

        return (roadName: currentRoadName, shieldName: currentShieldName)
    }

    private func roadShieldName(for text: String?, shield: String?, reflen: Int?) -> NSAttributedString? {
        guard let text = text, let shield = shield, let reflen = reflen else { return nil }

        let currentShield = HighwayShield.RoadType(rawValue: shield)
        let textColor = currentShield?.textColor ?? .black
        let imageName = "\(shield)-\(reflen)"

        guard let image = mapView.style?.image(forName: imageName) else {
            return nil
        }

        let attachment = RoadNameLabelAttachment(image: image, text: text, color: textColor, font: UIFont.boldSystemFont(ofSize: UIFont.systemFontSize), scale: UIScreen.main.scale)
        return NSAttributedString(attachment: attachment)
    }

    func showRouteIfNeeded() {
        guard isViewLoaded && view.window != nil else { return }
        guard !mapView.showsRoute else { return }
        mapView.showRoutes([router.route], legIndex: router.routeProgress.legIndex)
        mapView.showWaypoints(router.route, legIndex: router.routeProgress.legIndex)
        
        let currentLegProgress = router.routeProgress.currentLegProgress
        let nextStepIndex = currentLegProgress.stepIndex + 1
        
        if nextStepIndex <= currentLegProgress.leg.steps.count {
            mapView.addArrow(route: router.route, legIndex: router.routeProgress.legIndex, stepIndex: nextStepIndex)
        }

        if annotatesSpokenInstructions {
            mapView.showVoiceInstructionsOnMap(route: router.route)
        }
    }
    
//    func addPreviewInstructions(for step: RouteStep) {
//        guard let leg = leg(containing: step) else { return }
//        guard let legIndex = route.legs.index(of: leg) else { return }
//        guard let stepIndex = leg.steps.index(of: step) else { return }
//
//        let legProgress = RouteLegProgress(leg: leg, stepIndex: stepIndex)
//        guard let upcomingStep = legProgress.upcomingStep else { return }
////        addPreviewInstructions(step: legProgress.currentStep, maneuverStep: upcomingStep, distance: instructionsBannerView.distance)
//
//        mapView.enableFrameByFrameCourseViewTracking(for: 1)
//        mapView.tracksUserCourse = false
//        mapView.setCenter(upcomingStep.maneuverLocation, zoomLevel: mapView.zoomLevel, direction: upcomingStep.initialHeading!, animated: true, completionHandler: nil)
//
//        guard isViewLoaded && view.window != nil else { return }
//        mapView.addArrow(route: router.routeProgress.route, legIndex: legIndex, stepIndex: stepIndex + 1)
//    }
//
//    func addPreviewInstructions(step: RouteStep, maneuverStep: RouteStep, distance: CLLocationDistance?) {
////        removePreviewInstructions()
//
//        guard let instructions = step.instructionsDisplayedAlongStep?.last else { return }
//
//        let instructionsView = StepInstructionsView(frame: navigationView.instructionsBannerView.frame)
//        instructionsView.backgroundColor = StepInstructionsView.appearance().backgroundColor
//        instructionsView.delegate = self
//        instructionsView.distance = distance
//        instructionsView.swipeable = true
//
//        navigationView.instructionsBannerContentView.backgroundColor = instructionsView.backgroundColor
//
//        view.addSubview(instructionsView)
//        instructionsView.update(for: instructions)
//        previewInstructionsView = instructionsView
//    }
}

// MARK: StepsViewControllerDelegate

extension RouteMapViewController: StepsViewControllerDelegate {

    func stepsViewController(_ viewController: StepsViewController, didSelect legIndex: Int, stepIndex: Int, cell: StepTableViewCell) {
        
        let legProgress = RouteLegProgress(leg: router.route.legs[legIndex], stepIndex: stepIndex)
        let step = legProgress.currentStep
        guard let upcomingStep = legProgress.upcomingStep else { return }

        currentPreviewInstructionBannerStepIndex = router.routeProgress.remainingSteps.index(of: step)
        
        viewController.dismiss {
//            self.addPreviewInstructions(step: step, maneuverStep: upcomingStep, distance: cell.instructionsView.distance)
            self.stepsViewController = nil
        }

        mapView.enableFrameByFrameCourseViewTracking(for: 1)
        mapView.tracksUserCourse = false
        mapView.setCenter(upcomingStep.maneuverLocation, zoomLevel: mapView.zoomLevel, direction: upcomingStep.initialHeading!, animated: true, completionHandler: nil)

        guard isViewLoaded && view.window != nil else { return }
        mapView.addArrow(route: router.route, legIndex: legIndex, stepIndex: stepIndex + 1)
    }

    func didDismissStepsViewController(_ viewController: StepsViewController) {
        viewController.dismiss {
            self.stepsViewController = nil
//            self.navigationView.instructionsBannerView.stepListIndicatorView.isHidden = false
        }
    }

    func statusView(_ statusView: StatusView, valueChangedTo value: Double) {
        let displayValue = 1+min(Int(9 * value), 8)
        let title = String.Localized.simulationStatus(speed: displayValue)
        showStatus(title: title, for: .infinity, interactive: true)
        
        if let locationManager = navService.locationManager as? SimulatedLocationManager {
            locationManager.speedMultiplier = Double(displayValue)
        }
    }
}

// MARK: - Keyboard Handling

extension RouteMapViewController {
    fileprivate func subscribeToKeyboardNotifications() {
        NotificationCenter.default.addObserver(self, selector: #selector(RouteMapViewController.keyboardWillShow(notification:)), name:UIResponder.keyboardWillShowNotification, object: nil)
        NotificationCenter.default.addObserver(self, selector: #selector(RouteMapViewController.keyboardWillHide(notification:)), name:UIResponder.keyboardWillHideNotification, object: nil)

    }
    fileprivate func unsubscribeFromKeyboardNotifications() {
        NotificationCenter.default.removeObserver(self, name: UIResponder.keyboardWillShowNotification, object: nil)
        NotificationCenter.default.removeObserver(self, name: UIResponder.keyboardWillHideNotification, object: nil)
    }
    @objc fileprivate func keyboardWillShow(notification: NSNotification) {
        guard navigationView.endOfRouteView != nil else { return }
        guard let userInfo = notification.userInfo else { return }
        guard let curveValue = userInfo[UIResponder.keyboardAnimationCurveUserInfoKey] as? Int else { return }
        guard let duration = userInfo[UIResponder.keyboardAnimationDurationUserInfoKey] as? Double else { return }
        guard let keyBoardRect = userInfo[UIResponder.keyboardFrameEndUserInfoKey] as? CGRect else { return }

        let keyboardHeight = keyBoardRect.size.height

        if #available(iOS 11.0, *) {
            navigationView.endOfRouteShowConstraint?.constant = -1 * (keyboardHeight - view.safeAreaInsets.bottom) //subtract the safe area, which is part of the keyboard's frame
        } else {
            navigationView.endOfRouteShowConstraint?.constant = -1 * keyboardHeight
        }

        let curve = UIView.AnimationCurve(rawValue: curveValue) ?? .easeIn
        let options = UIView.AnimationOptions(curve: curve) ?? .curveEaseIn
        UIView.animate(withDuration: duration, delay: 0, options: options, animations: view.layoutIfNeeded, completion: nil)
    }

    @objc fileprivate func keyboardWillHide(notification: NSNotification) {
        guard navigationView.endOfRouteView != nil else { return }
        guard let userInfo = notification.userInfo else { return }
        guard let curveValue = userInfo[UIResponder.keyboardAnimationCurveUserInfoKey] as? Int else { return }
        guard let duration = userInfo[UIResponder.keyboardAnimationDurationUserInfoKey] as? Double else { return }
        
        navigationView.endOfRouteShowConstraint?.constant = 0

        let curve = UIView.AnimationCurve(rawValue: curveValue) ?? .easeOut
        let options = UIView.AnimationOptions(curve: curve) ?? .curveEaseOut
        UIView.animate(withDuration: duration, delay: 0, options: options, animations: view.layoutIfNeeded, completion: nil)
    }
}

internal extension UIView.AnimationOptions {
    init?(curve: UIView.AnimationCurve) {
        switch curve {
        case .easeIn:
            self = .curveEaseIn
        case .easeOut:
            self = .curveEaseOut
        case .easeInOut:
            self = .curveEaseInOut
        case .linear:
            self = .curveLinear
        default:
            // Some private UIViewAnimationCurve values unknown to the compiler can leak through notifications.
            return nil
        }
    }
}
@objc protocol RouteMapViewControllerDelegate: NavigationMapViewDelegate, VisualInstructionDelegate {
    func mapViewControllerDidDismiss(_ mapViewController: RouteMapViewController, byCanceling canceled: Bool)
    func mapViewControllerShouldAnnotateSpokenInstructions(_ routeMapViewController: RouteMapViewController) -> Bool

    /**
     Called to allow the delegate to customize the contents of the road name label that is displayed towards the bottom of the map view.

     This method is called on each location update. By default, the label displays the name of the road the user is currently traveling on.

     - parameter mapViewController: The route map view controller that will display the road name.
     - parameter location: The user’s current location.
     - return: The road name to display in the label, or the empty string to hide the label, or nil to query the map’s vector tiles for the road name.
     */
    @objc func mapViewController(_ mapViewController: RouteMapViewController, roadNameAt location: CLLocation) -> String?
}<|MERGE_RESOLUTION|>--- conflicted
+++ resolved
@@ -408,7 +408,6 @@
     }
 
 
-<<<<<<< HEAD
 //    @objc func updateInstructionsBanner(notification: NSNotification) {
 //        guard let routeProgress = notification.userInfo?[RouteControllerNotificationUserInfoKey.routeProgressKey] as? RouteProgress else { return }
 //
@@ -419,22 +418,6 @@
 //            nextBannerView.update(for: routeProgress.currentLegProgress.currentStepProgress.currentVisualInstruction)
 //        }
 //    }
-=======
-    @objc func updateInstructionsBanner(notification: NSNotification) {
-        guard let routeProgress = notification.userInfo?[RouteControllerNotificationUserInfoKey.routeProgressKey] as? RouteProgress else { return }
-        
-        // only update banner with the current step if we are not previewing our route
-        if currentPreviewInstructionBannerStepIndex == nil {
-            updateInstructionBanners(visualInstructionBanner: routeProgress.currentLegProgress.currentStepProgress.currentVisualInstruction)
-        }
-    }
-    
-    func updateInstructionBanners(visualInstructionBanner: VisualInstructionBanner?) {
-        instructionsBannerView.update(for: visualInstructionBanner)
-        lanesView.update(for: visualInstructionBanner)
-        nextBannerView.update(for: visualInstructionBanner)
-    }
->>>>>>> e934b68a
 
     func updateMapOverlays(for routeProgress: RouteProgress) {
         if routeProgress.currentLegProgress.followOnStep != nil {
@@ -490,16 +473,9 @@
     @objc func resetFrameRate(_ sender: UIGestureRecognizer) {
         mapView.preferredFramesPerSecond = NavigationMapView.FrameIntervalOptions.defaultFramesPerSecond
     }
-<<<<<<< HEAD
-
-    var contentInsets: UIEdgeInsets {
-        let top: CGFloat = 0.0 //instructionsBannerContentView.bounds.height
-        let bottom = bottomBannerContainerView.bounds.height
-        return UIEdgeInsets(top: top, left: 0, bottom: bottom, right: 0)
-=======
     
     func contentInset(forOverviewing overviewing: Bool) -> UIEdgeInsets {
-        let instructionBannerHeight = instructionsBannerContentView.bounds.height
+        let instructionBannerHeight = 0//instructionsBannerContentView.bounds.height
         let bottomBannerHeight = bottomBannerContainerView.bounds.height
         
         var insets = UIEdgeInsets(top: instructionBannerHeight, left: 0,
@@ -513,7 +489,6 @@
         }
         
         return insets
->>>>>>> e934b68a
     }
 
     // MARK: End Of Route
@@ -696,33 +671,14 @@
         if let controller = stepsViewController {
             stepsViewController = nil
             controller.dismiss()
-<<<<<<< HEAD
-        } else {
-            let controller = StepsViewController(routeProgress: router.routeProgress)
-            controller.delegate = self
-            addChildViewController(controller)
-//            view.insertSubview(controller.view, belowSubview: navigationView.instructionsBannerContentView)
-
-//            controller.view.topAnchor.constraint(equalTo: navigationView.instructionsBannerContentView.bottomAnchor).isActive = true
-            controller.view.leadingAnchor.constraint(equalTo: view.leadingAnchor).isActive = true
-            controller.view.bottomAnchor.constraint(equalTo: view.bottomAnchor).isActive = true
-            controller.view.trailingAnchor.constraint(equalTo: view.trailingAnchor).isActive = true
-
-            controller.didMove(toParentViewController: self)
-            controller.dropDownAnimation()
-
-            stepsViewController = controller
-            return
-=======
->>>>>>> e934b68a
         }
         
         let controller = StepsViewController(routeProgress: router.routeProgress)
         controller.delegate = self
         addChild(controller)
-        view.insertSubview(controller.view, belowSubview: navigationView.instructionsBannerContentView)
-        
-        controller.view.topAnchor.constraint(equalTo: navigationView.instructionsBannerContentView.bottomAnchor).isActive = true
+        //view.insertSubview(controller.view, belowSubview: navigationView.instructionsBannerContentView)
+        
+        //controller.view.topAnchor.constraint(equalTo: navigationView.instructionsBannerContentView.bottomAnchor).isActive = true
         controller.view.leadingAnchor.constraint(equalTo: view.leadingAnchor).isActive = true
         controller.view.bottomAnchor.constraint(equalTo: view.bottomAnchor).isActive = true
         controller.view.trailingAnchor.constraint(equalTo: view.trailingAnchor).isActive = true
