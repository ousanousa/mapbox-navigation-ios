import UIKit
import Mapbox
import MapboxDirections
import MapboxCoreNavigation
import MapboxMobileEvents
import Turf

class ArrowFillPolyline: MGLPolylineFeature {}
class ArrowStrokePolyline: ArrowFillPolyline {}


class RouteMapViewController: UIViewController {
    @IBOutlet weak var mapView: NavigationMapView!
    @IBOutlet weak var buttonStack: UIStackView!
    @IBOutlet weak var overviewButton: Button!
    @IBOutlet weak var reportButton: Button!
    @IBOutlet weak var rerouteReportButton: ReportButton!
    @IBOutlet weak var recenterButton: ResumeButton!
    @IBOutlet weak var muteButton: Button!
    @IBOutlet weak var wayNameLabel: WayNameLabel!
    @IBOutlet weak var wayNameView: UIView!
    @IBOutlet weak var instructionsBannerContainerView: InstructionsBannerContentView!
    @IBOutlet weak var instructionsBannerView: InstructionsBannerView!
    @IBOutlet weak var nextBannerView: NextBannerView!
    @IBOutlet weak var bottomBannerView: BottomBannerView!
    @IBOutlet weak var statusView: StatusView!
    @IBOutlet weak var laneViewsContainerView: LanesContainerView!
    @IBOutlet weak var rerouteFeedbackTopConstraint: NSLayoutConstraint!
<<<<<<< HEAD
    @IBOutlet weak var endOfRouteContainer: UIView!
    @IBOutlet weak var endOfRouteShow: NSLayoutConstraint!
    @IBOutlet weak var endOfRouteHide: NSLayoutConstraint!
    @IBOutlet weak var endOfRouteHeight: NSLayoutConstraint!
    @IBOutlet weak var bannerHide: NSLayoutConstraint!
    @IBOutlet weak var bannerShow: NSLayoutConstraint!
    @IBOutlet weak var bannerContainerShow: NSLayoutConstraint!
    
    let visualInstructionFormatter = VisualInstructionFormatter()
=======
>>>>>>> 298740b8

    var route: Route { return routeController.routeProgress.route }
    var previousStep: RouteStep?
    var updateETATimer: Timer?
    var previewInstructionsView: StepInstructionsView?
    var lastTimeUserRerouted: Date?
    var stepsViewController: StepsViewController?
    var endOfRouteViewController: EndOfRouteViewController?
    private lazy var geocoder: CLGeocoder = CLGeocoder()
    var destination: Waypoint? {
        didSet {
            endOfRouteViewController?.destination = destination
        }
    }

    var pendingCamera: MGLMapCamera? {
        guard let parent = parent as? NavigationViewController else {
            return nil
        }
        return parent.pendingCamera
    }
    var tiltedCamera: MGLMapCamera {
        get {
            let camera = mapView.camera
            camera.altitude = 1000
            camera.pitch = 45
            return camera
        }
    }
    
    weak var delegate: RouteMapViewControllerDelegate? {
        didSet {
            mapView.delegate = mapView.delegate
        }
    }
    weak var routeController: RouteController! {
        didSet {
            guard let destination = route.legs.last?.destination else { return }
            populateName(for: destination, populated: { self.destination = $0 })
        }
    }
    let distanceFormatter = DistanceFormatter(approximate: true)
    var arrowCurrentStep: RouteStep?
    var isInOverviewMode = false {
        didSet {
            if isInOverviewMode {
                overviewButton.isHidden = true
                recenterButton.isHidden = false
                wayNameView.isHidden = true
                mapView.logoView.isHidden = true
            } else {
                overviewButton.isHidden = false
                recenterButton.isHidden = true
                mapView.logoView.isHidden = false
            }
        }
    }
    var currentLegIndexMapped = 0
    
    /**
     A Boolean value that determines whether the map annotates the locations at which instructions are spoken for debugging purposes.
     */
    var annotatesSpokenInstructions = false

    override func viewDidLoad() {
        super.viewDidLoad()
        automaticallyAdjustsScrollViewInsets = false
        
        distanceFormatter.numberFormatter.locale = .nationalizedCurrent
        
        mapView.tracksUserCourse = true
        mapView.delegate = self
        mapView.navigationMapDelegate = self
        mapView.courseTrackingDelegate = self
        mapView.contentInset = contentInsets
        
        rerouteReportButton.slideUp(constraint: rerouteFeedbackTopConstraint)
        rerouteReportButton.applyDefaultCornerRadiusShadow(cornerRadius: 4)
        overviewButton.applyDefaultCornerRadiusShadow(cornerRadius: overviewButton.bounds.midX)
        reportButton.applyDefaultCornerRadiusShadow(cornerRadius: reportButton.bounds.midX)
        muteButton.applyDefaultCornerRadiusShadow(cornerRadius: muteButton.bounds.midX)
        
        wayNameView.layer.borderWidth = 1.0 / UIScreen.main.scale
        wayNameView.applyDefaultCornerRadiusShadow()
        laneViewsContainerView.isHidden = true
        statusView.isHidden = true
        nextBannerView.isHidden = true
        isInOverviewMode = false
        instructionsBannerView.delegate = self
        bottomBannerView.delegate = self
        resumeNotifications()
    }
    
    deinit {
        suspendNotifications()
        removeTimer()
    }

    override func viewWillAppear(_ animated: Bool) {
        super.viewWillAppear(animated)
        
        resetETATimer()
        
        muteButton.isSelected = NavigationSettings.shared.muted
        mapView.compassView.isHidden = true
        
        mapView.tracksUserCourse = true
        mapView.enableFrameByFrameCourseViewTracking(for: 3)

        if let camera = pendingCamera {
            mapView.camera = camera
        } else if let location = routeController.location, location.course > 0 {
            mapView.updateCourseTracking(location: location, animated: false)
        } else if let coordinates = routeController.routeProgress.currentLegProgress.currentStep.coordinates, let firstCoordinate = coordinates.first, coordinates.count > 1 {
            let secondCoordinate = coordinates[1]
            let course = firstCoordinate.direction(to: secondCoordinate)
            let newLocation = CLLocation(coordinate: routeController.location?.coordinate ?? firstCoordinate, altitude: 0, horizontalAccuracy: 0, verticalAccuracy: 0, course: course, speed: 0, timestamp: Date())
            mapView.updateCourseTracking(location: newLocation, animated: false)
        } else {
            mapView.setCamera(tiltedCamera, animated: false)
        }
    }
    
    override func viewDidAppear(_ animated: Bool) {
        super.viewDidAppear(animated)
        annotatesSpokenInstructions = delegate?.mapViewControllerShouldAnnotateSpokenInstructions(self) ?? false
        showRouteIfNeeded()
        currentLegIndexMapped = routeController.routeProgress.legIndex
    }
    
    override func viewWillDisappear(_ animated: Bool) {
        super.viewWillDisappear(animated)
        removeTimer()
    }

    func resumeNotifications() {
        NotificationCenter.default.addObserver(self, selector: #selector(willReroute(notification:)), name: RouteControllerWillReroute, object: nil)
        NotificationCenter.default.addObserver(self, selector: #selector(didReroute(notification:)), name: RouteControllerDidReroute, object: nil)
        NotificationCenter.default.addObserver(self, selector: #selector(applicationWillEnterForeground(notification:)), name: .UIApplicationWillEnterForeground, object: nil)
        NotificationCenter.default.addObserver(self, selector: #selector(removeTimer), name: .UIApplicationDidEnterBackground, object: nil)
        subscribeToKeyboardNotifications()
    }
    
    func suspendNotifications() {
        NotificationCenter.default.removeObserver(self, name: RouteControllerWillReroute, object: nil)
        NotificationCenter.default.removeObserver(self, name: RouteControllerDidReroute, object: nil)
        NotificationCenter.default.removeObserver(self, name: .UIApplicationWillEnterForeground, object: nil)
        NotificationCenter.default.removeObserver(self, name: .UIApplicationDidEnterBackground, object: nil)
        unsubscribeFromKeyboardNotifications()
    }

    @IBAction func recenter(_ sender: AnyObject) {
        mapView.tracksUserCourse = true
        mapView.enableFrameByFrameCourseViewTracking(for: 3)
        isInOverviewMode = false
        updateCameraAltitude(for: routeController.routeProgress)
        
        mapView.addArrow(route: routeController.routeProgress.route,
                         legIndex: routeController.routeProgress.legIndex,
                         stepIndex: routeController.routeProgress.currentLegProgress.stepIndex + 1)
        
        removePreviewInstructions()
    }
    
    @objc func removeTimer() {
        updateETATimer?.invalidate()
        updateETATimer = nil
    }
    
    func removePreviewInstructions() {
        if let view = previewInstructionsView {
            view.removeFromSuperview()
            instructionsBannerContainerView.backgroundColor = InstructionsBannerView.appearance().backgroundColor
            previewInstructionsView = nil
        }
    }

    @IBAction func toggleOverview(_ sender: Any) {
        mapView.enableFrameByFrameCourseViewTracking(for: 3)
        updateVisibleBounds()
        isInOverviewMode = true
    }
    
    @IBAction func toggleMute(_ sender: UIButton) {
        sender.isSelected = !sender.isSelected

        let muted = sender.isSelected
        NavigationSettings.shared.muted = muted
    }
    
    @IBAction func rerouteFeedback(_ sender: Any) {
        showFeedback(source: .reroute)
        rerouteReportButton.slideUp(constraint: rerouteFeedbackTopConstraint)
        delegate?.mapViewControllerDidOpenFeedback(self)
    }
    
    @IBAction func feedback(_ sender: Any) {
        showFeedback()
        delegate?.mapViewControllerDidOpenFeedback(self)
    }
    
    func showFeedback(source: FeedbackSource = .user) {
        guard let parent = parent else { return }
    
        let controller = FeedbackViewController.loadFromStoryboard()
        let sections: [FeedbackSection] = [[.turnNotAllowed, .closure, .reportTraffic], [.confusingInstructions, .generalMapError, .badRoute]]
        controller.sections = sections
        let feedbackId = routeController.recordFeedback()
        
        controller.sendFeedbackHandler = { [weak self] (item) in
            guard let strongSelf = self else { return }
            strongSelf.delegate?.mapViewController(strongSelf, didSend: feedbackId, feedbackType: item.feedbackType)
            strongSelf.routeController.updateFeedback(feedbackId: feedbackId, type: item.feedbackType, source: source, description: nil)
            strongSelf.dismiss(animated: true) {
                DialogViewController.present(on: parent)
            }
        }
        
        controller.dismissFeedbackHandler = { [weak self] in
            guard let strongSelf = self else { return }
            strongSelf.delegate?.mapViewControllerDidCancelFeedback(strongSelf)
            strongSelf.routeController.cancelFeedback(feedbackId: feedbackId)
            strongSelf.dismiss(animated: true, completion: nil)
        }
        
        controller.modalPresentationStyle = .custom
        controller.transitioningDelegate = controller
        parent.present(controller, animated: true, completion: nil)
    }
    
    override func traitCollectionDidChange(_ previousTraitCollection: UITraitCollection?) {
        super.traitCollectionDidChange(previousTraitCollection)
        mapView.enableFrameByFrameCourseViewTracking(for: 3)
    }
    
    override func viewDidLayoutSubviews() {
        super.viewDidLayoutSubviews()
        mapView.setContentInset(contentInsets, animated: true)
        mapView.setNeedsUpdateConstraints()
    }
    
    func updateVisibleBounds() {
        guard let userLocation = routeController.locationManager.location?.coordinate else { return }
        
        let overviewContentInset = UIEdgeInsets(top: instructionsBannerView.bounds.height, left: 20, bottom: bottomBannerView.bounds.height, right: 20)
        let slicedLine = Polyline(routeController.routeProgress.route.coordinates!).sliced(from: userLocation, to: routeController.routeProgress.route.coordinates!.last).coordinates
        let line = MGLPolyline(coordinates: slicedLine, count: UInt(slicedLine.count))
        
        mapView.tracksUserCourse = false
        let camera = mapView.camera
        camera.pitch = 0
        camera.heading = 0
        mapView.camera = camera
        
        // Don't keep zooming in
        guard line.overlayBounds.ne.distance(to: line.overlayBounds.sw) > 200 else { return }
        
        mapView.setVisibleCoordinateBounds(line.overlayBounds, edgePadding: overviewContentInset, animated: true)
    }

    func notifyDidReroute(route: Route) {
        updateETA()
        
        if let location = routeController.location {
            updateInstructions(routeProgress: routeController.routeProgress, location: location, secondsRemaining: 0)
        }
        
        mapView.addArrow(route: routeController.routeProgress.route, legIndex: routeController.routeProgress.legIndex, stepIndex: routeController.routeProgress.currentLegProgress.stepIndex + 1)
        mapView.showRoutes([routeController.routeProgress.route], legIndex: routeController.routeProgress.legIndex)
        
        if annotatesSpokenInstructions {
            mapView.showVoiceInstructionsOnMap(route: routeController.routeProgress.route)
        }

        if isInOverviewMode {
            updateVisibleBounds()
        } else {
            mapView.tracksUserCourse = true
            wayNameView.isHidden = true
        }
        
        stepsViewController?.dismiss {
            self.removePreviewInstructions()
            self.stepsViewController = nil
        }
    }
    
    @objc func applicationWillEnterForeground(notification: NSNotification) {
        mapView.updateCourseTracking(location: routeController.location, animated: false)
        resetETATimer()
    }
    
    @objc func willReroute(notification: NSNotification) {
        let title = NSLocalizedString("REROUTING", bundle: .mapboxNavigation, value: "Rerouting…", comment: "Indicates that rerouting is in progress")
        hideLaneViews()
        statusView.show(title, showSpinner: true)
        statusView.hide(delay: 3, animated: true)
    }
    
    @objc func didReroute(notification: NSNotification) {
        if !(routeController.locationManager is SimulatedLocationManager) {
            statusView.hide(delay: 0.5, animated: true)
            
            if !reportButton.isHidden {
                DispatchQueue.main.asyncAfter(deadline: .now() + 3, execute: {
                    self.rerouteReportButton.slideDown(constraint: self.rerouteFeedbackTopConstraint, interval: 5)
                })
            }
        }
        
        if notification.userInfo![RouteControllerDidFindFasterRouteKey] as! Bool {
            let title = NSLocalizedString("FASTER_ROUTE_FOUND", bundle: .mapboxNavigation, value: "Faster Route Found", comment: "Indicates a faster route was found")
            statusView.show(title, showSpinner: true)
            statusView.hide(delay: 5, animated: true)
        }
    }

    func updateMapOverlays(for routeProgress: RouteProgress) {
        if routeProgress.currentLegProgress.followOnStep != nil {
            mapView.addArrow(route: routeController.routeProgress.route, legIndex: routeController.routeProgress.legIndex, stepIndex: routeController.routeProgress.currentLegProgress.stepIndex + 1)
        } else {
            mapView.removeArrow()
        }
    }

    func updateCameraAltitude(for routeProgress: RouteProgress) {
        guard mapView.tracksUserCourse else { return } //only adjust when we are actively tracking user course
        
        let zoomOutAltitude = NavigationMapView.zoomedOutMotorwayAltitude
        let defaultAltitude = NavigationMapView.defaultAltitude
        let isLongRoad = routeProgress.distanceRemaining >= NavigationMapView.longManeuverDistance
        let currentStep = routeProgress.currentLegProgress.currentStep
        let upComingStep = routeProgress.currentLegProgress.upComingStep
        
        //If the user is at the last turn maneuver, the map should zoom in to the default altitude.
        let currentInstruction = routeProgress.currentLegProgress.currentStepProgress.currentSpokenInstruction
        
        
        //If the user is on a motorway, not exiting, and their segment is sufficently long, the map should zoom out to the motorway altitude.
        //otherwise, zoom in if it's the last instruction on the step.
        let currentStepIsMotorway = currentStep.isMotorway
        let nextStepIsMotorway = upComingStep?.isMotorway ?? false
        if currentStepIsMotorway, nextStepIsMotorway, isLongRoad {
            setCamera(altitude: zoomOutAltitude)
        } else if currentInstruction == currentStep.lastInstruction {
            setCamera(altitude: defaultAltitude)
        }
    }
    
    private func setCamera(altitude: Double) {
        guard mapView.altitude != altitude else { return }
        mapView.altitude = altitude
    }
    
    func mapView(_ mapView: MGLMapView, imageFor annotation: MGLAnnotation) -> MGLAnnotationImage? {
        return navigationMapView(mapView, imageFor: annotation)
    }
    
    func mapView(_ mapView: MGLMapView, viewFor annotation: MGLAnnotation) -> MGLAnnotationView? {
        return navigationMapView(mapView, viewFor: annotation)
    }

    func notifyDidChange(routeProgress: RouteProgress, location: CLLocation, secondsRemaining: TimeInterval) {
        resetETATimer()
        
        updateETA()
        
        let step = routeProgress.currentLegProgress.upComingStep ?? routeProgress.currentLegProgress.currentStep
        
        if let upComingStep = routeProgress.currentLegProgress?.upComingStep, !routeProgress.currentLegProgress.userHasArrivedAtWaypoint {
            updateLaneViews(step: upComingStep, durationRemaining: routeProgress.currentLegProgress.currentStepProgress.durationRemaining)
        }
        
        previousStep = step
        updateInstructions(routeProgress: routeProgress, location: location, secondsRemaining: secondsRemaining)
        updateNextBanner(routeProgress: routeProgress)
        
        if currentLegIndexMapped != routeProgress.legIndex {
            mapView.showWaypoints(routeProgress.route, legIndex: routeProgress.legIndex)
            mapView.showRoutes([routeProgress.route], legIndex: routeProgress.legIndex)
            
            currentLegIndexMapped = routeProgress.legIndex
        }
        
        if annotatesSpokenInstructions {
            mapView.showVoiceInstructionsOnMap(route: routeController.routeProgress.route)
        }

        guard isInOverviewMode else {
            return
        }

        updateVisibleBounds()
    }
    
    func updateInstructions(routeProgress: RouteProgress, location: CLLocation, secondsRemaining: TimeInterval) {
        let stepProgress = routeProgress.currentLegProgress.currentStepProgress
        let distanceRemaining = stepProgress.distanceRemaining
        
        guard let visualInstruction = routeProgress.currentLegProgress.currentStep.instructionsDisplayedAlongStep?.last else { return }
        
        instructionsBannerView.set(visualInstruction.primaryTextComponents, secondaryInstruction: visualInstruction.secondaryTextComponents)
        instructionsBannerView.distance = distanceRemaining > 5 ? distanceRemaining : 0
        instructionsBannerView.maneuverView.step = routeProgress.currentLegProgress.upComingStep
    }
    
    func updateNextBanner(routeProgress: RouteProgress) {
    
        guard let upcomingStep = routeProgress.currentLegProgress.upComingStep,
            let nextStep = routeProgress.currentLegProgress.stepAfter(upcomingStep),
            laneViewsContainerView.isHidden
            else {
                hideNextBanner()
                return
        }
        
        // If the followon step is short and the user is near the end of the current step, show the nextBanner.
        guard nextStep.expectedTravelTime <= RouteControllerHighAlertInterval * RouteControllerLinkedInstructionBufferMultiplier,
            routeProgress.currentLegProgress.durationRemaining <= RouteControllerHighAlertInterval * RouteControllerLinkedInstructionBufferMultiplier else {
                hideNextBanner()
                return
        }
        
        guard let instructions = upcomingStep.instructionsDisplayedAlongStep?.last else {
            hideNextBanner()
            return
        }
        
        nextBannerView.maneuverView.step = nextStep
        nextBannerView.instructionLabel.instruction = instructions.primaryTextComponents
        showNextBanner()
    }
    
    func showNextBanner() {
        guard nextBannerView.isHidden else { return }
        UIView.defaultAnimation(0.3, animations: {
            self.nextBannerView.isHidden = false
        }, completion: nil)
    }
    
    func hideNextBanner() {
        guard !nextBannerView.isHidden else { return }
        UIView.defaultAnimation(0.3, animations: {
            self.nextBannerView.isHidden = true
        }, completion: nil)
    }
    
    var contentInsets: UIEdgeInsets {
        var margin: CGFloat = 0.0
        if #available(iOS 11.0, *) { margin = view.safeAreaInsets.bottom }
        let containerHeight = endOfRouteContainer.frame.height - margin
        let bottom = self.endOfRouteShow.isActive ? containerHeight : bottomBannerView.bounds.height
        return UIEdgeInsets(top: instructionsBannerContainerView.bounds.height, left: 0, bottom: bottom, right: 0)
    }
    
    func updateLaneViews(step: RouteStep, durationRemaining: TimeInterval) {
        laneViewsContainerView.updateLaneViews(step: step, durationRemaining: durationRemaining)
        
        if laneViewsContainerView.stackView.arrangedSubviews.count > 0 {
            showLaneViews()
        } else {
            hideLaneViews()
        }
    }
    
    func showLaneViews(animated: Bool = true) {
        hideNextBanner()
        guard laneViewsContainerView.isHidden == true else { return }
        if animated {
            UIView.defaultAnimation(0.3, animations: {
                self.laneViewsContainerView.isHidden = false
            }, completion: nil)
        } else {
            self.laneViewsContainerView.isHidden = false
        }
    }
    
    func hideLaneViews() {
        guard laneViewsContainerView.isHidden == false else { return }
        UIView.defaultAnimation(0.3, animations: {
            self.laneViewsContainerView.isHidden = true
        }, completion: nil)
    }
    //MARK: End Of Route
    
    func showEndOfRoute(duration: TimeInterval = 0.3, completion: ((Bool) -> Void)? = nil) {
        view.layoutIfNeeded() //flush layout queue
        
        endOfRouteContainer.isHidden = false
        endOfRouteHide.isActive = false
        endOfRouteShow.isActive = true
        bannerHide.isActive = true
        bannerShow.isActive = false
        bannerContainerShow.isActive = false
       
        
        mapView.enableFrameByFrameCourseViewTracking(for: duration)
        mapView.setNeedsUpdateConstraints()
        
        let animate = {
            self.view.layoutIfNeeded()
            self.buttonStack.alpha = 0.0
        }
        
        let noAnimation = { animate(); completion?(true) }

        guard duration > 0.0 else { return noAnimation() }
        UIView.animate(withDuration: duration, delay: 0.0, options: [.curveLinear], animations: animate, completion: completion)
        
        // Prevent the user puck from floating around.
        if let location = routeController.location {
            mapView.updateCourseTracking(location: location, animated: false)
        }
    }
    
    func hideEndOfRoute(duration: TimeInterval = 0.3, completion: ((Bool) -> Void)? = nil) {
        view.layoutIfNeeded() //flush layout queue
        endOfRouteHide.isActive = true
        endOfRouteShow.isActive = false
        view.clipsToBounds = true
        
        mapView.enableFrameByFrameCourseViewTracking(for: duration)
        mapView.setNeedsUpdateConstraints()

        let animate = {
            self.view.layoutIfNeeded()
            self.buttonStack.alpha = 1.0
        }
        
        let complete: (Bool) -> Void = { self.endOfRouteContainer.isHidden = true; completion?($0)}
        let noAnimation = { animate() ; complete(true) }

        guard duration > 0.0 else { return noAnimation() }
       UIView.animate(withDuration: duration, delay: 0.0, options: [.curveLinear], animations: animate, completion: complete)
    }
    
    override func prepare(for segue: UIStoryboardSegue, sender: Any?) {
        guard let endOfRouteVC = segue.destination as? EndOfRouteViewController else { return }
        
        endOfRouteVC.dismiss = { [weak self] (stars, comment) in
            guard let rating = self?.rating(for: stars) else { return }
            self?.routeController.sendCancelEvent(rating: rating, comment: comment)
            self?.dismiss(animated: true, completion: nil)
        }
        endOfRouteViewController = endOfRouteVC
    }

    fileprivate func rating(for stars: Int) -> Int {
        assert(stars >= 0 && stars <= 5)
        guard stars > 0 else { return MMEEventsManager.unrated } //zero stars means this was unrated.
        return (stars - 1) * 25
    }

    fileprivate func populateName(for waypoint: Waypoint, populated: @escaping (Waypoint) -> Void) {
        guard waypoint.name == nil else { return populated(waypoint) }
        CLGeocoder().reverseGeocodeLocation(waypoint.location) { (places, error) in
        guard let place = places?.first, let placeName = place.name, error == nil else { return }
            let named = Waypoint(coordinate: waypoint.coordinate, name: placeName)
            return populated(named)
        }
    }
}

//MARK: - UIContentContainer

extension RouteMapViewController {
    override func preferredContentSizeDidChange(forChildContentContainer container: UIContentContainer) {
        endOfRouteHeight.constant = container.preferredContentSize.height
        
        UIView.animate(withDuration: 0.3, animations: view.layoutIfNeeded)
    }
}

// MARK: - NavigationMapViewCourseTrackingDelegate

extension RouteMapViewController: NavigationMapViewCourseTrackingDelegate {
    func navigationMapViewDidStartTrackingCourse(_ mapView: NavigationMapView) {
        recenterButton.isHidden = true
        mapView.logoView.isHidden = false
    }
    
    func navigationMapViewDidStopTrackingCourse(_ mapView: NavigationMapView) {
        recenterButton.isHidden = false
        mapView.logoView.isHidden = true
    }
}

// MARK: NavigationMapViewDelegate

extension RouteMapViewController: NavigationMapViewDelegate {
    
    func navigationMapView(_ mapView: NavigationMapView, routeStyleLayerWithIdentifier identifier: String, source: MGLSource) -> MGLStyleLayer? {
        return delegate?.navigationMapView(mapView, routeStyleLayerWithIdentifier: identifier, source: source)
    }

    func navigationMapView(_ mapView: NavigationMapView, routeCasingStyleLayerWithIdentifier identifier: String, source: MGLSource) -> MGLStyleLayer? {
        return delegate?.navigationMapView(mapView, routeCasingStyleLayerWithIdentifier: identifier, source: source)
    }

    func navigationMapView(_ mapView: NavigationMapView, waypointStyleLayerWithIdentifier identifier: String, source: MGLSource) -> MGLStyleLayer? {
        return delegate?.navigationMapView(mapView, waypointStyleLayerWithIdentifier: identifier, source: source)
    }
    
    func navigationMapView(_ mapView: NavigationMapView, waypointSymbolStyleLayerWithIdentifier identifier: String, source: MGLSource) -> MGLStyleLayer? {
        return delegate?.navigationMapView(mapView, waypointSymbolStyleLayerWithIdentifier: identifier, source: source)
    }
    
    func navigationMapView(_ mapView: NavigationMapView, shapeFor waypoints: [Waypoint]) -> MGLShape? {
        return delegate?.navigationMapView(mapView, shapeFor: waypoints)
    }

    func navigationMapView(_ mapView: NavigationMapView, shapeDescribing route: Route) -> MGLShape? {
        return delegate?.navigationMapView(mapView, shapeDescribing: route)
    }
    
    func navigationMapView(_ mapView: NavigationMapView, didTap: Route) {
        delegate?.navigationMapView(mapView, didTap: route)
    }

    func navigationMapView(_ mapView: NavigationMapView, simplifiedShapeDescribing route: Route) -> MGLShape? {
        return delegate?.navigationMapView(mapView, simplifiedShapeDescribing: route)
    }
    
    func navigationMapView(_ mapView: MGLMapView, imageFor annotation: MGLAnnotation) -> MGLAnnotationImage? {
        return delegate?.navigationMapView(mapView, imageFor :annotation)
    }
    
    func navigationMapView(_ mapView: MGLMapView, viewFor annotation: MGLAnnotation) -> MGLAnnotationView? {
        return delegate?.navigationMapView(mapView, viewFor: annotation)
    }
    
    func navigationMapViewUserAnchorPoint(_ mapView: NavigationMapView) -> CGPoint {
        guard !endOfRouteShow.isActive else { return CGPoint(x: mapView.bounds.midX, y: (mapView.bounds.height * 0.4)) }
        return delegate?.mapViewController(self, mapViewUserAnchorPoint: mapView) ?? .zero
    }
    
    /**
     Updates the current road name label to reflect the road on which the user is currently traveling.
     
     - parameter location: The user’s current location.
     */
    func labelCurrentRoad(at location: CLLocation) {
        guard let style = mapView.style,
            let stepCoordinates = routeController.routeProgress.currentLegProgress.currentStep.coordinates,
            recenterButton.isHidden else {
            return
        }
        
        let closestCoordinate = location.coordinate
        let roadLabelLayerIdentifier = "roadLabelLayer"
        var streetsSources = style.sources.flatMap {
            $0 as? MGLVectorSource
            }.filter {
                $0.isMapboxStreets
        }
        
        // Add Mapbox Streets if the map does not already have it
        if streetsSources.isEmpty {
            let source = MGLVectorSource(identifier: "mapboxStreetsv7", configurationURL: URL(string: "mapbox://mapbox.mapbox-streets-v7")!)
            style.addSource(source)
            streetsSources.append(source)
        }
        
        if let mapboxSteetsSource = streetsSources.first, style.layer(withIdentifier: roadLabelLayerIdentifier) == nil {
            let streetLabelLayer = MGLLineStyleLayer(identifier: roadLabelLayerIdentifier, source: mapboxSteetsSource)
            streetLabelLayer.sourceLayerIdentifier = "road_label"
            streetLabelLayer.lineOpacity = MGLStyleValue(rawValue: 1)
            streetLabelLayer.lineWidth = MGLStyleValue(rawValue: 20)
            streetLabelLayer.lineColor = MGLStyleValue(rawValue: .white)
            style.insertLayer(streetLabelLayer, at: 0)
        }
        
        let userPuck = mapView.convert(closestCoordinate, toPointTo: mapView)
        let features = mapView.visibleFeatures(at: userPuck, styleLayerIdentifiers: Set([roadLabelLayerIdentifier]))
        var smallestLabelDistance = Double.infinity
        var currentName: String?
        
        for feature in features {
            var allLines: [MGLPolyline] = []
            
            if let line = feature as? MGLPolylineFeature {
                allLines.append(line)
            } else if let lines = feature as? MGLMultiPolylineFeature {
                allLines = lines.polylines
            }
            
            for line in allLines {
                let featureCoordinates =  Array(UnsafeBufferPointer(start: line.coordinates, count: Int(line.pointCount)))
                let featurePolyline = Polyline(featureCoordinates)
                let slicedLine = Polyline(stepCoordinates).sliced(from: closestCoordinate)
                
                let lookAheadDistance:CLLocationDistance = 10
                guard let pointAheadFeature = featurePolyline.sliced(from: closestCoordinate).coordinateFromStart(distance: lookAheadDistance) else { continue }
                guard let pointAheadUser = slicedLine.coordinateFromStart(distance: lookAheadDistance) else { continue }
                guard let reversedPoint = Polyline(featureCoordinates.reversed()).sliced(from: closestCoordinate).coordinateFromStart(distance: lookAheadDistance) else { continue }
                
                let distanceBetweenPointsAhead = pointAheadFeature.distance(to: pointAheadUser)
                let distanceBetweenReversedPoint = reversedPoint.distance(to: pointAheadUser)
                let minDistanceBetweenPoints = min(distanceBetweenPointsAhead, distanceBetweenReversedPoint)
                
                if minDistanceBetweenPoints < smallestLabelDistance {
                    smallestLabelDistance = minDistanceBetweenPoints
                    
                    if let line = feature as? MGLPolylineFeature, let name = line.attribute(forKey: "name") as? String {
                        currentName = name
                    } else if let line = feature as? MGLMultiPolylineFeature, let name = line.attribute(forKey: "name") as? String {
                        currentName = name
                    } else {
                        currentName = nil
                    }
                }
            }
        }
        
        if smallestLabelDistance < 5 && currentName != nil {
            wayNameLabel.text = currentName
            wayNameView.isHidden = false
        } else {
            wayNameView.isHidden = true
        }
    }
    
    @objc func updateETA() {
        bottomBannerView.updateETA(routeProgress: routeController.routeProgress)
    }
    
    func resetETATimer() {
        removeTimer()
        updateETATimer = Timer.scheduledTimer(timeInterval: 30, target: self, selector: #selector(updateETA), userInfo: nil, repeats: true)
    }
}

// MARK: MGLMapViewDelegate

extension RouteMapViewController: MGLMapViewDelegate {
    func mapView(_ mapView: MGLMapView, regionDidChangeAnimated animated: Bool) {
        var userTrackingMode = mapView.userTrackingMode
        if let mapView = mapView as? NavigationMapView, mapView.tracksUserCourse {
            userTrackingMode = .followWithCourse
        }
        if userTrackingMode == .none && !isInOverviewMode {
            wayNameView.isHidden = true
        }
    }

    func mapView(_ mapView: MGLMapView, didFinishLoading style: MGLStyle) {
        style.setImage(Bundle.mapboxNavigation.image(named: "triangle")!.withRenderingMode(.alwaysTemplate), forName: "triangle-tip-navigation")
        // This method is called before the view is added to a window
        // (if the style is cached) preventing UIAppearance to apply the style.
        showRouteIfNeeded()
    }
    
    func showRouteIfNeeded() {
        guard isViewLoaded && view.window != nil else { return }
        let map = mapView as NavigationMapView
        guard !map.showsRoute else { return }
        map.showRoutes([routeController.routeProgress.route], legIndex: routeController.routeProgress.legIndex)
        map.showWaypoints(routeController.routeProgress.route, legIndex: routeController.routeProgress.legIndex)
        
        if routeController.routeProgress.currentLegProgress.stepIndex + 1 <= routeController.routeProgress.currentLegProgress.leg.steps.count {
            map.addArrow(route: routeController.routeProgress.route, legIndex: routeController.routeProgress.legIndex, stepIndex: routeController.routeProgress.currentLegProgress.stepIndex + 1)
        }
        
        if annotatesSpokenInstructions {
            mapView.showVoiceInstructionsOnMap(route: routeController.routeProgress.route)
        }
    }
}

// MARK: InstructionsBannerViewDelegate

extension RouteMapViewController: InstructionsBannerViewDelegate {
    func didTapInstructionsBanner(_ sender: BaseInstructionsBannerView) {
        
        removePreviewInstructions()
        
        guard let controller = stepsViewController else {
            let controller = StepsViewController(routeProgress: routeController.routeProgress)
            controller.delegate = self
            addChildViewController(controller)
            view.insertSubview(controller.view, belowSubview: instructionsBannerContainerView)
            
            controller.view.topAnchor.constraint(equalTo: instructionsBannerView.bottomAnchor).isActive = true
            controller.view.leftAnchor.constraint(equalTo: view.leftAnchor).isActive = true
            controller.view.bottomAnchor.constraint(equalTo: view.bottomAnchor).isActive = true
            controller.view.rightAnchor.constraint(equalTo: view.rightAnchor).isActive = true
            
            controller.didMove(toParentViewController: self)
            controller.dropDownAnimation()
            
            stepsViewController = controller
            return
        }
        
        stepsViewController = nil
        controller.dismiss {}
    }
}

// MARK: StepsViewControllerDelegate

extension RouteMapViewController: StepsViewControllerDelegate {
    
    func stepsViewController(_ viewController: StepsViewController, didSelect step: RouteStep, cell: StepTableViewCell) {
        
        viewController.dismiss {
            guard let stepBefore = self.routeController.routeProgress.currentLegProgress.stepBefore(step) else { return }
            self.addPreviewInstructions(step: stepBefore, maneuverStep: step, distance: cell.instructionsView.distance)
            self.stepsViewController = nil
        }
        
        mapView.enableFrameByFrameCourseViewTracking(for: 1)
        mapView.tracksUserCourse = false
        mapView.setCenter(step.maneuverLocation, zoomLevel: mapView.zoomLevel, direction: step.initialHeading!, animated: true, completionHandler: nil)
        
        guard isViewLoaded && view.window != nil else { return }
        if let legIndex = routeController.routeProgress.route.legs.index(where: { !$0.steps.filter { $0 == step }.isEmpty }) {
            let leg = routeController.routeProgress.route.legs[legIndex]
            if let stepIndex = leg.steps.index(where: { $0 == step }), leg.steps.last != step {
                mapView.addArrow(route: routeController.routeProgress.route, legIndex: legIndex, stepIndex: stepIndex)
            }
        }
    }
    
    func addPreviewInstructions(step: RouteStep, maneuverStep: RouteStep, distance: CLLocationDistance?) {
        removePreviewInstructions()
        
        guard let instructions = step.instructionsDisplayedAlongStep?.last else { return }
        
        let instructionsView = StepInstructionsView(frame: instructionsBannerView.frame)
        instructionsView.backgroundColor = StepInstructionsView.appearance().backgroundColor
        instructionsView.delegate = self
        instructionsView.set(instructions.primaryTextComponents, secondaryInstruction: instructions.secondaryTextComponents)
        instructionsView.maneuverView.step = maneuverStep
        instructionsView.distance = distance
        
        instructionsBannerContainerView.backgroundColor = instructionsView.backgroundColor
        
        view.addSubview(instructionsView)
        previewInstructionsView = instructionsView
    }
    
    func didDismissStepsViewController(_ viewController: StepsViewController) {
        viewController.dismiss {
            self.stepsViewController = nil
        }
    }
}

// MARK: BottomBannerViewDelegate

extension RouteMapViewController: BottomBannerViewDelegate {
    func didCancel() {
        delegate?.mapViewControllerDidCancelNavigation(self)
    }
}

//MARK: - Keyboard Handling

extension RouteMapViewController {
    fileprivate func subscribeToKeyboardNotifications() {
        NotificationCenter.default.addObserver(self, selector: #selector(RouteMapViewController.keyboardWillShow(notification:)), name:.UIKeyboardWillShow, object: nil)
        NotificationCenter.default.addObserver(self, selector: #selector(RouteMapViewController.keyboardWillHide(notification:)), name:.UIKeyboardWillHide, object: nil)
        
    }
    fileprivate func unsubscribeFromKeyboardNotifications() {
        NotificationCenter.default.removeObserver(self, name: .UIKeyboardWillShow, object: nil)
        NotificationCenter.default.removeObserver(self, name: .UIKeyboardWillHide, object: nil)
    }
    @objc fileprivate func keyboardWillShow(notification: NSNotification) {
        guard let userInfo = notification.userInfo else { return }
        let curve = UIViewAnimationCurve(rawValue: userInfo[UIKeyboardAnimationCurveUserInfoKey] as! Int)
        let options = (duration: userInfo[UIKeyboardAnimationDurationUserInfoKey] as! Double,
                       curve: curve!)
        let keyboardHeight = (userInfo[UIKeyboardFrameEndUserInfoKey] as! CGRect).size.height

        if #available(iOS 11.0, *) {
            endOfRouteShow.constant = -1 * (keyboardHeight - view.safeAreaInsets.bottom) //subtract the safe area, which is part of the keyboard's frame
        } else {
            endOfRouteShow.constant = -1 * keyboardHeight
        }
        
        
        let opts = UIViewAnimationOptions(curve: options.curve)
        UIView.animate(withDuration: options.duration, delay: 0, options: opts, animations: view.layoutIfNeeded, completion: nil)
    }
    
    @objc fileprivate func keyboardWillHide(notification: NSNotification) {
        guard let userInfo = notification.userInfo else { return }
        let curve = UIViewAnimationCurve(rawValue: userInfo[UIKeyboardAnimationCurveUserInfoKey] as! Int)
        let options = (duration: userInfo[UIKeyboardAnimationDurationUserInfoKey] as! Double,
                       curve: UIViewAnimationOptions(curve: curve!))
        
        endOfRouteShow.constant = 0

        UIView.animate(withDuration: options.duration, delay: 0, options: options.curve, animations: view.layoutIfNeeded, completion: nil)
    }
}

fileprivate extension UIViewAnimationOptions {
    init(curve: UIViewAnimationCurve) {
        switch curve {
        case .easeIn:
            self = .curveEaseIn
        case .easeOut:
            self = .curveEaseOut
        case .easeInOut:
            self = .curveEaseInOut
        case .linear:
            self = .curveLinear
        }
    }
}

protocol RouteMapViewControllerDelegate: class {
    func navigationMapView(_ mapView: NavigationMapView, routeStyleLayerWithIdentifier identifier: String, source: MGLSource) -> MGLStyleLayer?
    func navigationMapView(_ mapView: NavigationMapView, routeCasingStyleLayerWithIdentifier identifier: String, source: MGLSource) -> MGLStyleLayer?
    func navigationMapView(_ mapView: NavigationMapView, shapeDescribing route: Route) -> MGLShape?
    func navigationMapView(_ mapView: NavigationMapView, simplifiedShapeDescribing route: Route) -> MGLShape?
    func navigationMapView(_ mapView: NavigationMapView, waypointStyleLayerWithIdentifier identifier: String, source: MGLSource) -> MGLStyleLayer?
    func navigationMapView(_ mapView: NavigationMapView, waypointSymbolStyleLayerWithIdentifier identifier: String, source: MGLSource) -> MGLStyleLayer?
    func navigationMapView(_ mapView: NavigationMapView, didTap route: Route)
    func navigationMapView(_ mapView: NavigationMapView, shapeFor waypoints: [Waypoint]) -> MGLShape?
    func navigationMapView(_ mapView: MGLMapView, imageFor annotation: MGLAnnotation) -> MGLAnnotationImage?
    func navigationMapView(_ mapView: MGLMapView, viewFor annotation: MGLAnnotation) -> MGLAnnotationView?
    
    func mapViewControllerDidOpenFeedback(_ mapViewController: RouteMapViewController)
    func mapViewControllerDidCancelFeedback(_ mapViewController: RouteMapViewController)
    func mapViewControllerDidCancelNavigation(_ mapViewController: RouteMapViewController)
    func mapViewController(_ mapViewController: RouteMapViewController, didSend feedbackId: String, feedbackType: FeedbackType)
    
    func mapViewController(_ mapViewController: RouteMapViewController, mapViewUserAnchorPoint mapView: NavigationMapView) -> CGPoint?
    
    func mapViewControllerShouldAnnotateSpokenInstructions(_ routeMapViewController: RouteMapViewController) -> Bool
}<|MERGE_RESOLUTION|>--- conflicted
+++ resolved
@@ -26,7 +26,6 @@
     @IBOutlet weak var statusView: StatusView!
     @IBOutlet weak var laneViewsContainerView: LanesContainerView!
     @IBOutlet weak var rerouteFeedbackTopConstraint: NSLayoutConstraint!
-<<<<<<< HEAD
     @IBOutlet weak var endOfRouteContainer: UIView!
     @IBOutlet weak var endOfRouteShow: NSLayoutConstraint!
     @IBOutlet weak var endOfRouteHide: NSLayoutConstraint!
@@ -34,10 +33,6 @@
     @IBOutlet weak var bannerHide: NSLayoutConstraint!
     @IBOutlet weak var bannerShow: NSLayoutConstraint!
     @IBOutlet weak var bannerContainerShow: NSLayoutConstraint!
-    
-    let visualInstructionFormatter = VisualInstructionFormatter()
-=======
->>>>>>> 298740b8
 
     var route: Route { return routeController.routeProgress.route }
     var previousStep: RouteStep?
