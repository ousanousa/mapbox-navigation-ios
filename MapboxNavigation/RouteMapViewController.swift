--- conflicted
+++ resolved
@@ -15,6 +15,8 @@
     var statusView: StatusView { return navigationView.statusView }
     var reportButton: FloatingButton { return navigationView.reportButton }
     var lanesView: LanesView { return navigationView.lanesView }
+    var nextBannerView: NextBannerView { return navigationView.nextBannerView }
+    var instructionsBannerView: InstructionsBannerView { return navigationView.instructionsBannerView }
     
     lazy var endOfRouteViewController = UIStoryboard(name: "Navigation", bundle: .mapboxNavigation).instantiateViewController(withIdentifier: "EndOfRouteViewController") as! EndOfRouteViewController
     
@@ -309,14 +311,8 @@
     
     @objc func willReroute(notification: NSNotification) {
         let title = NSLocalizedString("REROUTING", bundle: .mapboxNavigation, value: "Rerouting…", comment: "Indicates that rerouting is in progress")
-<<<<<<< HEAD
-        hideLaneViews()
+        lanesView.hide()
         showStatus(title: title, withSpinner: true, for: 3)
-=======
-        lanesView.hide()
-        statusView.show(title, showSpinner: true)
-        statusView.hide(delay: 3, animated: true)
->>>>>>> c026c6fe
     }
     
     @objc func didReroute(notification: NSNotification) {
@@ -419,60 +415,7 @@
         }
     }
     
-<<<<<<< HEAD
-    func updateInstructions(routeProgress: RouteProgress, location: CLLocation, secondsRemaining: TimeInterval) {
-        let stepProgress = routeProgress.currentLegProgress.currentStepProgress
-        let distanceRemaining = stepProgress.distanceRemaining
-        
-        guard let visualInstruction = routeProgress.currentLegProgress.currentStep.instructionsDisplayedAlongStep?.last else { return }
-        
-        navigationView.instructionsBannerView.set(visualInstruction.primaryTextComponents, secondaryInstruction: visualInstruction.secondaryTextComponents)
-        navigationView.instructionsBannerView.distance = distanceRemaining > 5 ? distanceRemaining : 0
-        navigationView.instructionsBannerView.maneuverView.step = routeProgress.currentLegProgress.upComingStep
-    }
-    
-    func updateNextBanner(routeProgress: RouteProgress) {
-    
-        guard let upcomingStep = routeProgress.currentLegProgress.upComingStep,
-            let nextStep = routeProgress.currentLegProgress.stepAfter(upcomingStep),
-            navigationView.lanesView.isHidden
-            else {
-                hideNextBanner()
-                return
-        }
-        
-        // If the followon step is short and the user is near the end of the current step, show the nextBanner.
-        guard nextStep.expectedTravelTime <= RouteControllerHighAlertInterval * RouteControllerLinkedInstructionBufferMultiplier,
-            routeProgress.currentLegProgress.currentStepProgress.durationRemaining <= RouteControllerHighAlertInterval * RouteControllerLinkedInstructionBufferMultiplier else {
-                hideNextBanner()
-                return
-        }
-        
-        guard let instructions = upcomingStep.instructionsDisplayedAlongStep?.last else {
-            hideNextBanner()
-            return
-        }
-        
-        navigationView.nextBannerView.maneuverView.step = nextStep
-        navigationView.nextBannerView.instructionLabel.instruction = instructions.primaryTextComponents
-        showNextBanner()
-    }
-    
-    func showNextBanner() {
-        guard navigationView.nextBannerView.isHidden else { return }
-        UIView.defaultAnimation(0.3, animations: {
-            self.navigationView.nextBannerView.isHidden = false
-        }, completion: nil)
-    }
-    
-    func hideNextBanner() {
-        guard !navigationView.nextBannerView.isHidden else { return }
-        UIView.defaultAnimation(0.3, animations: {
-            self.navigationView.nextBannerView.isHidden = true
-        }, completion: nil)
-    }
-    
-    func defaultFeedbackHandlers(source: FeedbackSource = .user) -> (send: FeedbackViewController.SendFeedbackHandler, dismiss: () -> Void) {
+func defaultFeedbackHandlers(source: FeedbackSource = .user) -> (send: FeedbackViewController.SendFeedbackHandler, dismiss: () -> Void) {
         let identifier = routeController.recordFeedback()
         let send = defaultSendFeedbackHandler(feedbackId: identifier)
         let dismiss = defaultDismissFeedbackHandler(feedbackId: identifier)
@@ -501,45 +444,12 @@
         }
     }
     
-=======
->>>>>>> c026c6fe
     var contentInsets: UIEdgeInsets {
         let top = navigationView.instructionsBannerContentView.bounds.height
         let bottom = navigationView.bottomBannerView.bounds.height
         return UIEdgeInsets(top: top, left: 0, bottom: bottom, right: 0)
     }
     
-<<<<<<< HEAD
-    func updateLaneViews(step: RouteStep, durationRemaining: TimeInterval) {
-        navigationView.lanesView.updateLaneViews(step: step, durationRemaining: durationRemaining)
-        
-        if navigationView.lanesView.stackView.arrangedSubviews.count > 0 {
-            showLaneViews()
-        } else {
-            hideLaneViews()
-        }
-    }
-    
-    func showLaneViews(animated: Bool = true) {
-        hideNextBanner()
-        guard navigationView.lanesView.isHidden == true else { return }
-        if animated {
-            UIView.defaultAnimation(0.3, animations: {
-                self.navigationView.lanesView.isHidden = false
-            }, completion: nil)
-        } else {
-            self.navigationView.lanesView.isHidden = false
-        }
-    }
-    
-    func hideLaneViews() {
-        guard navigationView.lanesView.isHidden == false else { return }
-        UIView.defaultAnimation(0.3, animations: {
-            self.navigationView.lanesView.isHidden = true
-        }, completion: nil)
-    }
-=======
->>>>>>> c026c6fe
     // MARK: End Of Route
     
     func embedEndOfRoute() {
