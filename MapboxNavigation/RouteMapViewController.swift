import UIKit
import Mapbox
import MapboxDirections
import MapboxCoreNavigation
import MapboxMobileEvents
import Turf

class ArrowFillPolyline: MGLPolylineFeature {}
class ArrowStrokePolyline: ArrowFillPolyline {}

class RouteMapViewController: UIViewController {
<<<<<<< HEAD
    
    var navigationView: NavigationView { return view as! NavigationView }
    var mapView: NavigationMapView { return navigationView.mapView }
    var statusView: StatusView { return navigationView.statusView }
    var reportButton: FloatingButton { return navigationView.reportButton }
    var lanesView: LanesView { return navigationView.lanesView }
    
    lazy var endOfRouteViewController = UIStoryboard(name: "Navigation", bundle: .mapboxNavigation).instantiateViewController(withIdentifier: "EndOfRouteViewController") as! EndOfRouteViewController
    
    lazy var feedbackViewController: FeedbackViewController = {
        let controller = FeedbackViewController.loadFromStoryboard()
        
        controller.sections = [
            [.turnNotAllowed, .closure, .reportTraffic],
            [.confusingInstructions, .generalMapError, .badRoute]
        ]
        
        controller.modalPresentationStyle = .custom
        controller.transitioningDelegate = controller
        return controller
    }()
    
    private struct Actions {
        static let overview: Selector = #selector(RouteMapViewController.toggleOverview(_:))
        static let mute: Selector = #selector(RouteMapViewController.toggleMute(_:))
        static let feedback: Selector = #selector(RouteMapViewController.feedback(_:))
        static let rerouteFeedback: Selector = #selector(RouteMapViewController.rerouteFeedback(_:))
        static let recenter: Selector = #selector(RouteMapViewController.recenter(_:))
    }
=======
    @IBOutlet weak var mapView: NavigationMapView!
    @IBOutlet weak var buttonStack: UIStackView!
    @IBOutlet weak var overviewButton: Button!
    @IBOutlet weak var reportButton: Button!
    @IBOutlet weak var rerouteReportButton: ReportButton!
    @IBOutlet weak var recenterButton: ResumeButton!
    @IBOutlet weak var muteButton: Button!
    @IBOutlet weak var wayNameLabel: WayNameLabel!
    @IBOutlet weak var instructionsBannerContainerView: InstructionsBannerContentView!
    @IBOutlet weak var instructionsBannerView: InstructionsBannerView!
    @IBOutlet weak var nextBannerView: NextBannerView!
    @IBOutlet weak var bottomBannerView: BottomBannerView?
    @IBOutlet weak var statusView: StatusView!
    @IBOutlet weak var lanesView: LanesView!
    @IBOutlet weak var rerouteFeedbackTopConstraint: NSLayoutConstraint!
    @IBOutlet weak var endOfRouteContainerView: UIView!
    @IBOutlet weak var endOfRouteShowConstraint: NSLayoutConstraint!
    @IBOutlet weak var endOfRouteHideConstraint: NSLayoutConstraint!
    @IBOutlet weak var endOfRouteHeightConstraint: NSLayoutConstraint!
    @IBOutlet weak var bannerHideConstraint: NSLayoutConstraint!
    @IBOutlet weak var bannerShowConstraint: NSLayoutConstraint!
    @IBOutlet weak var bannerContainerShowConstraint: NSLayoutConstraint!
>>>>>>> e7d21be0

    var route: Route { return routeController.routeProgress.route }
    var previousStep: RouteStep?
    var updateETATimer: Timer?
    var previewInstructionsView: StepInstructionsView?
    var lastTimeUserRerouted: Date?
    var stepsViewController: StepsViewController?
    private lazy var geocoder: CLGeocoder = CLGeocoder()
    var destination: Waypoint? {
        didSet {
            endOfRouteViewController.destination = destination
        }
    }
    
    var showsEndOfRoute: Bool = true

    var pendingCamera: MGLMapCamera? {
        guard let parent = parent as? NavigationViewController else {
            return nil
        }
        return parent.pendingCamera
    }
    var tiltedCamera: MGLMapCamera {
        get {
            let camera = mapView.camera
            camera.altitude = 1000
            camera.pitch = 45
            return camera
        }
    }
    
    weak var delegate: RouteMapViewControllerDelegate?
    weak var routeController: RouteController! {
        didSet {
            navigationView.statusView.canChangeValue = routeController.locationManager is SimulatedLocationManager
            guard let destination = route.legs.last?.destination else { return }
            populateName(for: destination, populated: { self.destination = $0 })
        }
    }
    let distanceFormatter = DistanceFormatter(approximate: true)
    var arrowCurrentStep: RouteStep?
    var isInOverviewMode = false {
        didSet {
            if isInOverviewMode {
                navigationView.overviewButton.isHidden = true
                navigationView.resumeButton.isHidden = false
                navigationView.wayNameLabel.isHidden = true
                mapView.logoView.isHidden = true
            } else {
                navigationView.overviewButton.isHidden = false
                navigationView.resumeButton.isHidden = true
                mapView.logoView.isHidden = false
            }
        }
    }
    var currentLegIndexMapped = 0
    
    /**
     A Boolean value that determines whether the map annotates the locations at which instructions are spoken for debugging purposes.
     */
    var annotatesSpokenInstructions = false
<<<<<<< HEAD

    convenience init(routeController: RouteController, delegate: RouteMapViewControllerDelegate? = nil) {
        self.init()
        self.routeController = routeController
        self.delegate = delegate
    }
    
    
    override func loadView() {
        self.view = NavigationView(delegate: self)
        self.view.pinInSuperview()
        mapView.contentInset = contentInsets
=======
    
    var overheadInsets: UIEdgeInsets {
        return UIEdgeInsets(top: instructionsBannerView.bounds.height, left: 20, bottom: bottomBannerView?.bounds.height ?? 40, right: 20)
>>>>>>> e7d21be0
    }
    
    override func viewDidLoad() {
        super.viewDidLoad()
        mapView.tracksUserCourse = true
        endOfRouteViewController.dismiss = { [weak self] (stars, comment) in
            guard let rating = self?.rating(for: stars) else { return }
            self?.routeController.setEndOfRoute(rating: rating, comment: comment)
            self?.dismiss(animated: true, completion: nil)
        }
        
        automaticallyAdjustsScrollViewInsets = false
        
        distanceFormatter.numberFormatter.locale = .nationalizedCurrent
        
<<<<<<< HEAD
        navigationView.overviewButton.addTarget(self, action: Actions.overview, for: .touchUpInside)
        navigationView.muteButton.addTarget(self, action: Actions.mute, for: .touchUpInside)
        navigationView.reportButton.addTarget(self, action: Actions.feedback, for: .touchUpInside)
        navigationView.rerouteReportButton.addTarget(self, action: Actions.rerouteFeedback, for: .touchUpInside)
        navigationView.resumeButton.addTarget(self, action: Actions.recenter, for: .touchUpInside)
=======
        mapView.tracksUserCourse = true
        mapView.delegate = self
        mapView.navigationMapDelegate = self
        mapView.courseTrackingDelegate = self
        mapView.contentInset = contentInsets
        
        rerouteReportButton.slideUp(constraint: rerouteFeedbackTopConstraint)
        rerouteReportButton.applyDefaultCornerRadiusShadow(cornerRadius: 4)
        overviewButton.applyDefaultCornerRadiusShadow(cornerRadius: overviewButton.bounds.midX)
        reportButton.applyDefaultCornerRadiusShadow(cornerRadius: reportButton.bounds.midX)
        muteButton.applyDefaultCornerRadiusShadow(cornerRadius: muteButton.bounds.midX)
        
        wayNameLabel.clipsToBounds = true
        wayNameLabel.layer.borderWidth = 1.0 / UIScreen.main.scale
        wayNameLabel.applyDefaultCornerRadiusShadow()
        lanesView.isHidden = true
        statusView.isHidden = true
        statusView.delegate = self
        nextBannerView.isHidden = true
        isInOverviewMode = false
        instructionsBannerView.delegate = self
        bottomBannerView?.delegate = self
>>>>>>> e7d21be0
        resumeNotifications()
    }
    
    deinit {
        suspendNotifications()
        removeTimer()
    }

    override func viewWillAppear(_ animated: Bool) {
        super.viewWillAppear(animated)
        
        resetETATimer()
        
        navigationView.muteButton.isSelected = NavigationSettings.shared.voiceMuted
        mapView.compassView.isHidden = true
        
        mapView.tracksUserCourse = true
        
        if let camera = pendingCamera {
            mapView.camera = camera
        } else if let location = routeController.location, location.course > 0 {
            mapView.updateCourseTracking(location: location, animated: false)
        } else if let coordinates = routeController.routeProgress.currentLegProgress.currentStep.coordinates, let firstCoordinate = coordinates.first, coordinates.count > 1 {
            let secondCoordinate = coordinates[1]
            let course = firstCoordinate.direction(to: secondCoordinate)
            let newLocation = CLLocation(coordinate: routeController.location?.coordinate ?? firstCoordinate, altitude: 0, horizontalAccuracy: 0, verticalAccuracy: 0, course: course, speed: 0, timestamp: Date())
            mapView.updateCourseTracking(location: newLocation, animated: false)
        } else {
            mapView.setCamera(tiltedCamera, animated: false)
        }
        
        embedEndOfRoute()
    }
    
    override func viewDidAppear(_ animated: Bool) {
        super.viewDidAppear(animated)
        annotatesSpokenInstructions = delegate?.mapViewControllerShouldAnnotateSpokenInstructions(self) ?? false
        showRouteIfNeeded()
        currentLegIndexMapped = routeController.routeProgress.legIndex
    }
    
    override func viewWillDisappear(_ animated: Bool) {
        super.viewWillDisappear(animated)
        removeTimer()
    }

    func resumeNotifications() {
        NotificationCenter.default.addObserver(self, selector: #selector(willReroute(notification:)), name: .routeControllerWillReroute, object: nil)
        NotificationCenter.default.addObserver(self, selector: #selector(didReroute(notification:)), name: .routeControllerDidReroute, object: nil)
        NotificationCenter.default.addObserver(self, selector: #selector(applicationWillEnterForeground(notification:)), name: .UIApplicationWillEnterForeground, object: nil)
        NotificationCenter.default.addObserver(self, selector: #selector(removeTimer), name: .UIApplicationDidEnterBackground, object: nil)
        subscribeToKeyboardNotifications()
    }
    
    func suspendNotifications() {
        NotificationCenter.default.removeObserver(self, name: .routeControllerWillReroute, object: nil)
        NotificationCenter.default.removeObserver(self, name: .routeControllerDidReroute, object: nil)
        NotificationCenter.default.removeObserver(self, name: .UIApplicationWillEnterForeground, object: nil)
        NotificationCenter.default.removeObserver(self, name: .UIApplicationDidEnterBackground, object: nil)
        unsubscribeFromKeyboardNotifications()
    }

    @objc func recenter(_ sender: AnyObject) {
        mapView.tracksUserCourse = true
        mapView.enableFrameByFrameCourseViewTracking(for: 3)
        isInOverviewMode = false
        updateCameraAltitude(for: routeController.routeProgress)
        
        mapView.addArrow(route: routeController.routeProgress.route,
                         legIndex: routeController.routeProgress.legIndex,
                         stepIndex: routeController.routeProgress.currentLegProgress.stepIndex + 1)
        
        removePreviewInstructions()
    }
    
    @objc func removeTimer() {
        updateETATimer?.invalidate()
        updateETATimer = nil
    }
    
    func removePreviewInstructions() {
        if let view = previewInstructionsView {
            view.removeFromSuperview()
            navigationView.instructionsBannerContentView.backgroundColor = InstructionsBannerView.appearance().backgroundColor
            previewInstructionsView = nil
        }
    }

    @objc func toggleOverview(_ sender: Any) {
        mapView.enableFrameByFrameCourseViewTracking(for: 3)
        if let coordinates = routeController.routeProgress.route.coordinates, let userLocation = routeController.locationManager.location?.coordinate {
            mapView.setOverheadCameraView(from: userLocation, along: coordinates, for: overheadInsets)
        }
        isInOverviewMode = true
    }
    
    @objc func toggleMute(_ sender: UIButton) {
        sender.isSelected = !sender.isSelected

        let muted = sender.isSelected
        NavigationSettings.shared.voiceMuted = muted
    }
    
    @objc func rerouteFeedback(_ sender: Any) {
        showFeedback(source: .reroute)
        navigationView.rerouteReportButton.slideUp(constraint: navigationView.rerouteFeedbackTopConstraint)
        delegate?.mapViewControllerDidOpenFeedback(self)
    }
    
    @objc func feedback(_ sender: Any) {
        showFeedback()
        delegate?.mapViewControllerDidOpenFeedback(self)
    }
    
    func showFeedback(source: FeedbackSource = .user) {
        guard let parent = parent else { return }
    
        let controller = feedbackViewController
        let defaults = defaultFeedbackHandlers() //this is done every time to refresh the feedbackId
        controller.sendFeedbackHandler = defaults.send
        controller.dismissFeedbackHandler = defaults.dismiss
        
        parent.present(controller, animated: true, completion: nil)
    }
    
    override func traitCollectionDidChange(_ previousTraitCollection: UITraitCollection?) {
        super.traitCollectionDidChange(previousTraitCollection)
        mapView.enableFrameByFrameCourseViewTracking(for: 3)
    }
    
    override func viewDidLayoutSubviews() {
        super.viewDidLayoutSubviews()
        mapView.setContentInset(contentInsets, animated: true)
        mapView.setNeedsUpdateConstraints()
    }
<<<<<<< HEAD
    
    func updateVisibleBounds() {
        guard let userLocation = routeController.locationManager.location?.coordinate else { return }
        
        let overviewContentInset = UIEdgeInsets(top: navigationView.instructionsBannerView.bounds.height, left: 20, bottom: navigationView.bottomBannerView.bounds.height, right: 20)
        let slicedLine = Polyline(routeController.routeProgress.route.coordinates!).sliced(from: userLocation, to: routeController.routeProgress.route.coordinates!.last).coordinates
        let line = MGLPolyline(coordinates: slicedLine, count: UInt(slicedLine.count))
        
        mapView.tracksUserCourse = false
        let camera = mapView.camera
        camera.pitch = 0
        camera.heading = 0
        mapView.camera = camera
        
        // Don't keep zooming in
        guard line.overlayBounds.ne.distance(to: line.overlayBounds.sw) > 200 else { return }
        
        mapView.setVisibleCoordinateBounds(line.overlayBounds, edgePadding: overviewContentInset, animated: true)
    }
=======
>>>>>>> e7d21be0

    func notifyDidReroute(route: Route) {
        updateETA()
        
        if let location = routeController.location {
            updateInstructions(routeProgress: routeController.routeProgress, location: location, secondsRemaining: 0)
        }
        
        mapView.addArrow(route: routeController.routeProgress.route, legIndex: routeController.routeProgress.legIndex, stepIndex: routeController.routeProgress.currentLegProgress.stepIndex + 1)
        mapView.showRoutes([routeController.routeProgress.route], legIndex: routeController.routeProgress.legIndex)
        
        if annotatesSpokenInstructions {
            mapView.showVoiceInstructionsOnMap(route: routeController.routeProgress.route)
        }

        if isInOverviewMode {
            if let coordinates = routeController.routeProgress.route.coordinates, let userLocation = routeController.locationManager.location?.coordinate {
                mapView.setOverheadCameraView(from: userLocation, along: coordinates, for: overheadInsets)
            }
        } else {
            mapView.tracksUserCourse = true
            navigationView.wayNameLabel.isHidden = true
        }
        
        stepsViewController?.dismiss {
            self.removePreviewInstructions()
            self.stepsViewController = nil
        }
    }
    
    @objc func applicationWillEnterForeground(notification: NSNotification) {
        mapView.updateCourseTracking(location: routeController.location, animated: false)
        resetETATimer()
    }
    
    @objc func willReroute(notification: NSNotification) {
        let title = NSLocalizedString("REROUTING", bundle: .mapboxNavigation, value: "Rerouting…", comment: "Indicates that rerouting is in progress")
        hideLaneViews()
        showStatus(title: title, withSpinner: true, for: 3)
    }
    
    @objc func didReroute(notification: NSNotification) {
        guard self.isViewLoaded else { return }
        
        if !(routeController.locationManager is SimulatedLocationManager) {
            navigationView.statusView.hide(delay: 0.5, animated: true)
            
            if !navigationView.reportButton.isHidden {
                DispatchQueue.main.asyncAfter(deadline: .now() + 3, execute: {
                    self.navigationView.rerouteReportButton.slideDown(constraint: self.navigationView.rerouteFeedbackTopConstraint, interval: 5)
                })
            }
        }
        
        if notification.userInfo![RouteControllerDidFindFasterRouteKey] as! Bool {
            let title = NSLocalizedString("FASTER_ROUTE_FOUND", bundle: .mapboxNavigation, value: "Faster Route Found", comment: "Indicates a faster route was found")
            showStatus(title: title, withSpinner: true, for: 5)
        }
    }

    func updateMapOverlays(for routeProgress: RouteProgress) {
        if routeProgress.currentLegProgress.followOnStep != nil {
            mapView.addArrow(route: routeController.routeProgress.route, legIndex: routeController.routeProgress.legIndex, stepIndex: routeController.routeProgress.currentLegProgress.stepIndex + 1)
        } else {
            mapView.removeArrow()
        }
    }

    func updateCameraAltitude(for routeProgress: RouteProgress) {
        guard mapView.tracksUserCourse else { return } //only adjust when we are actively tracking user course
        
        let zoomOutAltitude = NavigationMapView.zoomedOutMotorwayAltitude
        let defaultAltitude = NavigationMapView.defaultAltitude
        let isLongRoad = routeProgress.distanceRemaining >= NavigationMapView.longManeuverDistance
        let currentStep = routeProgress.currentLegProgress.currentStep
        let upComingStep = routeProgress.currentLegProgress.upComingStep
        
        //If the user is at the last turn maneuver, the map should zoom in to the default altitude.
        let currentInstruction = routeProgress.currentLegProgress.currentStepProgress.currentSpokenInstruction
        
        //If the user is on a motorway, not exiting, and their segment is sufficently long, the map should zoom out to the motorway altitude.
        //otherwise, zoom in if it's the last instruction on the step.
        let currentStepIsMotorway = currentStep.isMotorway
        let nextStepIsMotorway = upComingStep?.isMotorway ?? false
        if currentStepIsMotorway, nextStepIsMotorway, isLongRoad {
            setCamera(altitude: zoomOutAltitude)
        } else if currentInstruction == currentStep.lastInstruction {
            setCamera(altitude: defaultAltitude)
        }
    }
    
    private func showStatus(title: String, withSpinner spin: Bool = false, for time: TimeInterval, animated: Bool = true, interactive: Bool = false) {
        statusView.show(title, showSpinner: spin, interactive: interactive)
        guard time < .infinity else { return }
        statusView.hide(delay: time, animated: animated)
    }
    
    private func setCamera(altitude: Double) {
        guard mapView.altitude != altitude else { return }
        mapView.altitude = altitude
    }
    
    func mapView(_ mapView: MGLMapView, imageFor annotation: MGLAnnotation) -> MGLAnnotationImage? {
        return navigationMapView(mapView, imageFor: annotation)
    }
    
    func mapView(_ mapView: MGLMapView, viewFor annotation: MGLAnnotation) -> MGLAnnotationView? {
        return navigationMapView(mapView, viewFor: annotation)
    }

    func notifyDidChange(routeProgress: RouteProgress, location: CLLocation, secondsRemaining: TimeInterval) {
        resetETATimer()
        
        updateETA()
        
        let step = routeProgress.currentLegProgress.upComingStep ?? routeProgress.currentLegProgress.currentStep
        
        if let upComingStep = routeProgress.currentLegProgress?.upComingStep, !routeProgress.currentLegProgress.userHasArrivedAtWaypoint {
            updateLaneViews(step: upComingStep, durationRemaining: routeProgress.currentLegProgress.currentStepProgress.durationRemaining)
        }
        
        previousStep = step
        updateInstructions(routeProgress: routeProgress, location: location, secondsRemaining: secondsRemaining)
        updateNextBanner(routeProgress: routeProgress)
        
        if currentLegIndexMapped != routeProgress.legIndex {
            mapView.showWaypoints(routeProgress.route, legIndex: routeProgress.legIndex)
            mapView.showRoutes([routeProgress.route], legIndex: routeProgress.legIndex)
            
            currentLegIndexMapped = routeProgress.legIndex
        }
        
        if annotatesSpokenInstructions {
            mapView.showVoiceInstructionsOnMap(route: routeController.routeProgress.route)
        }

        guard isInOverviewMode else {
            return
        }

        if let coordinates = routeController.routeProgress.route.coordinates, let userLocation = routeController.locationManager.location?.coordinate {
            mapView.setOverheadCameraView(from: userLocation, along: coordinates, for: overheadInsets)
        }
    }
    
    func updateInstructions(routeProgress: RouteProgress, location: CLLocation, secondsRemaining: TimeInterval) {
        let stepProgress = routeProgress.currentLegProgress.currentStepProgress
        let distanceRemaining = stepProgress.distanceRemaining
        
        guard let visualInstruction = routeProgress.currentLegProgress.currentStep.instructionsDisplayedAlongStep?.last else { return }
        
        navigationView.instructionsBannerView.set(visualInstruction.primaryTextComponents, secondaryInstruction: visualInstruction.secondaryTextComponents)
        navigationView.instructionsBannerView.distance = distanceRemaining > 5 ? distanceRemaining : 0
        navigationView.instructionsBannerView.maneuverView.step = routeProgress.currentLegProgress.upComingStep
    }
    
    func updateNextBanner(routeProgress: RouteProgress) {
    
        guard let upcomingStep = routeProgress.currentLegProgress.upComingStep,
            let nextStep = routeProgress.currentLegProgress.stepAfter(upcomingStep),
            navigationView.lanesView.isHidden
            else {
                hideNextBanner()
                return
        }
        
        // If the followon step is short and the user is near the end of the current step, show the nextBanner.
        guard nextStep.expectedTravelTime <= RouteControllerHighAlertInterval * RouteControllerLinkedInstructionBufferMultiplier,
            routeProgress.currentLegProgress.currentStepProgress.durationRemaining <= RouteControllerHighAlertInterval * RouteControllerLinkedInstructionBufferMultiplier else {
                hideNextBanner()
                return
        }
        
        guard let instructions = upcomingStep.instructionsDisplayedAlongStep?.last else {
            hideNextBanner()
            return
        }
        
        navigationView.nextBannerView.maneuverView.step = nextStep
        navigationView.nextBannerView.instructionLabel.instruction = instructions.primaryTextComponents
        showNextBanner()
    }
    
    func showNextBanner() {
        guard navigationView.nextBannerView.isHidden else { return }
        UIView.defaultAnimation(0.3, animations: {
            self.navigationView.nextBannerView.isHidden = false
        }, completion: nil)
    }
    
    func hideNextBanner() {
        guard !navigationView.nextBannerView.isHidden else { return }
        UIView.defaultAnimation(0.3, animations: {
            self.navigationView.nextBannerView.isHidden = true
        }, completion: nil)
    }
    
    func defaultFeedbackHandlers(source: FeedbackSource = .user) -> (send: FeedbackViewController.SendFeedbackHandler, dismiss: () -> Void) {
        let identifier = routeController.recordFeedback()
        let send = defaultSendFeedbackHandler(feedbackId: identifier)
        let dismiss = defaultDismissFeedbackHandler(feedbackId: identifier)
        
        return (send, dismiss)
    }
    
    func defaultSendFeedbackHandler(source: FeedbackSource = .user, feedbackId identifier: String) -> FeedbackViewController.SendFeedbackHandler {
        return { [weak self] (item) in
            guard let strongSelf = self, let parent = strongSelf.parent else { return }
        
            strongSelf.delegate?.mapViewController(strongSelf, didSend: identifier, feedbackType: item.feedbackType)
            strongSelf.routeController.updateFeedback(feedbackId: identifier, type: item.feedbackType, source: source, description: nil)
            strongSelf.dismiss(animated: true) {
                DialogViewController.present(on: parent)
            }
        }
    }
    
    func defaultDismissFeedbackHandler(feedbackId identifier: String) -> (() -> Void) {
        return { [weak self ] in
            guard let strongSelf = self else { return }
            strongSelf.delegate?.mapViewControllerDidCancelFeedback(strongSelf)
            strongSelf.routeController.cancelFeedback(feedbackId: identifier)
            strongSelf.dismiss(animated: true, completion: nil)
        }
    }
    
    var contentInsets: UIEdgeInsets {
        var margin: CGFloat = 0.0
        if #available(iOS 11.0, *) { margin = view.safeAreaInsets.bottom }
<<<<<<< HEAD
        //let containerHeight = endOfRouteContainerView.frame.height - margin
        //let bottom = self.endOfRouteShowConstraint.isActive ? containerHeight : navigationView.bottomBannerView.bounds.height
        let top = navigationView.instructionsBannerContentView.bounds.height
        let bottom = navigationView.bottomBannerView.bounds.height
        return UIEdgeInsets(top: top, left: 0, bottom: bottom, right: 0)
=======
        let containerHeight = endOfRouteContainerView.frame.height - margin
        let bottom = self.endOfRouteShowConstraint.isActive ? containerHeight : bottomBannerView?.bounds.height ?? 40
        return UIEdgeInsets(top: instructionsBannerContainerView.bounds.height, left: 0, bottom: bottom, right: 0)
>>>>>>> e7d21be0
    }
    
    func updateLaneViews(step: RouteStep, durationRemaining: TimeInterval) {
        navigationView.lanesView.updateLaneViews(step: step, durationRemaining: durationRemaining)
        
        if navigationView.lanesView.stackView.arrangedSubviews.count > 0 {
            showLaneViews()
        } else {
            hideLaneViews()
        }
    }
    
    func showLaneViews(animated: Bool = true) {
        hideNextBanner()
        guard navigationView.lanesView.isHidden == true else { return }
        if animated {
            UIView.defaultAnimation(0.3, animations: {
                self.navigationView.lanesView.isHidden = false
            }, completion: nil)
        } else {
            self.navigationView.lanesView.isHidden = false
        }
    }
    
    func hideLaneViews() {
        guard navigationView.lanesView.isHidden == false else { return }
        UIView.defaultAnimation(0.3, animations: {
            self.navigationView.lanesView.isHidden = true
        }, completion: nil)
    }
    // MARK: End Of Route
    
    func embedEndOfRoute() {
        let endOfRoute = endOfRouteViewController
        addChildViewController(endOfRoute)
        navigationView.endOfRouteView = endOfRoute.view
        navigationView.constrainEndOfRoute()
        endOfRoute.didMove(toParentViewController: self)
    }
    
    
    func showEndOfRoute(duration: TimeInterval = 0.3, completion: ((Bool) -> Void)? = nil) {
        navigationView.endOfRouteView?.isHidden = false

        view.layoutIfNeeded() //flush layout queue
<<<<<<< HEAD
        NSLayoutConstraint.deactivate(navigationView.bannerShowConstraints)
        NSLayoutConstraint.activate(navigationView.bannerHideConstraints)
        navigationView.endOfRouteHideConstraint?.isActive = false
        navigationView.endOfRouteShowConstraint?.isActive = true
=======
        
        bannerShowConstraint.isActive = false
        bannerContainerShowConstraint.isActive = false
        bannerHideConstraint.isActive = true
        endOfRouteContainerView.isHidden = false
        endOfRouteHideConstraint.isActive = false
        endOfRouteShowConstraint.isActive = true
>>>>>>> e7d21be0
        
        mapView.enableFrameByFrameCourseViewTracking(for: duration)
        mapView.setNeedsUpdateConstraints()
        
        let animate = {
            self.view.layoutIfNeeded()
            self.navigationView.floatingStackView.alpha = 0.0
        }
        
        let noAnimation = { animate(); completion?(true) }

        guard duration > 0.0 else { return noAnimation() }
        UIView.animate(withDuration: duration, delay: 0.0, options: [.curveLinear], animations: animate, completion: completion)
        
        // Prevent the user puck from floating around.
        mapView.updateCourseTracking(location: routeController.location, animated: false)
    }
    
    func hideEndOfRoute(duration: TimeInterval = 0.3, completion: ((Bool) -> Void)? = nil) {
        view.layoutIfNeeded() //flush layout queue
        navigationView.endOfRouteHideConstraint?.isActive = true
        navigationView.endOfRouteShowConstraint?.isActive = false
        view.clipsToBounds = true
        
        mapView.enableFrameByFrameCourseViewTracking(for: duration)
        mapView.setNeedsUpdateConstraints()

        let animate = {
            self.view.layoutIfNeeded()
            self.navigationView.floatingStackView.alpha = 1.0
        }
        
        let complete: (Bool) -> Void = { self.navigationView.endOfRouteView?.isHidden = true; completion?($0)}
        let noAnimation = { animate() ; complete(true) }

        guard duration > 0.0 else { return noAnimation() }
        UIView.animate(withDuration: duration, delay: 0.0, options: [.curveLinear], animations: animate, completion: complete)
    }
    
<<<<<<< HEAD
=======
    override func prepare(for segue: UIStoryboardSegue, sender: Any?) {
        guard let endOfRouteVC = segue.destination as? EndOfRouteViewController else { return }
        
        endOfRouteVC.dismiss = { [weak self] (stars, comment) in
            guard let rating = self?.rating(for: stars), let weakSelf = self else { return }
            weakSelf.routeController.setEndOfRoute(rating: rating, comment: comment)
            weakSelf.dismiss(animated: true, completion: nil)
            weakSelf.delegate?.mapViewControllerDidCancelNavigation(weakSelf)
        }
        endOfRouteViewController = endOfRouteVC
    }

>>>>>>> e7d21be0
    fileprivate func rating(for stars: Int) -> Int {
        assert(stars >= 0 && stars <= 5)
        guard stars > 0 else { return MMEEventsManager.unrated } //zero stars means this was unrated.
        return (stars - 1) * 25
    }

    fileprivate func populateName(for waypoint: Waypoint, populated: @escaping (Waypoint) -> Void) {
        guard waypoint.name == nil else { return populated(waypoint) }
        CLGeocoder().reverseGeocodeLocation(waypoint.location) { (places, error) in
        guard let place = places?.first, let placeName = place.name, error == nil else { return }
            let named = Waypoint(coordinate: waypoint.coordinate, name: placeName)
            return populated(named)
        }
    }
}

// MARK: - UIContentContainer

extension RouteMapViewController {
    override func preferredContentSizeDidChange(forChildContentContainer container: UIContentContainer) {
        navigationView.endOfRouteHeightConstraint?.constant = container.preferredContentSize.height
        
        UIView.animate(withDuration: 0.3, animations: view.layoutIfNeeded)
    }
}

// MARK: - NavigationViewDelegate

extension RouteMapViewController: NavigationViewDelegate {
    // MARK: NavigationViewDelegate
    
    func navigationView(_ view: NavigationView, didTapCancelButton: CancelButton) {
        delegate?.mapViewControllerDidCancelNavigation(self)
    }
    
    // MARK: MGLMapViewDelegate
    func mapView(_ mapView: MGLMapView, regionDidChangeAnimated animated: Bool) {
        var userTrackingMode = mapView.userTrackingMode
        if let mapView = mapView as? NavigationMapView, mapView.tracksUserCourse {
            userTrackingMode = .followWithCourse
        }
        if userTrackingMode == .none && !isInOverviewMode {
            navigationView.wayNameLabel.isHidden = true
        }
    }
    
    func mapView(_ mapView: MGLMapView, didFinishLoading style: MGLStyle) {
        // This method is called before the view is added to a window
        // (if the style is cached) preventing UIAppearance to apply the style.
        showRouteIfNeeded()
    }
    
    // MARK: NavigationMapViewCourseTrackingDelegate
    func navigationMapViewDidStartTrackingCourse(_ mapView: NavigationMapView) {
        navigationView.resumeButton.isHidden = true
        mapView.logoView.isHidden = false
    }
    
    func navigationMapViewDidStopTrackingCourse(_ mapView: NavigationMapView) {
        navigationView.resumeButton.isHidden = false
        mapView.logoView.isHidden = true
    }
    
    //MARK: InstructionsBannerViewDelegate
    func didTapInstructionsBanner(_ sender: BaseInstructionsBannerView) {
        removePreviewInstructions()
        
        if let controller = stepsViewController {
            stepsViewController = nil
            controller.dismiss()
        } else {
            let controller = StepsViewController(routeProgress: routeController.routeProgress)
            controller.delegate = self
            addChildViewController(controller)
            view.insertSubview(controller.view, belowSubview: navigationView.instructionsBannerView)
            
            controller.view.topAnchor.constraint(equalTo: navigationView.instructionsBannerView.bottomAnchor).isActive = true
            controller.view.leftAnchor.constraint(equalTo: view.leftAnchor).isActive = true
            controller.view.bottomAnchor.constraint(equalTo: view.bottomAnchor).isActive = true
            controller.view.rightAnchor.constraint(equalTo: view.rightAnchor).isActive = true
            
            controller.didMove(toParentViewController: self)
            controller.dropDownAnimation()
            
            stepsViewController = controller
            return
        }
    }
    
    //MARK: NavigationMapViewDelegate
    func navigationMapView(_ mapView: NavigationMapView, routeStyleLayerWithIdentifier identifier: String, source: MGLSource) -> MGLStyleLayer? {
        return delegate?.navigationMapView?(mapView, routeStyleLayerWithIdentifier: identifier, source: source)
    }

    func navigationMapView(_ mapView: NavigationMapView, routeCasingStyleLayerWithIdentifier identifier: String, source: MGLSource) -> MGLStyleLayer? {
        return delegate?.navigationMapView?(mapView, routeCasingStyleLayerWithIdentifier: identifier, source: source)
    }

    func navigationMapView(_ mapView: NavigationMapView, waypointStyleLayerWithIdentifier identifier: String, source: MGLSource) -> MGLStyleLayer? {
        return delegate?.navigationMapView?(mapView, waypointStyleLayerWithIdentifier: identifier, source: source)
    }
    
    func navigationMapView(_ mapView: NavigationMapView, waypointSymbolStyleLayerWithIdentifier identifier: String, source: MGLSource) -> MGLStyleLayer? {
        return delegate?.navigationMapView?(mapView, waypointSymbolStyleLayerWithIdentifier: identifier, source: source)
    }
    
    func navigationMapView(_ mapView: NavigationMapView, shapeFor waypoints: [Waypoint]) -> MGLShape? {
        return delegate?.navigationMapView?(mapView, shapeFor: waypoints)
    }

    func navigationMapView(_ mapView: NavigationMapView, shapeDescribing route: Route) -> MGLShape? {
        return delegate?.navigationMapView?(mapView, shapeDescribing: route)
    }
    
    func navigationMapView(_ mapView: NavigationMapView, didTap: Route) {
        delegate?.navigationMapView?(mapView, didSelect: route)
    }

    func navigationMapView(_ mapView: NavigationMapView, simplifiedShapeDescribing route: Route) -> MGLShape? {
        return delegate?.navigationMapView?(mapView, simplifiedShapeDescribing: route)
    }
    
    func navigationMapView(_ mapView: MGLMapView, imageFor annotation: MGLAnnotation) -> MGLAnnotationImage? {
        return delegate?.mapView?(mapView, imageFor :annotation)
    }
    
    func navigationMapView(_ mapView: MGLMapView, viewFor annotation: MGLAnnotation) -> MGLAnnotationView? {
        return delegate?.mapView?(mapView, viewFor: annotation)
    }
    
    func navigationMapViewUserAnchorPoint(_ mapView: NavigationMapView) -> CGPoint {
        //FIXME: Reenable this.
//        guard false && !endOfRouteShowConstraint.isActive else { return CGPoint(x: mapView.bounds.midX, y: (mapView.bounds.height * 0.4)) }
        return delegate?.navigationMapViewUserAnchorPoint?(mapView) ?? .zero
    }
    
    /**
     Updates the current road name label to reflect the road on which the user is currently traveling.
     
     - parameter location: The user’s current location.
     */
    func labelCurrentRoad(at location: CLLocation) {
        guard let style = mapView.style,
            let stepCoordinates = routeController.routeProgress.currentLegProgress.currentStep.coordinates,
            navigationView.resumeButton.isHidden else {
                return
        }
        
        let closestCoordinate = location.coordinate
        let roadLabelLayerIdentifier = "roadLabelLayer"
        var streetsSources = style.sources.flatMap {
            $0 as? MGLVectorSource
            }.filter {
                $0.isMapboxStreets
        }
        
        // Add Mapbox Streets if the map does not already have it
        if streetsSources.isEmpty {
            let source = MGLVectorSource(identifier: "mapboxStreetsv7", configurationURL: URL(string: "mapbox://mapbox.mapbox-streets-v7")!)
            style.addSource(source)
            streetsSources.append(source)
        }
        
        if let mapboxSteetsSource = streetsSources.first, style.layer(withIdentifier: roadLabelLayerIdentifier) == nil {
            let streetLabelLayer = MGLLineStyleLayer(identifier: roadLabelLayerIdentifier, source: mapboxSteetsSource)
            streetLabelLayer.sourceLayerIdentifier = "road_label"
            streetLabelLayer.lineOpacity = MGLStyleValue(rawValue: 1)
            streetLabelLayer.lineWidth = MGLStyleValue(rawValue: 20)
            streetLabelLayer.lineColor = MGLStyleValue(rawValue: .white)
            style.insertLayer(streetLabelLayer, at: 0)
        }
        
        let userPuck = mapView.convert(closestCoordinate, toPointTo: mapView)
        let features = mapView.visibleFeatures(at: userPuck, styleLayerIdentifiers: Set([roadLabelLayerIdentifier]))
        var smallestLabelDistance = Double.infinity
        var currentName: String?
        
        for feature in features {
            var allLines: [MGLPolyline] = []
            
            if let line = feature as? MGLPolylineFeature {
                allLines.append(line)
            } else if let lines = feature as? MGLMultiPolylineFeature {
                allLines = lines.polylines
            }
            
            for line in allLines {
                let featureCoordinates =  Array(UnsafeBufferPointer(start: line.coordinates, count: Int(line.pointCount)))
                let featurePolyline = Polyline(featureCoordinates)
                let slicedLine = Polyline(stepCoordinates).sliced(from: closestCoordinate)
                
                let lookAheadDistance: CLLocationDistance = 10
                guard let pointAheadFeature = featurePolyline.sliced(from: closestCoordinate).coordinateFromStart(distance: lookAheadDistance) else { continue }
                guard let pointAheadUser = slicedLine.coordinateFromStart(distance: lookAheadDistance) else { continue }
                guard let reversedPoint = Polyline(featureCoordinates.reversed()).sliced(from: closestCoordinate).coordinateFromStart(distance: lookAheadDistance) else { continue }
                
                let distanceBetweenPointsAhead = pointAheadFeature.distance(to: pointAheadUser)
                let distanceBetweenReversedPoint = reversedPoint.distance(to: pointAheadUser)
                let minDistanceBetweenPoints = min(distanceBetweenPointsAhead, distanceBetweenReversedPoint)
                
                if minDistanceBetweenPoints < smallestLabelDistance {
                    smallestLabelDistance = minDistanceBetweenPoints
                    
                    if let line = feature as? MGLPolylineFeature, let name = line.attribute(forKey: "name") as? String {
                        currentName = name
                    } else if let line = feature as? MGLMultiPolylineFeature, let name = line.attribute(forKey: "name") as? String {
                        currentName = name
                    } else {
                        currentName = nil
                    }
                }
            }
        }
        
        if smallestLabelDistance < 5 && currentName != nil {
            navigationView.wayNameLabel.text = currentName
            navigationView.wayNameLabel.isHidden = false
        } else {
            navigationView.wayNameLabel.isHidden = true
        }
    }
    
    @objc func updateETA() {
        guard isViewLoaded else { return }
<<<<<<< HEAD
        navigationView.bottomBannerView.updateETA(routeProgress: routeController.routeProgress)
=======
        bottomBannerView?.updateETA(routeProgress: routeController.routeProgress)
>>>>>>> e7d21be0
    }
    
    func resetETATimer() {
        removeTimer()
        updateETATimer = Timer.scheduledTimer(timeInterval: 30, target: self, selector: #selector(updateETA), userInfo: nil, repeats: true)
    }
    
    func showRouteIfNeeded() {
        guard isViewLoaded && view.window != nil else { return }
        guard !mapView.showsRoute else { return }
        mapView.showRoutes([routeController.routeProgress.route], legIndex: routeController.routeProgress.legIndex)
        mapView.showWaypoints(routeController.routeProgress.route, legIndex: routeController.routeProgress.legIndex)
        
        if routeController.routeProgress.currentLegProgress.stepIndex + 1 <= routeController.routeProgress.currentLegProgress.leg.steps.count {
            mapView.addArrow(route: routeController.routeProgress.route, legIndex: routeController.routeProgress.legIndex, stepIndex: routeController.routeProgress.currentLegProgress.stepIndex + 1)
        }
        
        if annotatesSpokenInstructions {
            mapView.showVoiceInstructionsOnMap(route: routeController.routeProgress.route)
        }
    }
}

// MARK: StepsViewControllerDelegate

extension RouteMapViewController: StepsViewControllerDelegate {
    
    func stepsViewController(_ viewController: StepsViewController, didSelect step: RouteStep, cell: StepTableViewCell) {
        
        viewController.dismiss {
            guard let stepBefore = self.routeController.routeProgress.currentLegProgress.stepBefore(step) else { return }
            self.addPreviewInstructions(step: stepBefore, maneuverStep: step, distance: cell.instructionsView.distance)
            self.stepsViewController = nil
        }
        
        mapView.enableFrameByFrameCourseViewTracking(for: 1)
        mapView.tracksUserCourse = false
        mapView.setCenter(step.maneuverLocation, zoomLevel: mapView.zoomLevel, direction: step.initialHeading!, animated: true, completionHandler: nil)
        
        guard isViewLoaded && view.window != nil else { return }
        if let legIndex = routeController.routeProgress.route.legs.index(where: { !$0.steps.filter { $0 == step }.isEmpty }) {
            let leg = routeController.routeProgress.route.legs[legIndex]
            if let stepIndex = leg.steps.index(where: { $0 == step }), leg.steps.last != step {
               mapView.addArrow(route: routeController.routeProgress.route, legIndex: legIndex, stepIndex: stepIndex)
            }
        }
    }
    
    func addPreviewInstructions(step: RouteStep, maneuverStep: RouteStep, distance: CLLocationDistance?) {
        removePreviewInstructions()
        
        guard let instructions = step.instructionsDisplayedAlongStep?.last else { return }
        
        let instructionsView = StepInstructionsView(frame: navigationView.instructionsBannerView.frame)
        instructionsView.backgroundColor = StepInstructionsView.appearance().backgroundColor
        instructionsView.delegate = self
        instructionsView.set(instructions.primaryTextComponents, secondaryInstruction: instructions.secondaryTextComponents)
        instructionsView.maneuverView.step = maneuverStep
        instructionsView.distance = distance
        
        navigationView.instructionsBannerContentView.backgroundColor = instructionsView.backgroundColor
        
        view.addSubview(instructionsView)
        previewInstructionsView = instructionsView
    }
    
    func didDismissStepsViewController(_ viewController: StepsViewController) {
        viewController.dismiss {
            self.stepsViewController = nil
        }
    }
    
    func statusView(_ statusView: StatusView, valueChangedTo value: Double) {
        let displayValue = 1+min(Int(9 * value), 8)
        let title = String.localizedStringWithFormat(NSLocalizedString("USER_IN_SIMULATION_MODE", bundle: .mapboxNavigation, value: "Simulating Navigation at %d×", comment: "The text of a banner that appears during turn-by-turn navigation when route simulation is enabled."), displayValue)
        showStatus(title: title, for: .infinity, interactive: true)
        
        if let locationManager = routeController.locationManager as? SimulatedLocationManager {
            locationManager.speedMultiplier = Double(displayValue)
        }
    }
}

// MARK: BottomBannerViewDelegate

extension RouteMapViewController: BottomBannerViewDelegate {
    func didCancel() {
        delegate?.mapViewControllerDidCancelNavigation(self)
    }
}

// MARK: - Keyboard Handling

extension RouteMapViewController {
    fileprivate func subscribeToKeyboardNotifications() {
        NotificationCenter.default.addObserver(self, selector: #selector(RouteMapViewController.keyboardWillShow(notification:)), name:.UIKeyboardWillShow, object: nil)
        NotificationCenter.default.addObserver(self, selector: #selector(RouteMapViewController.keyboardWillHide(notification:)), name:.UIKeyboardWillHide, object: nil)
        
    }
    fileprivate func unsubscribeFromKeyboardNotifications() {
        NotificationCenter.default.removeObserver(self, name: .UIKeyboardWillShow, object: nil)
        NotificationCenter.default.removeObserver(self, name: .UIKeyboardWillHide, object: nil)
    }
    @objc fileprivate func keyboardWillShow(notification: NSNotification) {
        guard let userInfo = notification.userInfo else { return }
        let curve = UIViewAnimationCurve(rawValue: userInfo[UIKeyboardAnimationCurveUserInfoKey] as! Int)
        let options = (duration: userInfo[UIKeyboardAnimationDurationUserInfoKey] as! Double,
                       curve: curve!)
        let keyboardHeight = (userInfo[UIKeyboardFrameEndUserInfoKey] as! CGRect).size.height

        if #available(iOS 11.0, *) {
            navigationView.endOfRouteShowConstraint?.constant = -1 * (keyboardHeight - view.safeAreaInsets.bottom) //subtract the safe area, which is part of the keyboard's frame
        } else {
            navigationView.endOfRouteShowConstraint?.constant = -1 * keyboardHeight
        }
        
        let opts = UIViewAnimationOptions(curve: options.curve)
        UIView.animate(withDuration: options.duration, delay: 0, options: opts, animations: view.layoutIfNeeded, completion: nil)
    }
    
    @objc fileprivate func keyboardWillHide(notification: NSNotification) {
        guard let userInfo = notification.userInfo else { return }
        let curve = UIViewAnimationCurve(rawValue: userInfo[UIKeyboardAnimationCurveUserInfoKey] as! Int)
        let options = (duration: userInfo[UIKeyboardAnimationDurationUserInfoKey] as! Double,
                       curve: UIViewAnimationOptions(curve: curve!))
        
        navigationView.endOfRouteShowConstraint?.constant = 0

        UIView.animate(withDuration: options.duration, delay: 0, options: options.curve, animations: view.layoutIfNeeded, completion: nil)
    }
}

fileprivate extension UIViewAnimationOptions {
    init(curve: UIViewAnimationCurve) {
        switch curve {
        case .easeIn:
            self = .curveEaseIn
        case .easeOut:
            self = .curveEaseOut
        case .easeInOut:
            self = .curveEaseInOut
        case .linear:
            self = .curveLinear
        }
    }
}
protocol RouteMapViewControllerDelegate: NavigationMapViewDelegate, MGLMapViewDelegate {

    func mapViewControllerDidOpenFeedback(_ mapViewController: RouteMapViewController)
    func mapViewControllerDidCancelFeedback(_ mapViewController: RouteMapViewController)
    func mapViewControllerDidCancelNavigation(_ mapViewController: RouteMapViewController)
    func mapViewController(_ mapViewController: RouteMapViewController, didSend feedbackId: String, feedbackType: FeedbackType)
    func mapViewControllerShouldAnnotateSpokenInstructions(_ routeMapViewController: RouteMapViewController) -> Bool
}

<|MERGE_RESOLUTION|>--- conflicted
+++ resolved
@@ -9,7 +9,6 @@
 class ArrowStrokePolyline: ArrowFillPolyline {}
 
 class RouteMapViewController: UIViewController {
-<<<<<<< HEAD
     
     var navigationView: NavigationView { return view as! NavigationView }
     var mapView: NavigationMapView { return navigationView.mapView }
@@ -39,30 +38,6 @@
         static let rerouteFeedback: Selector = #selector(RouteMapViewController.rerouteFeedback(_:))
         static let recenter: Selector = #selector(RouteMapViewController.recenter(_:))
     }
-=======
-    @IBOutlet weak var mapView: NavigationMapView!
-    @IBOutlet weak var buttonStack: UIStackView!
-    @IBOutlet weak var overviewButton: Button!
-    @IBOutlet weak var reportButton: Button!
-    @IBOutlet weak var rerouteReportButton: ReportButton!
-    @IBOutlet weak var recenterButton: ResumeButton!
-    @IBOutlet weak var muteButton: Button!
-    @IBOutlet weak var wayNameLabel: WayNameLabel!
-    @IBOutlet weak var instructionsBannerContainerView: InstructionsBannerContentView!
-    @IBOutlet weak var instructionsBannerView: InstructionsBannerView!
-    @IBOutlet weak var nextBannerView: NextBannerView!
-    @IBOutlet weak var bottomBannerView: BottomBannerView?
-    @IBOutlet weak var statusView: StatusView!
-    @IBOutlet weak var lanesView: LanesView!
-    @IBOutlet weak var rerouteFeedbackTopConstraint: NSLayoutConstraint!
-    @IBOutlet weak var endOfRouteContainerView: UIView!
-    @IBOutlet weak var endOfRouteShowConstraint: NSLayoutConstraint!
-    @IBOutlet weak var endOfRouteHideConstraint: NSLayoutConstraint!
-    @IBOutlet weak var endOfRouteHeightConstraint: NSLayoutConstraint!
-    @IBOutlet weak var bannerHideConstraint: NSLayoutConstraint!
-    @IBOutlet weak var bannerShowConstraint: NSLayoutConstraint!
-    @IBOutlet weak var bannerContainerShowConstraint: NSLayoutConstraint!
->>>>>>> e7d21be0
 
     var route: Route { return routeController.routeProgress.route }
     var previousStep: RouteStep?
@@ -124,7 +99,11 @@
      A Boolean value that determines whether the map annotates the locations at which instructions are spoken for debugging purposes.
      */
     var annotatesSpokenInstructions = false
-<<<<<<< HEAD
+    
+    var overheadInsets: UIEdgeInsets {
+        return UIEdgeInsets(top: navigationView.instructionsBannerView.bounds.height, left: 20, bottom: navigationView.bottomBannerView.bounds.height, right: 20)
+    }
+    
 
     convenience init(routeController: RouteController, delegate: RouteMapViewControllerDelegate? = nil) {
         self.init()
@@ -137,11 +116,6 @@
         self.view = NavigationView(delegate: self)
         self.view.pinInSuperview()
         mapView.contentInset = contentInsets
-=======
-    
-    var overheadInsets: UIEdgeInsets {
-        return UIEdgeInsets(top: instructionsBannerView.bounds.height, left: 20, bottom: bottomBannerView?.bounds.height ?? 40, right: 20)
->>>>>>> e7d21be0
     }
     
     override func viewDidLoad() {
@@ -157,36 +131,11 @@
         
         distanceFormatter.numberFormatter.locale = .nationalizedCurrent
         
-<<<<<<< HEAD
         navigationView.overviewButton.addTarget(self, action: Actions.overview, for: .touchUpInside)
         navigationView.muteButton.addTarget(self, action: Actions.mute, for: .touchUpInside)
         navigationView.reportButton.addTarget(self, action: Actions.feedback, for: .touchUpInside)
         navigationView.rerouteReportButton.addTarget(self, action: Actions.rerouteFeedback, for: .touchUpInside)
         navigationView.resumeButton.addTarget(self, action: Actions.recenter, for: .touchUpInside)
-=======
-        mapView.tracksUserCourse = true
-        mapView.delegate = self
-        mapView.navigationMapDelegate = self
-        mapView.courseTrackingDelegate = self
-        mapView.contentInset = contentInsets
-        
-        rerouteReportButton.slideUp(constraint: rerouteFeedbackTopConstraint)
-        rerouteReportButton.applyDefaultCornerRadiusShadow(cornerRadius: 4)
-        overviewButton.applyDefaultCornerRadiusShadow(cornerRadius: overviewButton.bounds.midX)
-        reportButton.applyDefaultCornerRadiusShadow(cornerRadius: reportButton.bounds.midX)
-        muteButton.applyDefaultCornerRadiusShadow(cornerRadius: muteButton.bounds.midX)
-        
-        wayNameLabel.clipsToBounds = true
-        wayNameLabel.layer.borderWidth = 1.0 / UIScreen.main.scale
-        wayNameLabel.applyDefaultCornerRadiusShadow()
-        lanesView.isHidden = true
-        statusView.isHidden = true
-        statusView.delegate = self
-        nextBannerView.isHidden = true
-        isInOverviewMode = false
-        instructionsBannerView.delegate = self
-        bottomBannerView?.delegate = self
->>>>>>> e7d21be0
         resumeNotifications()
     }
     
@@ -322,28 +271,6 @@
         mapView.setContentInset(contentInsets, animated: true)
         mapView.setNeedsUpdateConstraints()
     }
-<<<<<<< HEAD
-    
-    func updateVisibleBounds() {
-        guard let userLocation = routeController.locationManager.location?.coordinate else { return }
-        
-        let overviewContentInset = UIEdgeInsets(top: navigationView.instructionsBannerView.bounds.height, left: 20, bottom: navigationView.bottomBannerView.bounds.height, right: 20)
-        let slicedLine = Polyline(routeController.routeProgress.route.coordinates!).sliced(from: userLocation, to: routeController.routeProgress.route.coordinates!.last).coordinates
-        let line = MGLPolyline(coordinates: slicedLine, count: UInt(slicedLine.count))
-        
-        mapView.tracksUserCourse = false
-        let camera = mapView.camera
-        camera.pitch = 0
-        camera.heading = 0
-        mapView.camera = camera
-        
-        // Don't keep zooming in
-        guard line.overlayBounds.ne.distance(to: line.overlayBounds.sw) > 200 else { return }
-        
-        mapView.setVisibleCoordinateBounds(line.overlayBounds, edgePadding: overviewContentInset, animated: true)
-    }
-=======
->>>>>>> e7d21be0
 
     func notifyDidReroute(route: Route) {
         updateETA()
@@ -573,17 +500,9 @@
     var contentInsets: UIEdgeInsets {
         var margin: CGFloat = 0.0
         if #available(iOS 11.0, *) { margin = view.safeAreaInsets.bottom }
-<<<<<<< HEAD
-        //let containerHeight = endOfRouteContainerView.frame.height - margin
-        //let bottom = self.endOfRouteShowConstraint.isActive ? containerHeight : navigationView.bottomBannerView.bounds.height
         let top = navigationView.instructionsBannerContentView.bounds.height
         let bottom = navigationView.bottomBannerView.bounds.height
         return UIEdgeInsets(top: top, left: 0, bottom: bottom, right: 0)
-=======
-        let containerHeight = endOfRouteContainerView.frame.height - margin
-        let bottom = self.endOfRouteShowConstraint.isActive ? containerHeight : bottomBannerView?.bounds.height ?? 40
-        return UIEdgeInsets(top: instructionsBannerContainerView.bounds.height, left: 0, bottom: bottom, right: 0)
->>>>>>> e7d21be0
     }
     
     func updateLaneViews(step: RouteStep, durationRemaining: TimeInterval) {
@@ -629,20 +548,10 @@
         navigationView.endOfRouteView?.isHidden = false
 
         view.layoutIfNeeded() //flush layout queue
-<<<<<<< HEAD
         NSLayoutConstraint.deactivate(navigationView.bannerShowConstraints)
         NSLayoutConstraint.activate(navigationView.bannerHideConstraints)
         navigationView.endOfRouteHideConstraint?.isActive = false
         navigationView.endOfRouteShowConstraint?.isActive = true
-=======
-        
-        bannerShowConstraint.isActive = false
-        bannerContainerShowConstraint.isActive = false
-        bannerHideConstraint.isActive = true
-        endOfRouteContainerView.isHidden = false
-        endOfRouteHideConstraint.isActive = false
-        endOfRouteShowConstraint.isActive = true
->>>>>>> e7d21be0
         
         mapView.enableFrameByFrameCourseViewTracking(for: duration)
         mapView.setNeedsUpdateConstraints()
@@ -682,21 +591,6 @@
         UIView.animate(withDuration: duration, delay: 0.0, options: [.curveLinear], animations: animate, completion: complete)
     }
     
-<<<<<<< HEAD
-=======
-    override func prepare(for segue: UIStoryboardSegue, sender: Any?) {
-        guard let endOfRouteVC = segue.destination as? EndOfRouteViewController else { return }
-        
-        endOfRouteVC.dismiss = { [weak self] (stars, comment) in
-            guard let rating = self?.rating(for: stars), let weakSelf = self else { return }
-            weakSelf.routeController.setEndOfRoute(rating: rating, comment: comment)
-            weakSelf.dismiss(animated: true, completion: nil)
-            weakSelf.delegate?.mapViewControllerDidCancelNavigation(weakSelf)
-        }
-        endOfRouteViewController = endOfRouteVC
-    }
-
->>>>>>> e7d21be0
     fileprivate func rating(for stars: Int) -> Int {
         assert(stars >= 0 && stars <= 5)
         guard stars > 0 else { return MMEEventsManager.unrated } //zero stars means this was unrated.
@@ -921,11 +815,7 @@
     
     @objc func updateETA() {
         guard isViewLoaded else { return }
-<<<<<<< HEAD
         navigationView.bottomBannerView.updateETA(routeProgress: routeController.routeProgress)
-=======
-        bottomBannerView?.updateETA(routeProgress: routeController.routeProgress)
->>>>>>> e7d21be0
     }
     
     func resetETATimer() {
