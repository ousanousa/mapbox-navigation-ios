import Foundation
import Mapbox
import MapboxDirections
import MapboxCoreNavigation
import Turf

/**
 `NavigationMapView` is a subclass of `MGLMapView` with convenience functions for adding `Route` lines to a map.
 */
@objc(MBNavigationMapView)
open class NavigationMapView: MGLMapView, UIGestureRecognizerDelegate {
    
    // MARK: Class Constants
    
    struct FrameIntervalOptions {
        fileprivate static let durationUntilNextManeuver: TimeInterval = 7
        fileprivate static let durationSincePreviousManeuver: TimeInterval = 3
        fileprivate static let defaultFramesPerSecond: Int = 60
        fileprivate static let pluggedInFramesPerSecond: Int = 30
        fileprivate static let decreasedFramesPerSecond: Int = 5
    }
    
    /**
     Returns the altitude that the map camera initally defaults to.
     */
    @objc public static let defaultAltitude: CLLocationDistance = 1000.0
    
    /**
     Returns the altitude the map conditionally zooms out to when user is on a motorway, and the maneuver length is sufficently long.
    */
    @objc public static let zoomedOutMotorwayAltitude: CLLocationDistance = 2000.0
    
    /**
     Returns the threshold for what the map considers a "long-enough" maneuver distance to trigger a zoom-out when the user enters a motorway.
     */
    @objc public static let longManeuverDistance: CLLocationDistance = 1000.0
    
    /**
     Maximum distance the user can tap for a selection to be valid when selecting an alternate route.
     */
    @objc public var tapGestureDistanceThreshold: CGFloat = 50
    
    /**
     The object that acts as the navigation delegate of the map view.
     */
    public weak var navigationMapDelegate: NavigationMapViewDelegate?
    
    /**
     The object that acts as the course tracking delegate of the map view.
     */
    public weak var courseTrackingDelegate: NavigationMapViewCourseTrackingDelegate?
    
<<<<<<< HEAD
    // MARK: - Instance Properties
=======
    let sourceOptions: [MGLShapeSourceOption: Any] = [.maximumZoomLevel: 16]
    
    // MARK: Instance Properties
>>>>>>> de1e429d
    let sourceIdentifier = "routeSource"
    let sourceCasingIdentifier = "routeCasingSource"
    let routeLayerIdentifier = "routeLayer"
    let routeLayerCasingIdentifier = "routeLayerCasing"
    let waypointSourceIdentifier = "waypointsSource"
    let waypointCircleIdentifier = "waypointsCircle"
    let waypointSymbolIdentifier = "waypointsSymbol"
    let arrowSourceIdentifier = "arrowSource"
    let arrowSourceStrokeIdentifier = "arrowSourceStroke"
    let arrowLayerIdentifier = "arrowLayer"
    let arrowSymbolLayerIdentifier = "arrowSymbolLayer"
    let arrowLayerStrokeIdentifier = "arrowStrokeLayer"
    let arrowCasingSymbolLayerIdentifier = "arrowCasingSymbolLayer"
    let arrowSymbolSourceIdentifier = "arrowSymbolSource"
    let instructionSource = "instructionSource"
    let instructionLabel = "instructionLabel"
    let instructionCircle = "instructionCircle"
    let alternateSourceIdentifier = "alternateSource"
    let alternateLayerIdentifier = "alternateLayer"
    
    @objc dynamic public var trafficUnknownColor: UIColor = .trafficUnknown
    @objc dynamic public var trafficLowColor: UIColor = .trafficLow
    @objc dynamic public var trafficModerateColor: UIColor = .trafficModerate
    @objc dynamic public var trafficHeavyColor: UIColor = .trafficHeavy
    @objc dynamic public var trafficSevereColor: UIColor = .trafficSevere
    @objc dynamic public var routeCasingColor: UIColor = .defaultRouteCasing
    @objc dynamic public var routeAlternateColor: UIColor = .defaultAlternateLine
    
    var userLocationForCourseTracking: CLLocation?
    var animatesUserLocation: Bool = false
    var isPluggedIn: Bool = false
    var batteryStateObservation: NSKeyValueObservation?
    var altitude: CLLocationDistance = defaultAltitude
    var routes: [Route]?
    
    fileprivate var preferredFramesPerSecond: Int = 60 {
        didSet {
            if #available(iOS 10.0, *) {
                displayLink?.preferredFramesPerSecond = preferredFramesPerSecond
            } else {
                displayLink?.frameInterval = FrameIntervalOptions.defaultFramesPerSecond / preferredFramesPerSecond
            }
        }
    }
    
    var shouldPositionCourseViewFrameByFrame = false {
        didSet {
            if shouldPositionCourseViewFrameByFrame {
                preferredFramesPerSecond = FrameIntervalOptions.defaultFramesPerSecond
            }
        }
    }
    
    var showsRoute: Bool {
        get {
            return style?.layer(withIdentifier: routeLayerIdentifier) != nil
        }
    }
    
    open override var showsUserLocation: Bool {
        get {
            if tracksUserCourse || userLocationForCourseTracking != nil {
                return !(userCourseView?.isHidden ?? true)
            }
            return super.showsUserLocation
        }
        set {
            if tracksUserCourse || userLocationForCourseTracking != nil {
                super.showsUserLocation = false
                
                if userCourseView == nil {
                    userCourseView = UserPuckCourseView(frame: CGRect(origin: .zero, size: CGSize(width: 75, height: 75)))
                }
                userCourseView?.isHidden = !newValue
            } else {
                userCourseView?.isHidden = true
                super.showsUserLocation = newValue
            }
        }
    }
    
    
    /**
     Center point of the user course view in screen coordinates relative to the map view.
     - seealso: NavigationMapViewDelegate.navigationMapViewUserAnchorPoint(_:)
     */
    var userAnchorPoint: CGPoint {
        if let anchorPoint = navigationMapDelegate?.navigationMapViewUserAnchorPoint?(self), anchorPoint != .zero {
            return anchorPoint
        }
        
        let contentFrame = UIEdgeInsetsInsetRect(bounds, contentInset)
        let courseViewWidth = userCourseView?.frame.width ?? 0
        let courseViewHeight = userCourseView?.frame.height ?? 0
        let edgePadding = UIEdgeInsets(top: 50 + courseViewHeight / 2,
                                       left: 50 + courseViewWidth / 2,
                                       bottom: 50 + courseViewHeight / 2,
                                       right: 50 + courseViewWidth / 2)
        return CGPoint(x: max(min(contentFrame.midX,
                                  contentFrame.maxX - edgePadding.right),
                              contentFrame.minX + edgePadding.left),
                       y: max(max(min(contentFrame.minY + contentFrame.height * 0.8,
                                      contentFrame.maxY - edgePadding.bottom),
                                  contentFrame.minY + edgePadding.top),
                              contentFrame.minY + contentFrame.height * 0.5))
    }
    
    /**
     Determines whether the map should follow the user location and rotate when the course changes.
     - seealso: NavigationMapViewCourseTrackingDelegate
     */
    open var tracksUserCourse: Bool = false {
        didSet {
            if tracksUserCourse {
                enableFrameByFrameCourseViewTracking(for: 2)
                altitude = NavigationMapView.defaultAltitude
                showsUserLocation = true
                courseTrackingDelegate?.navigationMapViewDidStartTrackingCourse?(self)
            } else {
                courseTrackingDelegate?.navigationMapViewDidStopTrackingCourse?(self)
            }
            
            if let location = userLocationForCourseTracking {
                updateCourseTracking(location: location, animated: true)
            }
        }
    }

    /**
     A `UIView` used to indicate the user’s location and course on the map.
     
     If the view conforms to `UserCourseView`, its `UserCourseView.update(location:pitch:direction:animated:)` method is frequently called to ensure that its visual appearance matches the map’s camera.
     */
    @objc public var userCourseView: UIView? {
        didSet {
            oldValue?.removeFromSuperview()
            if let userCourseView = userCourseView {
                if let location = userLocationForCourseTracking {
                    updateCourseTracking(location: location, animated: false)
                } else {
                    userCourseView.center = userAnchorPoint
                }
                addSubview(userCourseView)
            }
        }
    }
    
    private lazy var mapTapGesture = UITapGestureRecognizer(target: self, action: #selector(didRecieveTap(sender:)))
    
    //MARK: - Initalizers
    
    public override init(frame: CGRect) {
        super.init(frame: frame)
        commonInit()
    }
    
    public required init?(coder decoder: NSCoder) {
        super.init(coder: decoder)
        commonInit()
    }
    
    public override init(frame: CGRect, styleURL: URL?) {
        super.init(frame: frame, styleURL: styleURL)
        commonInit()
    }
    
    fileprivate func commonInit() {
        makeGestureRecognizersRespectCourseTracking()
        makeGestureRecognizersUpdateCourseView()
        
        batteryStateObservation = UIDevice.current.observe(\.batteryState) { [weak self] (device, changed) in
            self?.isPluggedIn = device.batteryState == .charging || device.batteryState == .full
        }
        
        resumeNotifications()
    }
    
    deinit {
        suspendNotifications()
    }
    
    //MARK: - Overrides
    
    open override func prepareForInterfaceBuilder() {
        super.prepareForInterfaceBuilder()
        
        let image = UIImage(named: "feedback-map-error", in: .mapboxNavigation, compatibleWith: nil)
        let imageView = UIImageView(image: image)
        imageView.contentMode = .center
        imageView.backgroundColor = .gray
        imageView.frame = bounds
        addSubview(imageView)
    }
    
    open override func layoutSubviews() {
        super.layoutSubviews()
        
        //If the map is in tracking mode, make sure we update the camera after the layout pass.
        if (tracksUserCourse) { updateCourseTracking(location: userLocationForCourseTracking, animated: false) }
    }
    
    open override func anchorPoint(forGesture gesture: UIGestureRecognizer) -> CGPoint {
        if tracksUserCourse {
            return userAnchorPoint
        } else {
            return super.anchorPoint(forGesture: gesture)
        }
    }
    
    open override func mapViewDidFinishRenderingFrameFullyRendered(_ fullyRendered: Bool) {
        super.mapViewDidFinishRenderingFrameFullyRendered(fullyRendered)
        
        guard shouldPositionCourseViewFrameByFrame else { return }
        guard let location = userLocationForCourseTracking else { return }
        
        userCourseView?.center = convert(location.coordinate, toPointTo: self)
    }
    
    // MARK: - Notifications
    
    func resumeNotifications() {
        NotificationCenter.default.addObserver(self, selector: #selector(progressDidChange(_:)), name: .routeControllerProgressDidChange, object: nil)
        
        let gestures = gestureRecognizers ?? []
        let mapTapGesture = self.mapTapGesture
        mapTapGesture.requireFailure(of: gestures)
        addGestureRecognizer(mapTapGesture)
    }
    
    func suspendNotifications() {
        NotificationCenter.default.removeObserver(self, name: .routeControllerProgressDidChange, object: nil)
    }
    
    @objc func progressDidChange(_ notification: Notification) {
        guard tracksUserCourse else { return }
        
        let routeProgress = notification.userInfo![RouteControllerNotificationUserInfoKey.routeProgressKey] as! RouteProgress
        
        let stepProgress = routeProgress.currentLegProgress.currentStepProgress
        let expectedTravelTime = stepProgress.step.expectedTravelTime
        let durationUntilNextManeuver = stepProgress.durationRemaining
        let durationSincePreviousManeuver = expectedTravelTime - durationUntilNextManeuver
        
        guard !isPluggedIn else {
            preferredFramesPerSecond = FrameIntervalOptions.pluggedInFramesPerSecond
            return
        }
    
        if let upcomingStep = routeProgress.currentLegProgress.upComingStep,
            upcomingStep.maneuverDirection == .straightAhead || upcomingStep.maneuverDirection == .slightLeft || upcomingStep.maneuverDirection == .slightRight {
            preferredFramesPerSecond = shouldPositionCourseViewFrameByFrame ? FrameIntervalOptions.defaultFramesPerSecond : FrameIntervalOptions.decreasedFramesPerSecond
        } else if durationUntilNextManeuver > FrameIntervalOptions.durationUntilNextManeuver &&
            durationSincePreviousManeuver > FrameIntervalOptions.durationSincePreviousManeuver {
            preferredFramesPerSecond = shouldPositionCourseViewFrameByFrame ? FrameIntervalOptions.defaultFramesPerSecond : FrameIntervalOptions.decreasedFramesPerSecond
        } else {
            preferredFramesPerSecond = FrameIntervalOptions.pluggedInFramesPerSecond
        }
    }
    
    

    
    // Track position on a frame by frame basis. Used for first location update and when resuming tracking mode
    func enableFrameByFrameCourseViewTracking(for duration: TimeInterval) {
        NSObject.cancelPreviousPerformRequests(withTarget: self, selector: #selector(disableFrameByFramePositioning), object: nil)
        perform(#selector(disableFrameByFramePositioning), with: nil, afterDelay: duration)
        shouldPositionCourseViewFrameByFrame = true
    }
    
    //MARK: - User Tracking
    
    @objc fileprivate func disableFrameByFramePositioning() {
        shouldPositionCourseViewFrameByFrame = false
    }
    
    @objc private func disableUserCourseTracking() {
        tracksUserCourse = false
    }
    
    @objc public func updateCourseTracking(location: CLLocation?, animated: Bool) {
        let duration: TimeInterval = animated ? 1 : 0
        animatesUserLocation = animated
        userLocationForCourseTracking = location
        guard let location = location, CLLocationCoordinate2DIsValid(location.coordinate) else {
            return
        }
        
        if tracksUserCourse {
            let point = userAnchorPoint
            let padding = UIEdgeInsets(top: point.y, left: point.x, bottom: bounds.height - point.y, right: bounds.width - point.x)
            let newCamera = MGLMapCamera(lookingAtCenter: location.coordinate, fromDistance: altitude, pitch: 45, heading: location.course)
            let function: CAMediaTimingFunction? = animated ? CAMediaTimingFunction(name: kCAMediaTimingFunctionLinear) : nil
            setCamera(newCamera, withDuration: duration, animationTimingFunction: function, edgePadding: padding, completionHandler: nil)
        }
        
        UIView.animate(withDuration: duration, delay: 0, options: [.curveLinear, .beginFromCurrentState], animations: {
            self.userCourseView?.center = self.convert(location.coordinate, toPointTo: self)
        }, completion: nil)
        
        if let userCourseView = userCourseView as? UserCourseView {
            if let customTransformation = userCourseView.update?(location: location, pitch: camera.pitch, direction: direction, animated: animated, tracksUserCourse: tracksUserCourse) {
                customTransformation
            } else {
                self.userCourseView?.applyDefaultUserPuckTransformation(location: location, pitch: camera.pitch, direction: direction, animated: animated, tracksUserCourse: tracksUserCourse)
            }
        } else {
            userCourseView?.applyDefaultUserPuckTransformation(location: location, pitch: camera.pitch, direction: direction, animated: animated, tracksUserCourse: tracksUserCourse)
        }
    }
    
    //MARK: -  Gesture Recognizers
    
    /**
     Fired when NavigationMapView detects a tap not handled elsewhere by other gesture recognizers.
     */
    @objc func didRecieveTap(sender: UITapGestureRecognizer) {
        guard let routes = routes, let tapPoint = sender.point else { return }
        
        let waypointTest = waypoints(on: routes, closeTo: tapPoint) //are there waypoints near the tapped location?
        if let selected = waypointTest?.first { //test passes
            navigationMapDelegate?.navigationMapView?(self, didSelect: selected)
            return
        } else if let routes = self.routes(closeTo: tapPoint) {
            guard let selectedRoute = routes.first else { return }
            navigationMapDelegate?.navigationMapView?(self, didSelect: selectedRoute)
        }
        
    }
    
    @objc func updateCourseView(_ sender: UIGestureRecognizer) {
        preferredFramesPerSecond = FrameIntervalOptions.defaultFramesPerSecond
        
        if sender.state == .ended {
            altitude = self.camera.altitude
            enableFrameByFrameCourseViewTracking(for: 2)
        }
        
        // Capture altitude for double tap and two finger tap after animation finishes
        if sender is UITapGestureRecognizer, sender.state == .ended {
            DispatchQueue.main.asyncAfter(deadline: .now() + 0.3, execute: {
                self.altitude = self.camera.altitude
            })
        }
        
        if let pan = sender as? UIPanGestureRecognizer {
            if sender.state == .ended || sender.state == .cancelled {
                let velocity = pan.velocity(in: self)
                let didFling = sqrt(velocity.x * velocity.x + velocity.y * velocity.y) > 100
                if didFling {
                    enableFrameByFrameCourseViewTracking(for: 1)
                }
            }
        }
        
        if sender.state == .changed {
            guard let location = userLocationForCourseTracking else { return }
            userCourseView?.layer.removeAllAnimations()
            userCourseView?.center = convert(location.coordinate, toPointTo: self)
        }
    }
    
    // MARK: Feature Addition/Removal
    
    /**
     Adds or updates both the route line and the route line casing
     */
    @objc public func showRoutes(_ routes: [Route], legIndex: Int = 0) {
        guard let style = style else { return }
        guard let activeRoute = routes.first else { return }
        
        let mainPolyline = navigationMapDelegate?.navigationMapView?(self, shapeDescribing: activeRoute) ?? shape(describing: activeRoute, legIndex: legIndex)
        let mainPolylineSimplified = navigationMapDelegate?.navigationMapView?(self, simplifiedShapeDescribing: activeRoute) ?? shape(describingCasing: activeRoute, legIndex: legIndex)
        
        if let source = style.source(withIdentifier: sourceIdentifier) as? MGLShapeSource,
            let sourceSimplified = style.source(withIdentifier: sourceCasingIdentifier) as? MGLShapeSource {
            source.shape = mainPolyline
            sourceSimplified.shape = mainPolylineSimplified
        } else {
            let lineSource = MGLShapeSource(identifier: sourceIdentifier, shape: mainPolyline, options: nil)
            let lineCasingSource = MGLShapeSource(identifier: sourceCasingIdentifier, shape: mainPolylineSimplified, options: nil)
            style.addSource(lineSource)
            style.addSource(lineCasingSource)
            
            let line = navigationMapDelegate?.navigationMapView?(self, routeStyleLayerWithIdentifier: routeLayerIdentifier, source: lineSource) ?? routeStyleLayer(identifier: routeLayerIdentifier, source: lineSource)
            let lineCasing = navigationMapDelegate?.navigationMapView?(self, routeCasingStyleLayerWithIdentifier: routeLayerCasingIdentifier, source: lineCasingSource) ?? routeCasingStyleLayer(identifier: routeLayerCasingIdentifier, source: lineSource)
            
            for layer in style.layers.reversed() {
                if !(layer is MGLSymbolStyleLayer) &&
                    layer.identifier != arrowLayerIdentifier && layer.identifier != arrowSymbolLayerIdentifier && layer.identifier != arrowCasingSymbolLayerIdentifier && layer.identifier != arrowLayerStrokeIdentifier && layer.identifier != waypointCircleIdentifier {
                    style.insertLayer(line, below: layer)
                    style.insertLayer(lineCasing, below: line)
                    break
                }
            }
        }
        guard routes.count > 1 else {
            removeAlternates()
            return
        }
        
        self.routes = routes
        var tmpRoutes = routes
        tmpRoutes.removeFirst()
        guard let alternateRoute = tmpRoutes.first else { return }
        
        let alternatePolyline = MGLPolylineFeature(coordinates: alternateRoute.coordinates!, count: alternateRoute.coordinateCount)
        
        if let source = style.source(withIdentifier: alternateSourceIdentifier) as? MGLShapeSource {
            source.shape = alternatePolyline
        } else {
            let alternateSource = MGLShapeSource(identifier: alternateSourceIdentifier, shape: alternatePolyline, options: nil)
            style.addSource(alternateSource)
            
            let alternateLayer = alternateRouteStyleLayer(identifier: alternateLayerIdentifier, source: alternateSource)
            
            if let layer = style.layer(withIdentifier: routeLayerCasingIdentifier) {
                style.insertLayer(alternateLayer, below: layer)
            }
        }
    }
    
    /**
     Removes route line and route line casing from map
     */
    @objc public func removeRoutes() {
        guard let style = style else {
            return
        }
        
        if let line = style.layer(withIdentifier: routeLayerIdentifier) {
            style.removeLayer(line)
        }
        
        if let lineCasing = style.layer(withIdentifier: routeLayerCasingIdentifier) {
            style.removeLayer(lineCasing)
        }
        
        if let lineSource = style.source(withIdentifier: sourceIdentifier) {
            style.removeSource(lineSource)
        }
        
        if let lineCasingSource = style.source(withIdentifier: sourceCasingIdentifier) {
            style.removeSource(lineCasingSource)
        }
        removeAlternates()
    }
    
    func removeAlternates() {
        guard let style = style else {
            return
        }
        
        if let altSource = style.source(withIdentifier: alternateSourceIdentifier) {
            style.removeSource(altSource)
        }
        
        if let altLayer = style.layer(withIdentifier: alternateLayerIdentifier) {
            style.removeLayer(altLayer)
        }
    }
    
    /**
     Adds the route waypoints to the map given the current leg index. Previous waypoints for completed legs will be omitted.
     */
    @objc public func showWaypoints(_ route: Route, legIndex: Int = 0) {
        guard let style = style else {
            return
        }

        let remainingWaypoints = Array(route.legs.suffix(from: legIndex).map { $0.destination }.dropLast())
        
        let source = navigationMapDelegate?.navigationMapView?(self, shapeFor: remainingWaypoints) ?? shape(for: remainingWaypoints)
        if route.routeOptions.waypoints.count > 2 { //are we on a multipoint route?
            
            routes = [route] //update the model
            if let waypointSource = style.source(withIdentifier: waypointSourceIdentifier) as? MGLShapeSource {
                waypointSource.shape = source
            } else {
                let sourceShape = MGLShapeSource(identifier: waypointSourceIdentifier, shape: source, options: sourceOptions)
                style.addSource(sourceShape)
                
                let circles = navigationMapDelegate?.navigationMapView?(self, waypointStyleLayerWithIdentifier: waypointCircleIdentifier, source: sourceShape) ?? routeWaypointCircleStyleLayer(identifier: waypointCircleIdentifier, source: sourceShape)
                let symbols = navigationMapDelegate?.navigationMapView?(self, waypointSymbolStyleLayerWithIdentifier: waypointSymbolIdentifier, source: sourceShape) ?? routeWaypointSymbolStyleLayer(identifier: waypointSymbolIdentifier, source: sourceShape)
                
                if let arrowLayer = style.layer(withIdentifier: arrowCasingSymbolLayerIdentifier) {
                    style.insertLayer(circles, below: arrowLayer)
                } else {
                    style.addLayer(circles)
                }
                
                style.insertLayer(symbols, above: circles)
            }
        }
        
        if let lastLeg =  route.legs.last {
            removeAnnotations(annotations ?? [])
            let destination = MGLPointAnnotation()
            destination.coordinate = lastLeg.destination.coordinate
            addAnnotation(destination)
        }
    }
    /**
     Removes all waypoints from the map.
     */
    @objc public func removeWaypoints() {
        guard let style = style else { return }
        
        removeAnnotations(annotations ?? [])
        
        if let circleLayer = style.layer(withIdentifier: waypointCircleIdentifier) {
            style.removeLayer(circleLayer)
        }
        if let symbolLayer = style.layer(withIdentifier: waypointSymbolIdentifier) {
            style.removeLayer(symbolLayer)
        }
        if let waypointSource = style.source(withIdentifier: waypointSourceIdentifier) {
            style.removeSource(waypointSource)
        }
        if let circleSource = style.source(withIdentifier: waypointCircleIdentifier) {
            style.removeSource(circleSource)
        }
        if let symbolSource = style.source(withIdentifier: waypointSymbolIdentifier) {
            style.removeSource(symbolSource)
        }
    }
    
    /**
     Shows the step arrow given the current `RouteProgress`.
     */
    @objc public func addArrow(route: Route, legIndex: Int, stepIndex: Int) {
        guard route.legs.indices.contains(legIndex),
            route.legs[legIndex].steps.indices.contains(stepIndex) else { return }
        
        let step = route.legs[legIndex].steps[stepIndex]
        let maneuverCoordinate = step.maneuverLocation
        guard let routeCoordinates = route.coordinates else { return }
        
        guard let style = style else {
            return
        }

        guard let triangleImage = Bundle.mapboxNavigation.image(named: "triangle")?.withRenderingMode(.alwaysTemplate) else { return }
        style.setImage(triangleImage, forName: "triangle-tip-navigation")
        
        guard step.maneuverType != .arrive else { return }
        
        let minimumZoomLevel: Float = 14.5
        
        let shaftLength = max(min(30 * metersPerPoint(atLatitude: maneuverCoordinate.latitude), 30), 10)
        let polyline = Polyline(routeCoordinates)
        let shaftCoordinates = Array(polyline.trimmed(from: maneuverCoordinate, distance: -shaftLength).coordinates.reversed()
            + polyline.trimmed(from: maneuverCoordinate, distance: shaftLength).coordinates.suffix(from: 1))
        
        if shaftCoordinates.count > 1 {
            var shaftStrokeCoordinates = shaftCoordinates
            let shaftStrokePolyline = ArrowStrokePolyline(coordinates: &shaftStrokeCoordinates, count: UInt(shaftStrokeCoordinates.count))
            let shaftDirection = shaftStrokeCoordinates[shaftStrokeCoordinates.count - 2].direction(to: shaftStrokeCoordinates.last!)
            let maneuverArrowStrokePolylines = [shaftStrokePolyline]
            let shaftPolyline = ArrowFillPolyline(coordinates: shaftCoordinates, count: UInt(shaftCoordinates.count))
            
            let arrowShape = MGLShapeCollection(shapes: [shaftPolyline])
            let arrowStrokeShape = MGLShapeCollection(shapes: maneuverArrowStrokePolylines)
            
            let cap = NSValue(mglLineCap: .butt)
            let join = NSValue(mglLineJoin: .round)
            
            let arrowSourceStroke = MGLShapeSource(identifier: arrowSourceStrokeIdentifier, shape: arrowStrokeShape, options: sourceOptions)
            let arrowStroke = MGLLineStyleLayer(identifier: arrowLayerStrokeIdentifier, source: arrowSourceStroke)
            let arrowSource = MGLShapeSource(identifier: arrowSourceIdentifier, shape: arrowShape, options: sourceOptions)
            let arrow = MGLLineStyleLayer(identifier: arrowLayerIdentifier, source: arrowSource)
            
            if let source = style.source(withIdentifier: arrowSourceIdentifier) as? MGLShapeSource {
                source.shape = arrowShape
            } else {
                arrow.minimumZoomLevel = minimumZoomLevel
                arrow.lineCap = MGLStyleValue(rawValue: cap)
                arrow.lineJoin = MGLStyleValue(rawValue: join)
                arrow.lineWidth = MGLStyleValue(interpolationMode: .exponential,
                                                cameraStops: MBRouteLineWidthByZoomLevel.multiplied(by: 0.70),
                                                options: [.defaultValue : MGLConstantStyleValue<NSNumber>(rawValue: 1.5)])
                arrow.lineColor = MGLStyleValue(rawValue: .white)
                
                style.addSource(arrowSource)
                style.addLayer(arrow)
            }
            
            if let source = style.source(withIdentifier: arrowSourceStrokeIdentifier) as? MGLShapeSource {
                source.shape = arrowStrokeShape
            } else {
                
                arrowStroke.minimumZoomLevel = minimumZoomLevel
                arrowStroke.lineCap = MGLStyleValue(rawValue: cap)
                arrowStroke.lineJoin = MGLStyleValue(rawValue: join)
                arrowStroke.lineWidth = MGLStyleValue(interpolationMode: .exponential,
                                                      cameraStops: MBRouteLineWidthByZoomLevel.multiplied(by: 0.80),
                                                      options: [.defaultValue : MGLConstantStyleValue<NSNumber>(rawValue: 1.5)])
                arrowStroke.lineColor = MGLStyleValue(rawValue: .defaultArrowStroke)
                
                style.addSource(arrowSourceStroke)
                style.insertLayer(arrowStroke, below: arrow)
            }
            
            // Arrow symbol
            let point = MGLPointFeature()
            point.coordinate = shaftStrokeCoordinates.last!
            let arrowSymbolSource = MGLShapeSource(identifier: arrowSymbolSourceIdentifier, features: [point], options: sourceOptions)
            
            if let source = style.source(withIdentifier: arrowSymbolSourceIdentifier) as? MGLShapeSource {
                source.shape = arrowSymbolSource.shape
                if let arrowSymbolLayer = style.layer(withIdentifier: arrowSymbolLayerIdentifier) as? MGLSymbolStyleLayer {
                    arrowSymbolLayer.iconRotation = MGLStyleValue(rawValue: shaftDirection as NSNumber)
                }
                if let arrowSymbolLayerCasing = style.layer(withIdentifier: arrowCasingSymbolLayerIdentifier) as? MGLSymbolStyleLayer {
                    arrowSymbolLayerCasing.iconRotation = MGLStyleValue(rawValue: shaftDirection as NSNumber)
                }
            } else {
                let arrowSymbolLayer = MGLSymbolStyleLayer(identifier: arrowSymbolLayerIdentifier, source: arrowSymbolSource)
                arrowSymbolLayer.minimumZoomLevel = minimumZoomLevel
                arrowSymbolLayer.iconImageName = MGLStyleValue(rawValue: "triangle-tip-navigation")
                arrowSymbolLayer.iconColor = MGLStyleValue(rawValue: .white)
                arrowSymbolLayer.iconRotationAlignment = MGLStyleValue(rawValue: NSValue(mglIconRotationAlignment: .map))
                arrowSymbolLayer.iconRotation = MGLStyleValue(rawValue: shaftDirection as NSNumber)
                arrowSymbolLayer.iconScale = MGLStyleValue(interpolationMode: .exponential,
                                                           cameraStops: MBRouteLineWidthByZoomLevel.multiplied(by: 0.12),
                                                           options: [.defaultValue : MGLConstantStyleValue<NSNumber>(rawValue: 0.2)])
                arrowSymbolLayer.iconAllowsOverlap = MGLStyleValue(rawValue: true)
                
                let arrowSymbolLayerCasing = MGLSymbolStyleLayer(identifier: arrowCasingSymbolLayerIdentifier, source: arrowSymbolSource)
                arrowSymbolLayerCasing.minimumZoomLevel = minimumZoomLevel
                arrowSymbolLayerCasing.iconImageName = MGLStyleValue(rawValue: "triangle-tip-navigation")
                arrowSymbolLayerCasing.iconColor = MGLStyleValue(rawValue: .defaultArrowStroke)
                arrowSymbolLayerCasing.iconRotationAlignment = MGLStyleValue(rawValue: NSValue(mglIconRotationAlignment: .map))
                arrowSymbolLayerCasing.iconRotation = MGLStyleValue(rawValue: shaftDirection as NSNumber)
                arrowSymbolLayerCasing.iconScale = MGLStyleValue(interpolationMode: .exponential,
                                                                 cameraStops: MBRouteLineWidthByZoomLevel.multiplied(by: 0.14),
                                                                 options: [.defaultValue : MGLConstantStyleValue<NSNumber>(rawValue: 0.2)])
                arrowSymbolLayerCasing.iconAllowsOverlap = MGLStyleValue(rawValue: true)
                
                style.addSource(arrowSymbolSource)
                style.insertLayer(arrowSymbolLayer, above: arrow)
                style.insertLayer(arrowSymbolLayerCasing, below: arrow)
            }
            
        }
    }
    
    /**
     Removes the step arrow from the map.
     */
    @objc public func removeArrow() {
        guard let style = style else {
            return
        }
        
        if let arrowLayer = style.layer(withIdentifier: arrowLayerIdentifier) {
            style.removeLayer(arrowLayer)
        }
        
        if let arrowLayerStroke = style.layer(withIdentifier: arrowLayerStrokeIdentifier) {
            style.removeLayer(arrowLayerStroke)
        }
        
        if let arrowSymbolLayer = style.layer(withIdentifier: arrowSymbolLayerIdentifier) {
            style.removeLayer(arrowSymbolLayer)
        }
        
        if let arrowCasingSymbolLayer = style.layer(withIdentifier: arrowCasingSymbolLayerIdentifier) {
            style.removeLayer(arrowCasingSymbolLayer)
        }
        
        if let arrowSource = style.source(withIdentifier: arrowSourceIdentifier) {
            style.removeSource(arrowSource)
        }
        
        if let arrowStrokeSource = style.source(withIdentifier: arrowSourceStrokeIdentifier) {
            style.removeSource(arrowStrokeSource)
        }
        
        if let arrowSymboleSource = style.source(withIdentifier: arrowSymbolSourceIdentifier) {
            style.removeSource(arrowSymboleSource)
        }
    }
    
    // MARK: Utility Methods
    
    /** Modifies the gesture recognizers to also disable course tracking. */
    func makeGestureRecognizersRespectCourseTracking() {
        for gestureRecognizer in gestureRecognizers ?? []
            where gestureRecognizer is UIPanGestureRecognizer || gestureRecognizer is UIRotationGestureRecognizer {
                gestureRecognizer.addTarget(self, action: #selector(disableUserCourseTracking))
        }
    }
    
    func makeGestureRecognizersUpdateCourseView() {
        for gestureRecognizer in gestureRecognizers ?? [] {
            gestureRecognizer.addTarget(self, action: #selector(updateCourseView(_:)))
        }
    }
    
    //TODO: Change to point-based distance calculation
    private func waypoints(on routes: [Route], closeTo point: CGPoint) -> [Waypoint]? {
        let tapCoordinate = convert(point, toCoordinateFrom: self)
        let multipointRoutes = routes.filter { $0.routeOptions.waypoints.count >= 3}
        guard multipointRoutes.count > 0 else { return nil }
        let waypoints = multipointRoutes.flatMap({$0.routeOptions.waypoints})
        
        //lets sort the array in order of closest to tap
        let closest = waypoints.sorted { (left, right) -> Bool in
            let leftDistance = left.coordinate.distance(to: tapCoordinate)
            let rightDistance = right.coordinate.distance(to: tapCoordinate)
            return leftDistance < rightDistance
        }
        
        //lets filter to see which ones are under threshold
        let candidates = closest.filter({
            let coordinatePoint = self.convert($0.coordinate, toPointTo: self)
            return coordinatePoint.distance(to: point) < tapGestureDistanceThreshold
        })
        
        return candidates
    }
    
    private func routes(closeTo point: CGPoint) -> [Route]? {
        let tapCoordinate = convert(point, toCoordinateFrom: self)
        
        //do we have routes? If so, filter routes with at least 2 coordinates.
        guard let routes = routes?.filter({ $0.coordinates?.count ?? 0 > 1 }) else { return nil }
        
        //Sort routes by closest distance to tap gesture.
        let closest = routes.sorted { (left, right) -> Bool in
            
            //existance has been assured through use of filter.
            let leftLine = Polyline(left.coordinates!)
            let rightLine = Polyline(right.coordinates!)
            let leftDistance = leftLine.closestCoordinate(to: tapCoordinate)!.distance
            let rightDistance = rightLine.closestCoordinate(to: tapCoordinate)!.distance
            
            return leftDistance < rightDistance
        }
        
        //filter closest coordinates by which ones are under threshold.
        let candidates = closest.filter {
            let closestCoordinate = Polyline($0.coordinates!).closestCoordinate(to: tapCoordinate)!.coordinate
            let closestPoint = self.convert(closestCoordinate, toPointTo: self)
            
            return closestPoint.distance(to: point) < tapGestureDistanceThreshold
        }
        return candidates
    }
    
    func shape(describing route: Route, legIndex: Int?) -> MGLShape? {
        guard let coordinates = route.coordinates else { return nil }
        
        var linesPerLeg: [[MGLPolylineFeature]] = []
        
        for (index, leg) in route.legs.enumerated() {
            // If there is no congestion, don't try and add it
            guard let legCongestion = leg.segmentCongestionLevels else {
                return shape(describingCasing: route, legIndex: legIndex)
            }
            
            guard legCongestion.count + 1 <= coordinates.count else {
                return shape(describingCasing: route, legIndex: legIndex)
            }
            
            // The last coord of the preceding step, is shared with the first coord of the next step.
            // We don't need both.
            var legCoordinates = Array(leg.steps.flatMap {
                $0.coordinates?.suffix(from: 1)
            }.joined())
            
            // We need to add the first coord of the route in.
            if let firstCoord = leg.steps.first?.coordinates?.first {
                legCoordinates.insert(firstCoord, at: 0)
            }
            
            // We're trying to create a sequence that conforms to `((segmentStartCoordinate, segmentEndCoordinate), segmentCongestionLevel)`.
            // This is represents a segment on the route and it's associated congestion level.
            let segments = zip(legCoordinates, legCoordinates.suffix(from: 1)).map { [$0.0, $0.1] }
            let congestionSegments = Array(zip(segments, legCongestion))
            
            // Merge adjacent segments with the same congestion level
            var mergedCongestionSegments = [CongestionSegment]()
            for seg in congestionSegments {
                let coordinates = seg.0
                let congestionLevel = seg.1
                if let last = mergedCongestionSegments.last, last.1 == congestionLevel {
                    mergedCongestionSegments[mergedCongestionSegments.count - 1].0 += coordinates
                } else {
                    mergedCongestionSegments.append(seg)
                }
            }
            
            let lines = mergedCongestionSegments.map { (congestionSegment: CongestionSegment) -> MGLPolylineFeature in
                let polyline = MGLPolylineFeature(coordinates: congestionSegment.0, count: UInt(congestionSegment.0.count))
                polyline.attributes[MBCongestionAttribute] = String(describing: congestionSegment.1)
                if let legIndex = legIndex {
                    polyline.attributes[MBCurrentLegAttribute] = index == legIndex
                } else {
                    polyline.attributes[MBCurrentLegAttribute] = index == 0
                }
                return polyline
            }
            
            linesPerLeg.append(lines)
        }
        
        return MGLShapeCollectionFeature(shapes: Array(linesPerLeg.joined()))
    }
    
    func shape(describingCasing route: Route, legIndex: Int?) -> MGLShape? {
        var linesPerLeg: [MGLPolylineFeature] = []
        
        for (index, leg) in route.legs.enumerated() {
            let legCoordinates = Array(leg.steps.flatMap {
                $0.coordinates
            }.joined())
            
            let polyline = MGLPolylineFeature(coordinates: legCoordinates, count: UInt(legCoordinates.count))
            if let legIndex = legIndex {
                polyline.attributes[MBCurrentLegAttribute] = index == legIndex
            } else {
                polyline.attributes[MBCurrentLegAttribute] = index == 0
            }
            linesPerLeg.append(polyline)
        }
        
        return MGLShapeCollectionFeature(shapes: linesPerLeg)
    }
    
    func shape(for waypoints: [Waypoint]) -> MGLShape? {
        var features = [MGLPointFeature]()
        
        for (waypointIndex, waypoint) in waypoints.enumerated() {
            let feature = MGLPointFeature()
            feature.coordinate = waypoint.coordinate
            feature.attributes = [ "name": waypointIndex + 1 ]
            features.append(feature)
        }
        
        return MGLShapeCollectionFeature(shapes: features)
    }
    
    func alternateRouteStyleLayer(identifier: String, source: MGLSource) -> MGLStyleLayer {
        
        let lineCasing = MGLLineStyleLayer(identifier: identifier, source: source)
        
        // Take the default line width and make it wider for the casing
        lineCasing.lineWidth = MGLStyleValue(interpolationMode: .exponential,
                                             cameraStops: MBRouteLineWidthByZoomLevel.multiplied(by: 0.85),
                                             options: [.defaultValue : MGLConstantStyleValue<NSNumber>(rawValue: 1.5)])
        
        lineCasing.lineColor = MGLStyleValue(rawValue: routeAlternateColor)
        lineCasing.lineCap = MGLStyleValue(rawValue: NSValue(mglLineCap: .round))
        lineCasing.lineJoin = MGLStyleValue(rawValue: NSValue(mglLineJoin: .round))
        lineCasing.lineOpacity = MGLStyleValue(rawValue: 0.9)
        
        return lineCasing
    }
    
    func routeWaypointCircleStyleLayer(identifier: String, source: MGLSource) -> MGLStyleLayer {
        let circles = MGLCircleStyleLayer(identifier: waypointCircleIdentifier, source: source)
        circles.circleColor = MGLStyleValue(rawValue: UIColor(red:0.9, green:0.9, blue:0.9, alpha:1.0))
        circles.circleOpacity = MGLStyleValue(interpolationMode: .exponential,
                                              cameraStops: [2: MGLStyleValue(rawValue: 0.5),
                                                            7: MGLStyleValue(rawValue: 1)],
                                              options: nil)
        circles.circleRadius = MGLStyleValue(rawValue: 10)
        circles.circleStrokeColor = MGLStyleValue(rawValue: .black)
        circles.circleStrokeWidth = MGLStyleValue(rawValue: 1)
        
        return circles
    }
    
    func routeWaypointSymbolStyleLayer(identifier: String, source: MGLSource) -> MGLStyleLayer {
        let symbol = MGLSymbolStyleLayer(identifier: identifier, source: source)
        
        symbol.text = MGLStyleValue(rawValue: "{name}")
        symbol.textFontSize = MGLStyleValue(rawValue: 10)
        symbol.textHaloWidth = MGLStyleValue(rawValue: 0.25)
        symbol.textHaloColor = MGLStyleValue(rawValue: .black)
        
        return symbol
    }
    
    func routeStyleLayer(identifier: String, source: MGLSource) -> MGLStyleLayer {
        
        let line = MGLLineStyleLayer(identifier: identifier, source: source)
        line.lineWidth = MGLStyleValue(interpolationMode: .exponential,
                                       cameraStops: MBRouteLineWidthByZoomLevel,
                                       options: [.defaultValue : MGLConstantStyleValue<NSNumber>(rawValue: 1.5)])
        
        line.lineColor = MGLStyleValue(interpolationMode: .categorical, sourceStops: [
            "unknown": MGLStyleValue(rawValue: trafficUnknownColor),
            "low": MGLStyleValue(rawValue: trafficLowColor),
            "moderate": MGLStyleValue(rawValue: trafficModerateColor),
            "heavy": MGLStyleValue(rawValue: trafficHeavyColor),
            "severe": MGLStyleValue(rawValue: trafficSevereColor)
            ], attributeName: MBCongestionAttribute, options: [.defaultValue: MGLStyleValue(rawValue: trafficUnknownColor)])
        
        line.lineOpacity = MGLStyleValue(interpolationMode: .categorical, sourceStops: [
            true: MGLStyleValue(rawValue: 1),
            false: MGLStyleValue(rawValue: 0)
            ], attributeName: MBCurrentLegAttribute, options: nil)
        
        line.lineJoin = MGLStyleValue(rawValue: NSValue(mglLineJoin: .round))
        
        return line
    }
    
    func routeCasingStyleLayer(identifier: String, source: MGLSource) -> MGLStyleLayer {
        
        let lineCasing = MGLLineStyleLayer(identifier: identifier, source: source)
        
        // Take the default line width and make it wider for the casing
        lineCasing.lineWidth = MGLStyleValue(interpolationMode: .exponential,
                                             cameraStops: MBRouteLineWidthByZoomLevel.multiplied(by: 1.5),
                                             options: [.defaultValue : MGLConstantStyleValue<NSNumber>(rawValue: 1.5)])
        
        lineCasing.lineColor = MGLStyleValue(rawValue: routeCasingColor)
        lineCasing.lineCap = MGLStyleValue(rawValue: NSValue(mglLineCap: .round))
        lineCasing.lineJoin = MGLStyleValue(rawValue: NSValue(mglLineJoin: .round))
        
        lineCasing.lineOpacity = MGLStyleValue(interpolationMode: .categorical, sourceStops: [
            true: MGLStyleValue(rawValue: 1),
            false: MGLStyleValue(rawValue: 0.85)
            ], attributeName: MBCurrentLegAttribute, options: nil)
        
        return lineCasing
    }
    
    /**
     Attempts to localize road labels into the local language and other labels
     into the system’s preferred language.
     
     When this property is enabled, the style automatically modifies the `text`
     property of any symbol style layer whose source is the
     <a href="https://www.mapbox.com/vector-tiles/mapbox-streets-v7/#overview">Mapbox
     Streets source</a>. On iOS, the user can set the system’s preferred
     language in Settings, General Settings, Language & Region.
     
     Unlike the `MGLStyle.localizesLabels` property, this method localizes road
     labels into the local language, regardless of the system’s preferred
     language, in an effort to match road signage. The turn banner always
     displays road names and exit destinations in the local language, so you
     should call this method in the
     `MGLMapViewDelegate.mapView(_:didFinishLoading:)` method of any delegate of
     a standalone `NavigationMapView`. The map view embedded in
     `NavigationViewController` is localized automatically, so you do not need
     to call this method on the value of `NavigationViewController.mapView`.
     */
    @objc public func localizeLabels() {
        guard let style = style else {
            return
        }
        
        let streetsSourceIdentifiers = style.sources.flatMap {
            $0 as? MGLVectorSource
        }.filter {
            $0.isMapboxStreets
        }.map {
            $0.identifier
        }
        
        for layer in style.layers where layer is MGLSymbolStyleLayer {
            let layer = layer as! MGLSymbolStyleLayer
            guard let sourceIdentifier = layer.sourceIdentifier,
                streetsSourceIdentifiers.contains(sourceIdentifier) else {
                continue
            }
            
            let token: String
            if layer.sourceLayerIdentifier == "road_label" {
                token = "{name}"
            } else if let language = MGLVectorSource.preferredMapboxStreetsLanguage {
                token = "{name_\(language)}"
            } else {
                token = "{name}"
            }
            
            if let value = layer.text as? MGLConstantStyleValue<NSString>, value.rawValue.contains("{name") {
                layer.text = MGLStyleValue(rawValue: token as NSString)
            } else if let function = layer.text as? MGLCameraStyleFunction<NSString> {
                var localizedStops = function.stops
                var hasName = false
                for (zoomLevel, value) in localizedStops {
                    let value = value as! MGLConstantStyleValue<NSString>
                    if value.rawValue.contains("{name") {
                        hasName = true
                        localizedStops[zoomLevel] = MGLStyleValue(rawValue: token as NSString)
                    }
                }
                if hasName {
                    function.stops = localizedStops
                    layer.text = function
                }
            }
        }
    }
    
    @objc public func showVoiceInstructionsOnMap(route: Route) {
        guard let style = style else {
            return
        }
        
        var features = [MGLPointFeature]()
        for (legIndex, leg) in route.legs.enumerated() {
            for (stepIndex, step) in leg.steps.enumerated() {
                for instruction in step.instructionsSpokenAlongStep! {
                    let feature = MGLPointFeature()
                    feature.coordinate = Polyline(route.legs[legIndex].steps[stepIndex].coordinates!.reversed()).coordinateFromStart(distance: instruction.distanceAlongStep)!
                    feature.attributes = [ "instruction": instruction.text ]
                    features.append(feature)
                }
            }
        }
        
        let instructionPointSource = MGLShapeCollectionFeature(shapes: features)
        
        if let instructionSource = style.source(withIdentifier: instructionSource) as? MGLShapeSource {
            instructionSource.shape = instructionPointSource
        } else {
            let sourceShape = MGLShapeSource(identifier: instructionSource, shape: instructionPointSource, options: nil)
            style.addSource(sourceShape)
            
            let symbol = MGLSymbolStyleLayer(identifier: instructionLabel, source: sourceShape)
            symbol.text = MGLStyleValue(rawValue: "{instruction}")
            symbol.textFontSize = MGLStyleValue(rawValue: 14)
            symbol.textHaloWidth = MGLStyleValue(rawValue: 1)
            symbol.textHaloColor = MGLStyleValue(rawValue: .white)
            symbol.textOpacity = MGLStyleValue(rawValue: 0.75)
            symbol.textAnchor = MGLStyleValue(rawValue: NSValue(mglTextAnchor: .bottomLeft))
            symbol.textJustification = MGLStyleValue(rawValue: NSValue(mglTextJustification: .left))
            
            let circle = MGLCircleStyleLayer(identifier: instructionCircle, source: sourceShape)
            circle.circleRadius = MGLStyleValue(rawValue: 5)
            circle.circleOpacity = MGLStyleValue(rawValue: 0.75)
            circle.circleColor = MGLStyleValue(rawValue: .white)
            
            style.addLayer(circle)
            style.addLayer(symbol)
        }
    }
    
    /**
     Sets the camera directly over a series of coordinates.
     */
    @objc public func setOverheadCameraView(from userLocation: CLLocationCoordinate2D, along coordinates: [CLLocationCoordinate2D], for bounds: UIEdgeInsets) {
        let slicedLine = Polyline(coordinates).sliced(from: userLocation).coordinates
        let line = MGLPolyline(coordinates: slicedLine, count: UInt(slicedLine.count))
        
        tracksUserCourse = false
        let camera = self.camera
        camera.pitch = 0
        camera.heading = 0
        self.camera = camera
        
        // Don't keep zooming in
        guard line.overlayBounds.ne.distance(to: line.overlayBounds.sw) > NavigationMapViewMinimumDistanceForOverheadZooming else { return }
        
        setVisibleCoordinateBounds(line.overlayBounds, edgePadding: bounds, animated: true)
    }
}

<<<<<<< HEAD
//MARK: - Extensions

extension Dictionary where Key == Int, Value: MGLStyleValue<NSNumber> {
    func multiplied(by factor: Double) -> Dictionary {
        var newCameraStop: [Int: MGLStyleValue<NSNumber>] = [:]
        for stop in routeLineWidthAtZoomLevels {
            let f = stop.value as! MGLConstantStyleValue
            let newValue =  f.rawValue.doubleValue * factor
            newCameraStop[stop.key] = MGLStyleValue<NSNumber>(rawValue: NSNumber(value:newValue))
        }
        return newCameraStop as! Dictionary<Key, Value>
    }
}

=======
>>>>>>> de1e429d
/**
 The `NavigationMapViewDelegate` provides methods for configuring the NavigationMapView, as well as responding to events triggered by the NavigationMapView.
 */
@objc(MBNavigationMapViewDelegate)
public protocol NavigationMapViewDelegate: class {
    /**
     Asks the receiver to return an MGLStyleLayer for routes, given an identifier and source.
     This method is invoked when the map view loads and any time routes are added.
     - parameter mapView: The NavigationMapView.
     - parameter identifier: The style identifier.
     - parameter source: The Layer source containing the route data that this method would style.
     - returns: An MGLStyleLayer that the map applies to all routes.
     */
    @objc optional func navigationMapView(_ mapView: NavigationMapView, routeStyleLayerWithIdentifier identifier: String, source: MGLSource) -> MGLStyleLayer?
    
    /**
     Asks the receiver to return an MGLStyleLayer for waypoints, given an identifier and source.
     This method is invoked when the map view loads and any time waypoints are added.
     - parameter mapView: The NavigationMapView.
     - parameter identifier: The style identifier.
     - parameter source: The Layer source containing the waypoint data that this method would style.
     - returns: An MGLStyleLayer that the map applies to all waypoints.
     */
    @objc optional func navigationMapView(_ mapView: NavigationMapView, waypointStyleLayerWithIdentifier identifier: String, source: MGLSource) -> MGLStyleLayer?
    
    /**
     Asks the receiver to return an MGLStyleLayer for waypoint symbols, given an identifier and source.
     This method is invoked when the map view loads and any time waypoints are added.
     - parameter mapView: The NavigationMapView.
     - parameter identifier: The style identifier.
     - parameter source: The Layer source containing the waypoint data that this method would style.
     - returns: An MGLStyleLayer that the map applies to all waypoint symbols.
     */
    @objc optional func navigationMapView(_ mapView: NavigationMapView, waypointSymbolStyleLayerWithIdentifier identifier: String, source: MGLSource) -> MGLStyleLayer?
    
    /**
     Asks the receiver to return an MGLStyleLayer for route casings, given an identifier and source.
     This method is invoked when the map view loads and anytime routes are added.
     - note: Specify a casing to ensure good contrast between the route line and the underlying map layers.
     - parameter mapView: The NavigationMapView.
     - parameter identifier: The style identifier.
     - parameter source: The Layer source containing the route data that this method would style.
     - returns: An MGLStyleLayer that the map applies to the route.
     */
    @objc optional func navigationMapView(_ mapView: NavigationMapView, routeCasingStyleLayerWithIdentifier identifier: String, source: MGLSource) -> MGLStyleLayer?
    
    /**
     Tells the receiver that the user has selected a route by interacting with the map view.
     - parameter mapView: The NavigationMapView.
     - parameter route: The route that was selected.
    */
    @objc(navigationMapView:didSelectRoute:)
    optional func navigationMapView(_ mapView: NavigationMapView, didSelect route: Route)
    
    /**
     Tells the receiver that a waypoint was selected.
     - parameter mapView: The NavigationMapView.
     - parameter waypoint: The waypoint that was selected.
     */
    @objc(navigationMapView:didSelectWaypoint:)
    optional func navigationMapView(_ mapView: NavigationMapView, didSelect waypoint: Waypoint)
    
    /**
     Asks the receiver to return an MGLShape that describes the geometry of the route.
     - note: The returned value represents the route in full detail. For example, individual `MGLPolyline` objects in an `MGLShapeCollectionFeature` object can represent traffic congestion segments. For improved performance, you should also implement `navigationMapView(_:simplifiedShapeDescribing:)`, which defines the overall route as a single feature.
     - parameter mapView: The NavigationMapView.
     - parameter route: The route that the sender is asking about.
     - returns: Optionally, a `MGLShape` that defines the shape of the route, or `nil` to use default behavior.
     */
    @objc(navigationMapView:shapeDescribingRoute:)
    optional func navigationMapView(_ mapView: NavigationMapView, shapeDescribing route: Route) -> MGLShape?
    
    /**
     Asks the receiver to return an MGLShape that describes the geometry of the route at lower zoomlevels.
     - note: The returned value represents the simplfied route. It is designed to be used with `navigationMapView(_:shapeDescribing:), and if used without its parent method, can cause unexpected behavior.
     - parameter mapView: The NavigationMapView.
     - parameter route: The route that the sender is asking about.
     - returns: Optionally, a `MGLShape` that defines the shape of the route at lower zoomlevels, or `nil` to use default behavior.
     */
    @objc(navigationMapView:simplifiedShapeDescribingRoute:)
    optional func navigationMapView(_ mapView: NavigationMapView, simplifiedShapeDescribing route: Route) -> MGLShape?
    
    /**
     Asks the receiver to return an MGLShape that describes the geometry of the waypoint.
     - parameter mapView: The NavigationMapView.
     - parameter waypoints: The waypoints to be displayed on the map.
     - returns: Optionally, a `MGLShape` that defines the shape of the waypoint, or `nil` to use default behavior.
     */
    @objc(navigationMapView:shapeDescribingWaypoints:)
    optional func navigationMapView(_ mapView: NavigationMapView, shapeFor waypoints: [Waypoint]) -> MGLShape?
    
    /**
     Asks the receiver to return a CGPoint to serve as the anchor for the user icon.
     - important: The return value should be returned in the normal UIKit coordinate-space, NOT CoreAnimation's unit coordinate-space.
     - parameter mapView: The NavigationMapView.
     - returns: A CGPoint (in regular coordinate-space) that represents the point on-screen where the user location icon should be drawn.
    */
    @objc(navigationMapViewUserAnchorPoint:)
    optional func navigationMapViewUserAnchorPoint(_ mapView: NavigationMapView) -> CGPoint
}

// MARK: NavigationMapViewCourseTrackingDelegate
/**
 The `NavigationMapViewCourseTrackingDelegate` provides methods for responding to the `NavigationMapView` starting or stopping course tracking.
 */
@objc(MBNavigationMapViewCourseTrackingDelegate)
public protocol NavigationMapViewCourseTrackingDelegate: class {
    /**
     Tells the receiver that the map is now tracking the user course.
     - seealso: NavigationMapView.tracksUserCourse
     - parameter mapView: The NavigationMapView.
     */
    @objc(navigationMapViewDidStartTrackingCourse:)
    optional func navigationMapViewDidStartTrackingCourse(_ mapView: NavigationMapView)
    
    /**
     Tells the receiver that `tracksUserCourse` was set to false, signifying that the map is no longer tracking the user course.
     - seealso: NavigationMapView.tracksUserCourse
     - parameter mapView: The NavigationMapView.
     */
    @objc(navigationMapViewDidStopTrackingCourse:)
    optional func navigationMapViewDidStopTrackingCourse(_ mapView: NavigationMapView)
}<|MERGE_RESOLUTION|>--- conflicted
+++ resolved
@@ -4,6 +4,8 @@
 import MapboxCoreNavigation
 import Turf
 
+let sourceOptions: [MGLShapeSourceOption: Any] = [.maximumZoomLevel: 16]
+
 /**
  `NavigationMapView` is a subclass of `MGLMapView` with convenience functions for adding `Route` lines to a map.
  */
@@ -50,13 +52,7 @@
      */
     public weak var courseTrackingDelegate: NavigationMapViewCourseTrackingDelegate?
     
-<<<<<<< HEAD
     // MARK: - Instance Properties
-=======
-    let sourceOptions: [MGLShapeSourceOption: Any] = [.maximumZoomLevel: 16]
-    
-    // MARK: Instance Properties
->>>>>>> de1e429d
     let sourceIdentifier = "routeSource"
     let sourceCasingIdentifier = "routeCasingSource"
     let routeLayerIdentifier = "routeLayer"
@@ -77,6 +73,24 @@
     let alternateSourceIdentifier = "alternateSource"
     let alternateLayerIdentifier = "alternateLayer"
     
+    /**
+     Attribute name for the route line that is used for identifying whether a RouteLeg is the current active leg.
+     */
+    public let currentLegAttribute = "isCurrentLeg"
+    
+    /**
+     Attribute name for the route line that is used for identifying different `CongestionLevel` along the route.
+     */
+    public let congestionAttribute = "congestion"
+
+    let routeLineWidthAtZoomLevels: [Int: MGLStyleValue<NSNumber>] = [
+        10: MGLStyleValue(rawValue: 8),
+        13: MGLStyleValue(rawValue: 9),
+        16: MGLStyleValue(rawValue: 12),
+        19: MGLStyleValue(rawValue: 24),
+        22: MGLStyleValue(rawValue: 30)
+    ]
+    
     @objc dynamic public var trafficUnknownColor: UIColor = .trafficUnknown
     @objc dynamic public var trafficLowColor: UIColor = .trafficLow
     @objc dynamic public var trafficModerateColor: UIColor = .trafficModerate
@@ -635,7 +649,7 @@
                 arrow.lineCap = MGLStyleValue(rawValue: cap)
                 arrow.lineJoin = MGLStyleValue(rawValue: join)
                 arrow.lineWidth = MGLStyleValue(interpolationMode: .exponential,
-                                                cameraStops: MBRouteLineWidthByZoomLevel.multiplied(by: 0.70),
+                                                cameraStops: routeLineWidthAtZoomLevels.multiplied(by: 0.70),
                                                 options: [.defaultValue : MGLConstantStyleValue<NSNumber>(rawValue: 1.5)])
                 arrow.lineColor = MGLStyleValue(rawValue: .white)
                 
@@ -651,7 +665,7 @@
                 arrowStroke.lineCap = MGLStyleValue(rawValue: cap)
                 arrowStroke.lineJoin = MGLStyleValue(rawValue: join)
                 arrowStroke.lineWidth = MGLStyleValue(interpolationMode: .exponential,
-                                                      cameraStops: MBRouteLineWidthByZoomLevel.multiplied(by: 0.80),
+                                                      cameraStops: routeLineWidthAtZoomLevels.multiplied(by: 0.80),
                                                       options: [.defaultValue : MGLConstantStyleValue<NSNumber>(rawValue: 1.5)])
                 arrowStroke.lineColor = MGLStyleValue(rawValue: .defaultArrowStroke)
                 
@@ -680,7 +694,7 @@
                 arrowSymbolLayer.iconRotationAlignment = MGLStyleValue(rawValue: NSValue(mglIconRotationAlignment: .map))
                 arrowSymbolLayer.iconRotation = MGLStyleValue(rawValue: shaftDirection as NSNumber)
                 arrowSymbolLayer.iconScale = MGLStyleValue(interpolationMode: .exponential,
-                                                           cameraStops: MBRouteLineWidthByZoomLevel.multiplied(by: 0.12),
+                                                           cameraStops: routeLineWidthAtZoomLevels.multiplied(by: 0.12),
                                                            options: [.defaultValue : MGLConstantStyleValue<NSNumber>(rawValue: 0.2)])
                 arrowSymbolLayer.iconAllowsOverlap = MGLStyleValue(rawValue: true)
                 
@@ -691,7 +705,7 @@
                 arrowSymbolLayerCasing.iconRotationAlignment = MGLStyleValue(rawValue: NSValue(mglIconRotationAlignment: .map))
                 arrowSymbolLayerCasing.iconRotation = MGLStyleValue(rawValue: shaftDirection as NSNumber)
                 arrowSymbolLayerCasing.iconScale = MGLStyleValue(interpolationMode: .exponential,
-                                                                 cameraStops: MBRouteLineWidthByZoomLevel.multiplied(by: 0.14),
+                                                                 cameraStops: routeLineWidthAtZoomLevels.multiplied(by: 0.14),
                                                                  options: [.defaultValue : MGLConstantStyleValue<NSNumber>(rawValue: 0.2)])
                 arrowSymbolLayerCasing.iconAllowsOverlap = MGLStyleValue(rawValue: true)
                 
@@ -852,11 +866,11 @@
             
             let lines = mergedCongestionSegments.map { (congestionSegment: CongestionSegment) -> MGLPolylineFeature in
                 let polyline = MGLPolylineFeature(coordinates: congestionSegment.0, count: UInt(congestionSegment.0.count))
-                polyline.attributes[MBCongestionAttribute] = String(describing: congestionSegment.1)
+                polyline.attributes[congestionAttribute] = String(describing: congestionSegment.1)
                 if let legIndex = legIndex {
-                    polyline.attributes[MBCurrentLegAttribute] = index == legIndex
+                    polyline.attributes[currentLegAttribute] = index == legIndex
                 } else {
-                    polyline.attributes[MBCurrentLegAttribute] = index == 0
+                    polyline.attributes[currentLegAttribute] = index == 0
                 }
                 return polyline
             }
@@ -877,9 +891,9 @@
             
             let polyline = MGLPolylineFeature(coordinates: legCoordinates, count: UInt(legCoordinates.count))
             if let legIndex = legIndex {
-                polyline.attributes[MBCurrentLegAttribute] = index == legIndex
+                polyline.attributes[currentLegAttribute] = index == legIndex
             } else {
-                polyline.attributes[MBCurrentLegAttribute] = index == 0
+                polyline.attributes[currentLegAttribute] = index == 0
             }
             linesPerLeg.append(polyline)
         }
@@ -906,7 +920,7 @@
         
         // Take the default line width and make it wider for the casing
         lineCasing.lineWidth = MGLStyleValue(interpolationMode: .exponential,
-                                             cameraStops: MBRouteLineWidthByZoomLevel.multiplied(by: 0.85),
+                                             cameraStops: routeLineWidthAtZoomLevels.multiplied(by: 0.85),
                                              options: [.defaultValue : MGLConstantStyleValue<NSNumber>(rawValue: 1.5)])
         
         lineCasing.lineColor = MGLStyleValue(rawValue: routeAlternateColor)
@@ -946,7 +960,7 @@
         
         let line = MGLLineStyleLayer(identifier: identifier, source: source)
         line.lineWidth = MGLStyleValue(interpolationMode: .exponential,
-                                       cameraStops: MBRouteLineWidthByZoomLevel,
+                                       cameraStops: routeLineWidthAtZoomLevels,
                                        options: [.defaultValue : MGLConstantStyleValue<NSNumber>(rawValue: 1.5)])
         
         line.lineColor = MGLStyleValue(interpolationMode: .categorical, sourceStops: [
@@ -955,12 +969,12 @@
             "moderate": MGLStyleValue(rawValue: trafficModerateColor),
             "heavy": MGLStyleValue(rawValue: trafficHeavyColor),
             "severe": MGLStyleValue(rawValue: trafficSevereColor)
-            ], attributeName: MBCongestionAttribute, options: [.defaultValue: MGLStyleValue(rawValue: trafficUnknownColor)])
+            ], attributeName: congestionAttribute, options: [.defaultValue: MGLStyleValue(rawValue: trafficUnknownColor)])
         
         line.lineOpacity = MGLStyleValue(interpolationMode: .categorical, sourceStops: [
             true: MGLStyleValue(rawValue: 1),
             false: MGLStyleValue(rawValue: 0)
-            ], attributeName: MBCurrentLegAttribute, options: nil)
+            ], attributeName: currentLegAttribute, options: nil)
         
         line.lineJoin = MGLStyleValue(rawValue: NSValue(mglLineJoin: .round))
         
@@ -973,7 +987,7 @@
         
         // Take the default line width and make it wider for the casing
         lineCasing.lineWidth = MGLStyleValue(interpolationMode: .exponential,
-                                             cameraStops: MBRouteLineWidthByZoomLevel.multiplied(by: 1.5),
+                                             cameraStops: routeLineWidthAtZoomLevels.multiplied(by: 1.5),
                                              options: [.defaultValue : MGLConstantStyleValue<NSNumber>(rawValue: 1.5)])
         
         lineCasing.lineColor = MGLStyleValue(rawValue: routeCasingColor)
@@ -983,7 +997,7 @@
         lineCasing.lineOpacity = MGLStyleValue(interpolationMode: .categorical, sourceStops: [
             true: MGLStyleValue(rawValue: 1),
             false: MGLStyleValue(rawValue: 0.85)
-            ], attributeName: MBCurrentLegAttribute, options: nil)
+            ], attributeName: currentLegAttribute, options: nil)
         
         return lineCasing
     }
@@ -1121,13 +1135,12 @@
     }
 }
 
-<<<<<<< HEAD
 //MARK: - Extensions
 
 extension Dictionary where Key == Int, Value: MGLStyleValue<NSNumber> {
     func multiplied(by factor: Double) -> Dictionary {
         var newCameraStop: [Int: MGLStyleValue<NSNumber>] = [:]
-        for stop in routeLineWidthAtZoomLevels {
+        for stop in MBRouteLineWidthByZoomLevel {
             let f = stop.value as! MGLConstantStyleValue
             let newValue =  f.rawValue.doubleValue * factor
             newCameraStop[stop.key] = MGLStyleValue<NSNumber>(rawValue: NSNumber(value:newValue))
@@ -1136,8 +1149,6 @@
     }
 }
 
-=======
->>>>>>> de1e429d
 /**
  The `NavigationMapViewDelegate` provides methods for configuring the NavigationMapView, as well as responding to events triggered by the NavigationMapView.
  */
