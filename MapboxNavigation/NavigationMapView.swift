import Foundation
import Mapbox
import MapboxDirections
import MapboxCoreNavigation
import Turf

/**
 `NavigationMapView` is a subclass of `MGLMapView` with convenience functions for adding `Route` lines to a map.
 */
@objc(MBNavigationMapView)
open class NavigationMapView: MGLMapView, UIGestureRecognizerDelegate {
    
    // MARK: Class Constants
    
    struct FrameIntervalOptions {
        fileprivate static let durationUntilNextManeuver: TimeInterval = 7
        fileprivate static let durationSincePreviousManeuver: TimeInterval = 3
        fileprivate static let defaultFramesPerSecond: Int = 60
        fileprivate static let pluggedInFramesPerSecond: Int = 30
        fileprivate static let decreasedFramesPerSecond: Int = 5
    }
    
    /**
     Returns the altitude that the map camera initally defaults to.
     */
    @objc public static let defaultAltitude: CLLocationDistance = 1000.0
    
    /**
     Returns the altitude the map conditionally zooms out to when user is on a motorway, and the maneuver length is sufficently long.
    */
    @objc public static let zoomedOutMotorwayAltitude: CLLocationDistance = 2000.0
    
    /**
     Returns the threshold for what the map considers a "long-enough" maneuver distance to trigger a zoom-out when the user enters a motorway.
     */
    @objc public static let longManeuverDistance: CLLocationDistance = 1000.0
    
    /**
     Maximum distance the user can tap for a selection to be valid when selecting an alternate route.
     */
    @objc public var tapGestureDistanceThreshold: CGFloat = 50
    
    /**
     The object that acts as the navigation delegate of the map view.
     */
    public weak var navigationMapDelegate: NavigationMapViewDelegate?
    
    /**
     The object that acts as the course tracking delegate of the map view.
     */
    public weak var courseTrackingDelegate: NavigationMapViewCourseTrackingDelegate?
    
    let sourceOptions: [MGLShapeSourceOption: Any] = [.maximumZoomLevel: 16]

    // MARK: - Instance Properties
    let sourceIdentifier = "routeSource"
    let sourceCasingIdentifier = "routeCasingSource"
    let routeLayerIdentifier = "routeLayer"
    let routeLayerCasingIdentifier = "routeLayerCasing"
    let waypointSourceIdentifier = "waypointsSource"
    let waypointCircleIdentifier = "waypointsCircle"
    let waypointSymbolIdentifier = "waypointsSymbol"
    let arrowSourceIdentifier = "arrowSource"
    let arrowSourceStrokeIdentifier = "arrowSourceStroke"
    let arrowLayerIdentifier = "arrowLayer"
    let arrowSymbolLayerIdentifier = "arrowSymbolLayer"
    let arrowLayerStrokeIdentifier = "arrowStrokeLayer"
    let arrowCasingSymbolLayerIdentifier = "arrowCasingSymbolLayer"
    let arrowSymbolSourceIdentifier = "arrowSymbolSource"
    let instructionSource = "instructionSource"
    let instructionLabel = "instructionLabel"
    let instructionCircle = "instructionCircle"
    let alternateSourceIdentifier = "alternateSource"
    let alternateLayerIdentifier = "alternateLayer"
    
    @objc dynamic public var trafficUnknownColor: UIColor = .trafficUnknown
    @objc dynamic public var trafficLowColor: UIColor = .trafficLow
    @objc dynamic public var trafficModerateColor: UIColor = .trafficModerate
    @objc dynamic public var trafficHeavyColor: UIColor = .trafficHeavy
    @objc dynamic public var trafficSevereColor: UIColor = .trafficSevere
    @objc dynamic public var routeCasingColor: UIColor = .defaultRouteCasing
    @objc dynamic public var routeAlternateColor: UIColor = .defaultAlternateLine
    @objc dynamic public var maneuverArrowColor: UIColor = .defaultManeuverArrow
    @objc dynamic public var maneuverArrowStrokeColor: UIColor = .defaultManeuverArrowStroke
    
    var userLocationForCourseTracking: CLLocation?
    var animatesUserLocation: Bool = false
    var altitude: CLLocationDistance = defaultAltitude
    var routes: [Route]?
    
    fileprivate var preferredFramesPerSecond: Int = 60 {
        didSet {
            if #available(iOS 10.0, *) {
                displayLink?.preferredFramesPerSecond = preferredFramesPerSecond
            } else {
                displayLink?.frameInterval = FrameIntervalOptions.defaultFramesPerSecond / preferredFramesPerSecond
            }
        }
    }
    
    var shouldPositionCourseViewFrameByFrame = false {
        didSet {
            if shouldPositionCourseViewFrameByFrame {
                preferredFramesPerSecond = FrameIntervalOptions.defaultFramesPerSecond
            }
        }
    }
    
    var showsRoute: Bool {
        get {
            return style?.layer(withIdentifier: routeLayerIdentifier) != nil
        }
    }
    
    open override var showsUserLocation: Bool {
        get {
            if tracksUserCourse || userLocationForCourseTracking != nil {
                return !(userCourseView?.isHidden ?? true)
            }
            return super.showsUserLocation
        }
        set {
            if tracksUserCourse || userLocationForCourseTracking != nil {
                super.showsUserLocation = false
                
                if userCourseView == nil {
                    userCourseView = UserPuckCourseView(frame: CGRect(origin: .zero, size: CGSize(width: 75, height: 75)))
                }
                userCourseView?.isHidden = !newValue
            } else {
                userCourseView?.isHidden = true
                super.showsUserLocation = newValue
            }
        }
    }
    
    
    /**
     Center point of the user course view in screen coordinates relative to the map view.
     - seealso: NavigationMapViewDelegate.navigationMapViewUserAnchorPoint(_:)
     */
    var userAnchorPoint: CGPoint {
        if let anchorPoint = navigationMapDelegate?.navigationMapViewUserAnchorPoint?(self), anchorPoint != .zero {
            return anchorPoint
        }
        
        let contentFrame = UIEdgeInsetsInsetRect(bounds, contentInset)
        let courseViewWidth = userCourseView?.frame.width ?? 0
        let courseViewHeight = userCourseView?.frame.height ?? 0
        let edgePadding = UIEdgeInsets(top: 50 + courseViewHeight / 2,
                                       left: 50 + courseViewWidth / 2,
                                       bottom: 50 + courseViewHeight / 2,
                                       right: 50 + courseViewWidth / 2)
        return CGPoint(x: max(min(contentFrame.midX,
                                  contentFrame.maxX - edgePadding.right),
                              contentFrame.minX + edgePadding.left),
                       y: max(max(min(contentFrame.minY + contentFrame.height * 0.8,
                                      contentFrame.maxY - edgePadding.bottom),
                                  contentFrame.minY + edgePadding.top),
                              contentFrame.minY + contentFrame.height * 0.5))
    }
    
    /**
     Determines whether the map should follow the user location and rotate when the course changes.
     - seealso: NavigationMapViewCourseTrackingDelegate
     */
    open var tracksUserCourse: Bool = false {
        didSet {
            if tracksUserCourse {
                enableFrameByFrameCourseViewTracking(for: 2)
                altitude = NavigationMapView.defaultAltitude
                showsUserLocation = true
                courseTrackingDelegate?.navigationMapViewDidStartTrackingCourse?(self)
            } else {
                courseTrackingDelegate?.navigationMapViewDidStopTrackingCourse?(self)
            }
            
            if let location = userLocationForCourseTracking {
                updateCourseTracking(location: location, animated: true)
            }
        }
    }

    /**
     A `UIView` used to indicate the user’s location and course on the map.
     
     If the view conforms to `UserCourseView`, its `UserCourseView.update(location:pitch:direction:animated:)` method is frequently called to ensure that its visual appearance matches the map’s camera.
     */
    @objc public var userCourseView: UIView? {
        didSet {
            oldValue?.removeFromSuperview()
            if let userCourseView = userCourseView {
                if let location = userLocationForCourseTracking {
                    updateCourseTracking(location: location, animated: false)
                } else {
                    userCourseView.center = userAnchorPoint
                }
                addSubview(userCourseView)
            }
        }
    }
    
    private lazy var mapTapGesture = UITapGestureRecognizer(target: self, action: #selector(didRecieveTap(sender:)))
    
    //MARK: - Initalizers
    
    public override init(frame: CGRect) {
        super.init(frame: frame)
        commonInit()
    }
    
    public required init?(coder decoder: NSCoder) {
        super.init(coder: decoder)
        commonInit()
    }
    
    public override init(frame: CGRect, styleURL: URL?) {
        super.init(frame: frame, styleURL: styleURL)
        commonInit()
    }
    
    fileprivate func commonInit() {
        makeGestureRecognizersRespectCourseTracking()
        makeGestureRecognizersUpdateCourseView()
        
        resumeNotifications()
    }
    
    deinit {
        suspendNotifications()
    }
    
    //MARK: - Overrides
    
    open override func prepareForInterfaceBuilder() {
        super.prepareForInterfaceBuilder()
        
        let image = UIImage(named: "feedback-map-error", in: .mapboxNavigation, compatibleWith: nil)
        let imageView = UIImageView(image: image)
        imageView.contentMode = .center
        imageView.backgroundColor = .gray
        imageView.frame = bounds
        addSubview(imageView)
    }
    
    open override func layoutSubviews() {
        super.layoutSubviews()
        
        //If the map is in tracking mode, make sure we update the camera after the layout pass.
        if (tracksUserCourse) {
            updateCourseTracking(location: userLocationForCourseTracking, animated: false)
        }
    }
    
    open override func anchorPoint(forGesture gesture: UIGestureRecognizer) -> CGPoint {
        if tracksUserCourse {
            return userAnchorPoint
        } else {
            return super.anchorPoint(forGesture: gesture)
        }
    }
    
    open override func mapViewDidFinishRenderingFrameFullyRendered(_ fullyRendered: Bool) {
        super.mapViewDidFinishRenderingFrameFullyRendered(fullyRendered)
        
        guard shouldPositionCourseViewFrameByFrame else { return }
        guard let location = userLocationForCourseTracking else { return }
        
        userCourseView?.center = convert(location.coordinate, toPointTo: self)
    }
    
    // MARK: - Notifications
    
    func resumeNotifications() {
        NotificationCenter.default.addObserver(self, selector: #selector(progressDidChange(_:)), name: .routeControllerProgressDidChange, object: nil)
        
        let gestures = gestureRecognizers ?? []
        let mapTapGesture = self.mapTapGesture
        mapTapGesture.requireFailure(of: gestures)
        addGestureRecognizer(mapTapGesture)
    }
    
    func suspendNotifications() {
        NotificationCenter.default.removeObserver(self, name: .routeControllerProgressDidChange, object: nil)
    }
    
    @objc func progressDidChange(_ notification: Notification) {
        guard tracksUserCourse else { return }
        
        let routeProgress = notification.userInfo![RouteControllerNotificationUserInfoKey.routeProgressKey] as! RouteProgress
        
        let stepProgress = routeProgress.currentLegProgress.currentStepProgress
        let expectedTravelTime = stepProgress.step.expectedTravelTime
        let durationUntilNextManeuver = stepProgress.durationRemaining
        let durationSincePreviousManeuver = expectedTravelTime - durationUntilNextManeuver
        guard !UIDevice.current.isPluggedIn else {
            preferredFramesPerSecond = FrameIntervalOptions.pluggedInFramesPerSecond
            return
        }
    
        if let upcomingStep = routeProgress.currentLegProgress.upComingStep,
            upcomingStep.maneuverDirection == .straightAhead || upcomingStep.maneuverDirection == .slightLeft || upcomingStep.maneuverDirection == .slightRight {
            preferredFramesPerSecond = shouldPositionCourseViewFrameByFrame ? FrameIntervalOptions.defaultFramesPerSecond : FrameIntervalOptions.decreasedFramesPerSecond
        } else if durationUntilNextManeuver > FrameIntervalOptions.durationUntilNextManeuver &&
            durationSincePreviousManeuver > FrameIntervalOptions.durationSincePreviousManeuver {
            preferredFramesPerSecond = shouldPositionCourseViewFrameByFrame ? FrameIntervalOptions.defaultFramesPerSecond : FrameIntervalOptions.decreasedFramesPerSecond
        } else {
            preferredFramesPerSecond = FrameIntervalOptions.pluggedInFramesPerSecond
        }
    }
    
    

    
    // Track position on a frame by frame basis. Used for first location update and when resuming tracking mode
    func enableFrameByFrameCourseViewTracking(for duration: TimeInterval) {
        NSObject.cancelPreviousPerformRequests(withTarget: self, selector: #selector(disableFrameByFramePositioning), object: nil)
        perform(#selector(disableFrameByFramePositioning), with: nil, afterDelay: duration)
        shouldPositionCourseViewFrameByFrame = true
    }
    
    //MARK: - User Tracking
    
    @objc fileprivate func disableFrameByFramePositioning() {
        shouldPositionCourseViewFrameByFrame = false
    }
    
    @objc private func disableUserCourseTracking() {
        tracksUserCourse = false
    }
    
    @objc public func updateCourseTracking(location: CLLocation?, animated: Bool) {
        let duration: TimeInterval = animated ? 1 : 0
        animatesUserLocation = animated
        userLocationForCourseTracking = location
        guard let location = location, CLLocationCoordinate2DIsValid(location.coordinate) else {
            return
        }
        
        if tracksUserCourse {
            let point = userAnchorPoint
            let padding = UIEdgeInsets(top: point.y, left: point.x, bottom: bounds.height - point.y, right: bounds.width - point.x)
            let newCamera = MGLMapCamera(lookingAtCenter: location.coordinate, fromDistance: altitude, pitch: 45, heading: location.course)
            let function: CAMediaTimingFunction? = animated ? CAMediaTimingFunction(name: kCAMediaTimingFunctionLinear) : nil
            setCamera(newCamera, withDuration: duration, animationTimingFunction: function, edgePadding: padding, completionHandler: {
                UIView.animate(withDuration: duration, delay: 0, options: [.curveLinear, .beginFromCurrentState], animations: {
                    self.userCourseView?.center = self.convert(location.coordinate, toPointTo: self)
                }, completion: nil)
            })
        } else {
            UIView.animate(withDuration: duration, delay: 0, options: [.curveLinear, .beginFromCurrentState], animations: {
                self.userCourseView?.center = self.convert(location.coordinate, toPointTo: self)
            }, completion: nil)
        }
        
        if let userCourseView = userCourseView as? UserCourseView {
            if let customTransformation = userCourseView.update?(location: location, pitch: camera.pitch, direction: direction, animated: animated, tracksUserCourse: tracksUserCourse) {
                customTransformation
            } else {
                self.userCourseView?.applyDefaultUserPuckTransformation(location: location, pitch: camera.pitch, direction: direction, animated: animated, tracksUserCourse: tracksUserCourse)
            }
        } else {
            userCourseView?.applyDefaultUserPuckTransformation(location: location, pitch: camera.pitch, direction: direction, animated: animated, tracksUserCourse: tracksUserCourse)
        }
    }
    
    //MARK: -  Gesture Recognizers
    
    /**
     Fired when NavigationMapView detects a tap not handled elsewhere by other gesture recognizers.
     */
    @objc func didRecieveTap(sender: UITapGestureRecognizer) {
        guard let routes = routes, let tapPoint = sender.point else { return }
        
        let waypointTest = waypoints(on: routes, closeTo: tapPoint) //are there waypoints near the tapped location?
        if let selected = waypointTest?.first { //test passes
            navigationMapDelegate?.navigationMapView?(self, didSelect: selected)
            return
        } else if let routes = self.routes(closeTo: tapPoint) {
            guard let selectedRoute = routes.first else { return }
            navigationMapDelegate?.navigationMapView?(self, didSelect: selectedRoute)
        }
        
    }
    
    @objc func updateCourseView(_ sender: UIGestureRecognizer) {
        preferredFramesPerSecond = FrameIntervalOptions.defaultFramesPerSecond
        
        if sender.state == .ended {
            altitude = self.camera.altitude
            enableFrameByFrameCourseViewTracking(for: 2)
        }
        
        // Capture altitude for double tap and two finger tap after animation finishes
        if sender is UITapGestureRecognizer, sender.state == .ended {
            DispatchQueue.main.asyncAfter(deadline: .now() + 0.3, execute: {
                self.altitude = self.camera.altitude
            })
        }
        
        if let pan = sender as? UIPanGestureRecognizer {
            if sender.state == .ended || sender.state == .cancelled {
                let velocity = pan.velocity(in: self)
                let didFling = sqrt(velocity.x * velocity.x + velocity.y * velocity.y) > 100
                if didFling {
                    enableFrameByFrameCourseViewTracking(for: 1)
                }
            }
        }
        
        if sender.state == .changed {
            guard let location = userLocationForCourseTracking else { return }
            userCourseView?.layer.removeAllAnimations()
            userCourseView?.center = convert(location.coordinate, toPointTo: self)
        }
    }
    
    // MARK: Feature Addition/Removal
    
    /**
     Adds or updates both the route line and the route line casing
     */
    @objc public func showRoutes(_ routes: [Route], legIndex: Int = 0) {
        guard let style = style else { return }
        guard let activeRoute = routes.first else { return }
        
        let mainPolyline = navigationMapDelegate?.navigationMapView?(self, shapeDescribing: activeRoute) ?? shape(describing: activeRoute, legIndex: legIndex)
        let mainPolylineSimplified = navigationMapDelegate?.navigationMapView?(self, simplifiedShapeDescribing: activeRoute) ?? shape(describingCasing: activeRoute, legIndex: legIndex)
        
        if let source = style.source(withIdentifier: sourceIdentifier) as? MGLShapeSource,
            let sourceSimplified = style.source(withIdentifier: sourceCasingIdentifier) as? MGLShapeSource {
            source.shape = mainPolyline
            sourceSimplified.shape = mainPolylineSimplified
        } else {
            let lineSource = MGLShapeSource(identifier: sourceIdentifier, shape: mainPolyline, options: nil)
            let lineCasingSource = MGLShapeSource(identifier: sourceCasingIdentifier, shape: mainPolylineSimplified, options: nil)
            style.addSource(lineSource)
            style.addSource(lineCasingSource)
            
            let line = navigationMapDelegate?.navigationMapView?(self, routeStyleLayerWithIdentifier: routeLayerIdentifier, source: lineSource) ?? routeStyleLayer(identifier: routeLayerIdentifier, source: lineSource)
            let lineCasing = navigationMapDelegate?.navigationMapView?(self, routeCasingStyleLayerWithIdentifier: routeLayerCasingIdentifier, source: lineCasingSource) ?? routeCasingStyleLayer(identifier: routeLayerCasingIdentifier, source: lineSource)
            
            for layer in style.layers.reversed() {
                if !(layer is MGLSymbolStyleLayer) &&
                    layer.identifier != arrowLayerIdentifier && layer.identifier != arrowSymbolLayerIdentifier && layer.identifier != arrowCasingSymbolLayerIdentifier && layer.identifier != arrowLayerStrokeIdentifier && layer.identifier != waypointCircleIdentifier {
                    style.insertLayer(line, below: layer)
                    style.insertLayer(lineCasing, below: line)
                    break
                }
            }
        }
        guard routes.count > 1 else {
            removeAlternates()
            return
        }
        
        self.routes = routes
        var tmpRoutes = routes
        tmpRoutes.removeFirst()
        guard let alternateRoute = tmpRoutes.first else { return }
        
        let alternatePolyline = MGLPolylineFeature(coordinates: alternateRoute.coordinates!, count: alternateRoute.coordinateCount)
        
        if let source = style.source(withIdentifier: alternateSourceIdentifier) as? MGLShapeSource {
            source.shape = alternatePolyline
        } else {
            let alternateSource = MGLShapeSource(identifier: alternateSourceIdentifier, shape: alternatePolyline, options: nil)
            style.addSource(alternateSource)
            
            let alternateLayer = alternateRouteStyleLayer(identifier: alternateLayerIdentifier, source: alternateSource)
            
            if let layer = style.layer(withIdentifier: routeLayerCasingIdentifier) {
                style.insertLayer(alternateLayer, below: layer)
            }
        }
    }
    
    /**
     Removes route line and route line casing from map
     */
    @objc public func removeRoutes() {
        guard let style = style else {
            return
        }
        
        if let line = style.layer(withIdentifier: routeLayerIdentifier) {
            style.removeLayer(line)
        }
        
        if let lineCasing = style.layer(withIdentifier: routeLayerCasingIdentifier) {
            style.removeLayer(lineCasing)
        }
        
        if let lineSource = style.source(withIdentifier: sourceIdentifier) {
            style.removeSource(lineSource)
        }
        
        if let lineCasingSource = style.source(withIdentifier: sourceCasingIdentifier) {
            style.removeSource(lineCasingSource)
        }
        removeAlternates()
    }
    
    func removeAlternates() {
        guard let style = style else {
            return
        }
        
        if let altSource = style.source(withIdentifier: alternateSourceIdentifier) {
            style.removeSource(altSource)
        }
        
        if let altLayer = style.layer(withIdentifier: alternateLayerIdentifier) {
            style.removeLayer(altLayer)
        }
    }
    
    /**
     Adds the route waypoints to the map given the current leg index. Previous waypoints for completed legs will be omitted.
     */
    @objc public func showWaypoints(_ route: Route, legIndex: Int = 0) {
        guard let style = style else {
            return
        }

        let waypoints = Array(route.legs.map { $0.destination }.dropLast())
        
        let source = navigationMapDelegate?.navigationMapView?(self, shapeFor: waypoints, legIndex: legIndex) ?? shape(for: waypoints, legIndex: legIndex)
        if route.routeOptions.waypoints.count > 2 { //are we on a multipoint route?
            
            routes = [route] //update the model
            if let waypointSource = style.source(withIdentifier: waypointSourceIdentifier) as? MGLShapeSource {
                waypointSource.shape = source
            } else {
                let sourceShape = MGLShapeSource(identifier: waypointSourceIdentifier, shape: source, options: sourceOptions)
                style.addSource(sourceShape)
                
                let circles = navigationMapDelegate?.navigationMapView?(self, waypointStyleLayerWithIdentifier: waypointCircleIdentifier, source: sourceShape) ?? routeWaypointCircleStyleLayer(identifier: waypointCircleIdentifier, source: sourceShape)
                let symbols = navigationMapDelegate?.navigationMapView?(self, waypointSymbolStyleLayerWithIdentifier: waypointSymbolIdentifier, source: sourceShape) ?? routeWaypointSymbolStyleLayer(identifier: waypointSymbolIdentifier, source: sourceShape)
                
                if let arrowLayer = style.layer(withIdentifier: arrowCasingSymbolLayerIdentifier) {
                    style.insertLayer(circles, below: arrowLayer)
                } else {
                    style.addLayer(circles)
                }
                
                style.insertLayer(symbols, above: circles)
            }
        }
        
        if let lastLeg =  route.legs.last {
            removeAnnotations(annotations ?? [])
            let destination = MGLPointAnnotation()
            destination.coordinate = lastLeg.destination.coordinate
            addAnnotation(destination)
        }
    }
    /**
     Removes all waypoints from the map.
     */
    @objc public func removeWaypoints() {
        guard let style = style else { return }
        
        removeAnnotations(annotations ?? [])
        
        if let circleLayer = style.layer(withIdentifier: waypointCircleIdentifier) {
            style.removeLayer(circleLayer)
        }
        if let symbolLayer = style.layer(withIdentifier: waypointSymbolIdentifier) {
            style.removeLayer(symbolLayer)
        }
        if let waypointSource = style.source(withIdentifier: waypointSourceIdentifier) {
            style.removeSource(waypointSource)
        }
        if let circleSource = style.source(withIdentifier: waypointCircleIdentifier) {
            style.removeSource(circleSource)
        }
        if let symbolSource = style.source(withIdentifier: waypointSymbolIdentifier) {
            style.removeSource(symbolSource)
        }
    }
    
    /**
     Shows the step arrow given the current `RouteProgress`.
     */
    @objc public func addArrow(route: Route, legIndex: Int, stepIndex: Int) {
        guard route.legs.indices.contains(legIndex),
            route.legs[legIndex].steps.indices.contains(stepIndex) else { return }
        
        let step = route.legs[legIndex].steps[stepIndex]
        let maneuverCoordinate = step.maneuverLocation
        guard let routeCoordinates = route.coordinates else { return }
        
        guard let style = style else {
            return
        }

        guard let triangleImage = Bundle.mapboxNavigation.image(named: "triangle")?.withRenderingMode(.alwaysTemplate).tinted(maneuverArrowColor) else { return }
        
        style.setImage(triangleImage, forName: "triangle-tip-navigation")
        
        guard step.maneuverType != .arrive else { return }
        
        let minimumZoomLevel: Float = 14.5
        
        let shaftLength = max(min(30 * metersPerPoint(atLatitude: maneuverCoordinate.latitude), 30), 10)
        let polyline = Polyline(routeCoordinates)
        let shaftCoordinates = Array(polyline.trimmed(from: maneuverCoordinate, distance: -shaftLength).coordinates.reversed()
            + polyline.trimmed(from: maneuverCoordinate, distance: shaftLength).coordinates.suffix(from: 1))
        
        if shaftCoordinates.count > 1 {
            var shaftStrokeCoordinates = shaftCoordinates
            let shaftStrokePolyline = ArrowStrokePolyline(coordinates: &shaftStrokeCoordinates, count: UInt(shaftStrokeCoordinates.count))
            let shaftDirection = shaftStrokeCoordinates[shaftStrokeCoordinates.count - 2].direction(to: shaftStrokeCoordinates.last!)
            let maneuverArrowStrokePolylines = [shaftStrokePolyline]
            let shaftPolyline = ArrowFillPolyline(coordinates: shaftCoordinates, count: UInt(shaftCoordinates.count))
            
            let arrowShape = MGLShapeCollection(shapes: [shaftPolyline])
            let arrowStrokeShape = MGLShapeCollection(shapes: maneuverArrowStrokePolylines)
            
            let arrowSourceStroke = MGLShapeSource(identifier: arrowSourceStrokeIdentifier, shape: arrowStrokeShape, options: sourceOptions)
            let arrowStroke = MGLLineStyleLayer(identifier: arrowLayerStrokeIdentifier, source: arrowSourceStroke)
            let arrowSource = MGLShapeSource(identifier: arrowSourceIdentifier, shape: arrowShape, options: sourceOptions)
            let arrow = MGLLineStyleLayer(identifier: arrowLayerIdentifier, source: arrowSource)
            
            if let source = style.source(withIdentifier: arrowSourceIdentifier) as? MGLShapeSource {
                source.shape = arrowShape
            } else {
                arrow.minimumZoomLevel = minimumZoomLevel
                arrow.lineCap = NSExpression(forConstantValue: "butt")
                arrow.lineJoin = NSExpression(forConstantValue: "round")
                arrow.lineWidth = NSExpression(format: "mgl_interpolate:withCurveType:parameters:stops:($zoomLevel, 'linear', nil, %@)", MBRouteLineWidthByZoomLevel.multiplied(by: 0.70))
                arrow.lineColor = NSExpression(forConstantValue: maneuverArrowColor)
                
                style.addSource(arrowSource)
                style.addLayer(arrow)
            }
            
            if let source = style.source(withIdentifier: arrowSourceStrokeIdentifier) as? MGLShapeSource {
                source.shape = arrowStrokeShape
            } else {
                
                arrowStroke.minimumZoomLevel = arrow.minimumZoomLevel
                arrowStroke.lineCap = arrow.lineCap
                arrowStroke.lineJoin = arrow.lineJoin
                arrowStroke.lineWidth = NSExpression(format: "mgl_interpolate:withCurveType:parameters:stops:($zoomLevel, 'linear', nil, %@)", MBRouteLineWidthByZoomLevel.multiplied(by: 0.80))
                arrowStroke.lineColor = NSExpression(forConstantValue: maneuverArrowStrokeColor)
                
                style.addSource(arrowSourceStroke)
                style.insertLayer(arrowStroke, below: arrow)
            }
            
            // Arrow symbol
            let point = MGLPointFeature()
            point.coordinate = shaftStrokeCoordinates.last!
            let arrowSymbolSource = MGLShapeSource(identifier: arrowSymbolSourceIdentifier, features: [point], options: sourceOptions)
            
            if let source = style.source(withIdentifier: arrowSymbolSourceIdentifier) as? MGLShapeSource {
                source.shape = arrowSymbolSource.shape
                if let arrowSymbolLayer = style.layer(withIdentifier: arrowSymbolLayerIdentifier) as? MGLSymbolStyleLayer {
                    arrowSymbolLayer.iconRotation = NSExpression(forConstantValue: shaftDirection as NSNumber)
                }
                if let arrowSymbolLayerCasing = style.layer(withIdentifier: arrowCasingSymbolLayerIdentifier) as? MGLSymbolStyleLayer {
                    arrowSymbolLayerCasing.iconRotation = NSExpression(forConstantValue: shaftDirection as NSNumber)
                }
            } else {
                let arrowSymbolLayer = MGLSymbolStyleLayer(identifier: arrowSymbolLayerIdentifier, source: arrowSymbolSource)
                arrowSymbolLayer.minimumZoomLevel = minimumZoomLevel
                arrowSymbolLayer.iconImageName = NSExpression(forConstantValue: "triangle-tip-navigation")
                arrowSymbolLayer.iconColor = NSExpression(forConstantValue: maneuverArrowColor)
                arrowSymbolLayer.iconRotationAlignment = NSExpression(forConstantValue: "map")
                arrowSymbolLayer.iconRotation = NSExpression(forConstantValue: shaftDirection as NSNumber)
                arrowSymbolLayer.iconScale = NSExpression(format: "mgl_interpolate:withCurveType:parameters:stops:($zoomLevel, 'linear', nil, %@)", MBRouteLineWidthByZoomLevel.multiplied(by: 0.12))
                arrowSymbolLayer.iconAllowsOverlap = NSExpression(forConstantValue: true)
                
                let arrowSymbolLayerCasing = MGLSymbolStyleLayer(identifier: arrowCasingSymbolLayerIdentifier, source: arrowSymbolSource)
                arrowSymbolLayerCasing.minimumZoomLevel = arrowSymbolLayer.minimumZoomLevel
                arrowSymbolLayerCasing.iconImageName = arrowSymbolLayer.iconImageName
                arrowSymbolLayerCasing.iconColor = NSExpression(forConstantValue: maneuverArrowStrokeColor)
                arrowSymbolLayerCasing.iconRotationAlignment = arrowSymbolLayer.iconRotationAlignment
                arrowSymbolLayerCasing.iconRotation = arrowSymbolLayer.iconRotation
                arrowSymbolLayerCasing.iconScale = NSExpression(format: "mgl_interpolate:withCurveType:parameters:stops:($zoomLevel, 'linear', nil, %@)", MBRouteLineWidthByZoomLevel.multiplied(by: 0.14))
                arrowSymbolLayerCasing.iconAllowsOverlap = arrowSymbolLayer.iconAllowsOverlap
                
                style.addSource(arrowSymbolSource)
                style.insertLayer(arrowSymbolLayer, above: arrow)
                style.insertLayer(arrowSymbolLayerCasing, below: arrow)
            }
            
        }
    }
    
    /**
     Removes the step arrow from the map.
     */
    @objc public func removeArrow() {
        guard let style = style else {
            return
        }
        
        if let arrowLayer = style.layer(withIdentifier: arrowLayerIdentifier) {
            style.removeLayer(arrowLayer)
        }
        
        if let arrowLayerStroke = style.layer(withIdentifier: arrowLayerStrokeIdentifier) {
            style.removeLayer(arrowLayerStroke)
        }
        
        if let arrowSymbolLayer = style.layer(withIdentifier: arrowSymbolLayerIdentifier) {
            style.removeLayer(arrowSymbolLayer)
        }
        
        if let arrowCasingSymbolLayer = style.layer(withIdentifier: arrowCasingSymbolLayerIdentifier) {
            style.removeLayer(arrowCasingSymbolLayer)
        }
        
        if let arrowSource = style.source(withIdentifier: arrowSourceIdentifier) {
            style.removeSource(arrowSource)
        }
        
        if let arrowStrokeSource = style.source(withIdentifier: arrowSourceStrokeIdentifier) {
            style.removeSource(arrowStrokeSource)
        }
        
        if let arrowSymboleSource = style.source(withIdentifier: arrowSymbolSourceIdentifier) {
            style.removeSource(arrowSymboleSource)
        }
    }
    
    // MARK: Utility Methods
    
    /** Modifies the gesture recognizers to also disable course tracking. */
    func makeGestureRecognizersRespectCourseTracking() {
        for gestureRecognizer in gestureRecognizers ?? []
            where gestureRecognizer is UIPanGestureRecognizer || gestureRecognizer is UIRotationGestureRecognizer {
                gestureRecognizer.addTarget(self, action: #selector(disableUserCourseTracking))
        }
    }
    
    func makeGestureRecognizersUpdateCourseView() {
        for gestureRecognizer in gestureRecognizers ?? [] {
            gestureRecognizer.addTarget(self, action: #selector(updateCourseView(_:)))
        }
    }
    
    //TODO: Change to point-based distance calculation
    private func waypoints(on routes: [Route], closeTo point: CGPoint) -> [Waypoint]? {
        let tapCoordinate = convert(point, toCoordinateFrom: self)
        let multipointRoutes = routes.filter { $0.routeOptions.waypoints.count >= 3}
        guard multipointRoutes.count > 0 else { return nil }
        let waypoints = multipointRoutes.flatMap({$0.routeOptions.waypoints})
        
        //lets sort the array in order of closest to tap
        let closest = waypoints.sorted { (left, right) -> Bool in
            let leftDistance = left.coordinate.distance(to: tapCoordinate)
            let rightDistance = right.coordinate.distance(to: tapCoordinate)
            return leftDistance < rightDistance
        }
        
        //lets filter to see which ones are under threshold
        let candidates = closest.filter({
            let coordinatePoint = self.convert($0.coordinate, toPointTo: self)
            return coordinatePoint.distance(to: point) < tapGestureDistanceThreshold
        })
        
        return candidates
    }
    
    private func routes(closeTo point: CGPoint) -> [Route]? {
        let tapCoordinate = convert(point, toCoordinateFrom: self)
        
        //do we have routes? If so, filter routes with at least 2 coordinates.
        guard let routes = routes?.filter({ $0.coordinates?.count ?? 0 > 1 }) else { return nil }
        
        //Sort routes by closest distance to tap gesture.
        let closest = routes.sorted { (left, right) -> Bool in
            
            //existance has been assured through use of filter.
            let leftLine = Polyline(left.coordinates!)
            let rightLine = Polyline(right.coordinates!)
            let leftDistance = leftLine.closestCoordinate(to: tapCoordinate)!.distance
            let rightDistance = rightLine.closestCoordinate(to: tapCoordinate)!.distance
            
            return leftDistance < rightDistance
        }
        
        //filter closest coordinates by which ones are under threshold.
        let candidates = closest.filter {
            let closestCoordinate = Polyline($0.coordinates!).closestCoordinate(to: tapCoordinate)!.coordinate
            let closestPoint = self.convert(closestCoordinate, toPointTo: self)
            
            return closestPoint.distance(to: point) < tapGestureDistanceThreshold
        }
        return candidates
    }
    
    func shape(describing route: Route, legIndex: Int?) -> MGLShape? {
        guard let coordinates = route.coordinates else { return nil }
        
        var linesPerLeg: [[MGLPolylineFeature]] = []
        
        for (index, leg) in route.legs.enumerated() {
            // If there is no congestion, don't try and add it
            guard let legCongestion = leg.segmentCongestionLevels else {
                return shape(describingCasing: route, legIndex: legIndex)
            }
            
            guard legCongestion.count + 1 <= coordinates.count else {
                return shape(describingCasing: route, legIndex: legIndex)
            }
            
            // The last coord of the preceding step, is shared with the first coord of the next step.
            // We don't need both.
            var legCoordinates = Array(leg.steps.compactMap {
                $0.coordinates?.suffix(from: 1)
            }.joined())
            
            // We need to add the first coord of the route in.
            if let firstCoord = leg.steps.first?.coordinates?.first {
                legCoordinates.insert(firstCoord, at: 0)
            }
            
            // We're trying to create a sequence that conforms to `((segmentStartCoordinate, segmentEndCoordinate), segmentCongestionLevel)`.
            // This is represents a segment on the route and it's associated congestion level.
            let segments = zip(legCoordinates, legCoordinates.suffix(from: 1)).map { [$0.0, $0.1] }
            let congestionSegments = Array(zip(segments, legCongestion))
            
            // Merge adjacent segments with the same congestion level
            var mergedCongestionSegments = [CongestionSegment]()
            for seg in congestionSegments {
                let coordinates = seg.0
                let congestionLevel = seg.1
                if let last = mergedCongestionSegments.last, last.1 == congestionLevel {
                    mergedCongestionSegments[mergedCongestionSegments.count - 1].0 += coordinates
                } else {
                    mergedCongestionSegments.append(seg)
                }
            }
            
            let lines = mergedCongestionSegments.map { (congestionSegment: CongestionSegment) -> MGLPolylineFeature in
                let polyline = MGLPolylineFeature(coordinates: congestionSegment.0, count: UInt(congestionSegment.0.count))
                polyline.attributes[MBCongestionAttribute] = String(describing: congestionSegment.1)
                if let legIndex = legIndex {
                    polyline.attributes[MBCurrentLegAttribute] = index == legIndex
                } else {
                    polyline.attributes[MBCurrentLegAttribute] = index == 0
                }
                return polyline
            }
            
            linesPerLeg.append(lines)
        }
        
        return MGLShapeCollectionFeature(shapes: Array(linesPerLeg.joined()))
    }
    
    func shape(describingCasing route: Route, legIndex: Int?) -> MGLShape? {
        var linesPerLeg: [MGLPolylineFeature] = []
        
        for (index, leg) in route.legs.enumerated() {
            let legCoordinates = Array(leg.steps.compactMap {
                $0.coordinates
            }.joined())
            
            let polyline = MGLPolylineFeature(coordinates: legCoordinates, count: UInt(legCoordinates.count))
            if let legIndex = legIndex {
                polyline.attributes[MBCurrentLegAttribute] = index == legIndex
            } else {
                polyline.attributes[MBCurrentLegAttribute] = index == 0
            }
            linesPerLeg.append(polyline)
        }
        
        return MGLShapeCollectionFeature(shapes: linesPerLeg)
    }
    
    func shape(for waypoints: [Waypoint], legIndex: Int) -> MGLShape? {
        var features = [MGLPointFeature]()
        
        for (waypointIndex, waypoint) in waypoints.enumerated() {
            let feature = MGLPointFeature()
            feature.coordinate = waypoint.coordinate
            feature.attributes = [
                "waypointCompleted": waypointIndex < legIndex,
                "name": waypointIndex + 1
            ]
            features.append(feature)
        }
        
        return MGLShapeCollectionFeature(shapes: features)
    }
    
    func alternateRouteStyleLayer(identifier: String, source: MGLSource) -> MGLStyleLayer {
        
        let lineCasing = MGLLineStyleLayer(identifier: identifier, source: source)
        
        // Take the default line width and make it wider for the casing
        lineCasing.lineWidth = NSExpression(format: "mgl_interpolate:withCurveType:parameters:stops:($zoomLevel, 'linear', nil, %@)", MBRouteLineWidthByZoomLevel.multiplied(by: 0.85))
        lineCasing.lineColor = NSExpression(forConstantValue: routeAlternateColor)
        lineCasing.lineCap = NSExpression(forConstantValue: "round")
        lineCasing.lineJoin = NSExpression(forConstantValue: "round")
        lineCasing.lineOpacity = NSExpression(forConstantValue: 0.9)
        
        return lineCasing
    }
    
    func routeWaypointCircleStyleLayer(identifier: String, source: MGLSource) -> MGLStyleLayer {
        let circles = MGLCircleStyleLayer(identifier: waypointCircleIdentifier, source: source)
        let opacity = NSExpression(forConditional: NSPredicate(format: "waypointCompleted == true"), trueExpression: NSExpression(forConstantValue: 0.5), falseExpression: NSExpression(forConstantValue: 1))
        
        circles.circleColor = NSExpression(forConstantValue: UIColor(red:0.9, green:0.9, blue:0.9, alpha:1.0))
        circles.circleOpacity = opacity
        circles.circleRadius = NSExpression(forConstantValue: 10)
        circles.circleStrokeColor = NSExpression(forConstantValue: UIColor.black)
        circles.circleStrokeWidth = NSExpression(forConstantValue: 1)
        circles.circleStrokeOpacity = opacity
        
        return circles
    }
    
    func routeWaypointSymbolStyleLayer(identifier: String, source: MGLSource) -> MGLStyleLayer {
        let symbol = MGLSymbolStyleLayer(identifier: identifier, source: source)
        
        symbol.text = NSExpression(format: "CAST(name, 'NSString')")
        symbol.textOpacity = NSExpression(forConditional: NSPredicate(format: "waypointCompleted == true"), trueExpression: NSExpression(forConstantValue: 0.5), falseExpression: NSExpression(forConstantValue: 1))
        symbol.textFontSize = NSExpression(forConstantValue: 10)
        symbol.textHaloWidth = NSExpression(forConstantValue: 0.25)
        symbol.textHaloColor = NSExpression(forConstantValue: UIColor.black)
        
        return symbol
    }
    
    func routeStyleLayer(identifier: String, source: MGLSource) -> MGLStyleLayer {
        
        let line = MGLLineStyleLayer(identifier: identifier, source: source)
        line.lineWidth = NSExpression(format: "mgl_interpolate:withCurveType:parameters:stops:($zoomLevel, 'linear', nil, %@)", MBRouteLineWidthByZoomLevel)
        line.lineOpacity = NSExpression(forConditional: NSPredicate(format: "isCurrentLeg == true"), trueExpression: NSExpression(forConstantValue: 1), falseExpression: NSExpression(forConstantValue: 0.85))
        line.lineColor = NSExpression(format: "MGL_MATCH(congestion, 'low' , %@, 'moderate', %@, 'heavy', %@, 'severe', %@, %@)", trafficLowColor, trafficModerateColor, trafficHeavyColor, trafficSevereColor, trafficUnknownColor)
        line.lineJoin = NSExpression(forConstantValue: "round")
        
        return line
    }
    
    func routeCasingStyleLayer(identifier: String, source: MGLSource) -> MGLStyleLayer {
        
        let lineCasing = MGLLineStyleLayer(identifier: identifier, source: source)
        
        // Take the default line width and make it wider for the casing
        lineCasing.lineWidth = NSExpression(format: "mgl_interpolate:withCurveType:parameters:stops:($zoomLevel, 'linear', nil, %@)", MBRouteLineWidthByZoomLevel.multiplied(by: 1.5))
        
        lineCasing.lineColor = NSExpression(forConstantValue: routeCasingColor)
        lineCasing.lineCap = NSExpression(forConstantValue: "round")
        lineCasing.lineJoin = NSExpression(forConstantValue: "round")
        
        lineCasing.lineOpacity = NSExpression(forConditional: NSPredicate(format: "isCurrentLeg == true"), trueExpression: NSExpression(forConstantValue: 1), falseExpression: NSExpression(forConstantValue: 0.85))
        
        return lineCasing
    }
    
    /**
     Attempts to localize road labels into the local language and other labels
     into the system’s preferred language.
     
     When this property is enabled, the style automatically modifies the `text`
     property of any symbol style layer whose source is the
     <a href="https://www.mapbox.com/vector-tiles/mapbox-streets-v7/#overview">Mapbox
     Streets source</a>. On iOS, the user can set the system’s preferred
     language in Settings, General Settings, Language & Region.
     
     Unlike the `MGLStyle.localizeLabels(into:)` method, this method localizes
     road labels into the local language, regardless of the system’s preferred
     language, in an effort to match road signage. The turn banner always
     displays road names and exit destinations in the local language, so you
     should call this method in the
     `MGLMapViewDelegate.mapView(_:didFinishLoading:)` method of any delegate of
     a standalone `NavigationMapView`. The map view embedded in
     `NavigationViewController` is localized automatically, so you do not need
     to call this method on the value of `NavigationViewController.mapView`.
     */
    @objc public func localizeLabels() {
        guard let style = style else {
            return
        }
        
        let streetsSourceIdentifiers = style.sources.compactMap {
            $0 as? MGLVectorTileSource
        }.filter {
            $0.isMapboxStreets
        }.map {
            $0.identifier
        }
        
        for layer in style.layers where layer is MGLSymbolStyleLayer {
            let layer = layer as! MGLSymbolStyleLayer
            guard let sourceIdentifier = layer.sourceIdentifier,
                streetsSourceIdentifiers.contains(sourceIdentifier) else {
                continue
            }
            guard let text = layer.text else {
                continue
            }
            
            // Road labels should match road signage.
            let locale = layer.sourceLayerIdentifier == "road_label" ? Locale(identifier: "mul") : nil
            
            let localizedText = text.mgl_expressionLocalized(into: locale)
            if localizedText != text {
                layer.text = localizedText
            }
        }
    }
    
    @objc public func showVoiceInstructionsOnMap(route: Route) {
        guard let style = style else {
            return
        }
        
        var features = [MGLPointFeature]()
        for (legIndex, leg) in route.legs.enumerated() {
            for (stepIndex, step) in leg.steps.enumerated() {
                for instruction in step.instructionsSpokenAlongStep! {
                    let feature = MGLPointFeature()
                    feature.coordinate = Polyline(route.legs[legIndex].steps[stepIndex].coordinates!.reversed()).coordinateFromStart(distance: instruction.distanceAlongStep)!
                    feature.attributes = [ "instruction": instruction.text ]
                    features.append(feature)
                }
            }
        }
        
        let instructionPointSource = MGLShapeCollectionFeature(shapes: features)
        
        if let instructionSource = style.source(withIdentifier: instructionSource) as? MGLShapeSource {
            instructionSource.shape = instructionPointSource
        } else {
            let sourceShape = MGLShapeSource(identifier: instructionSource, shape: instructionPointSource, options: nil)
            style.addSource(sourceShape)
            
            let symbol = MGLSymbolStyleLayer(identifier: instructionLabel, source: sourceShape)
            symbol.text = NSExpression(format: "instruction")
            symbol.textFontSize = NSExpression(forConstantValue: 14)
            symbol.textHaloWidth = NSExpression(forConstantValue: 1)
            symbol.textHaloColor = NSExpression(forConstantValue: UIColor.white)
            symbol.textOpacity = NSExpression(forConstantValue: 0.75)
            symbol.textAnchor = NSExpression(forConstantValue: "bottom-left")
            symbol.textJustification = NSExpression(forConstantValue: "left")
            
            let circle = MGLCircleStyleLayer(identifier: instructionCircle, source: sourceShape)
            circle.circleRadius = NSExpression(forConstantValue: 5)
            circle.circleOpacity = NSExpression(forConstantValue: 0.75)
            circle.circleColor = NSExpression(forConstantValue: UIColor.white)
            
            style.addLayer(circle)
            style.addLayer(symbol)
        }
    }
    
    /**
     Sets the camera directly over a series of coordinates.
     */
    @objc public func setOverheadCameraView(from userLocation: CLLocationCoordinate2D, along coordinates: [CLLocationCoordinate2D], for bounds: UIEdgeInsets) {
        let slicedLine = Polyline(coordinates).sliced(from: userLocation).coordinates
        let line = MGLPolyline(coordinates: slicedLine, count: UInt(slicedLine.count))
        
        tracksUserCourse = false
        let camera = self.camera
        camera.pitch = 0
        camera.heading = 0
        self.camera = camera
        
        // Don't keep zooming in
        guard line.overlayBounds.ne.distance(to: line.overlayBounds.sw) > NavigationMapViewMinimumDistanceForOverheadZooming else { return }
        
        setVisibleCoordinateBounds(line.overlayBounds, edgePadding: bounds, animated: true)
    }
}

/**
 The `NavigationMapViewDelegate` provides methods for configuring the NavigationMapView, as well as responding to events triggered by the NavigationMapView.
 */
@objc(MBNavigationMapViewDelegate)
public protocol NavigationMapViewDelegate: class {
    /**
     Asks the receiver to return an MGLStyleLayer for routes, given an identifier and source.
     This method is invoked when the map view loads and any time routes are added.
     - parameter mapView: The NavigationMapView.
     - parameter identifier: The style identifier.
     - parameter source: The Layer source containing the route data that this method would style.
     - returns: An MGLStyleLayer that the map applies to all routes.
     */
    @objc optional func navigationMapView(_ mapView: NavigationMapView, routeStyleLayerWithIdentifier identifier: String, source: MGLSource) -> MGLStyleLayer?
    
    /**
     Asks the receiver to return an MGLStyleLayer for waypoints, given an identifier and source.
     This method is invoked when the map view loads and any time waypoints are added.
     - parameter mapView: The NavigationMapView.
     - parameter identifier: The style identifier.
     - parameter source: The Layer source containing the waypoint data that this method would style.
     - returns: An MGLStyleLayer that the map applies to all waypoints.
     */
    @objc optional func navigationMapView(_ mapView: NavigationMapView, waypointStyleLayerWithIdentifier identifier: String, source: MGLSource) -> MGLStyleLayer?
    
    /**
     Asks the receiver to return an MGLStyleLayer for waypoint symbols, given an identifier and source.
     This method is invoked when the map view loads and any time waypoints are added.
     - parameter mapView: The NavigationMapView.
     - parameter identifier: The style identifier.
     - parameter source: The Layer source containing the waypoint data that this method would style.
     - returns: An MGLStyleLayer that the map applies to all waypoint symbols.
     */
    @objc optional func navigationMapView(_ mapView: NavigationMapView, waypointSymbolStyleLayerWithIdentifier identifier: String, source: MGLSource) -> MGLStyleLayer?
    
    /**
     Asks the receiver to return an MGLStyleLayer for route casings, given an identifier and source.
     This method is invoked when the map view loads and anytime routes are added.
     - note: Specify a casing to ensure good contrast between the route line and the underlying map layers.
     - parameter mapView: The NavigationMapView.
     - parameter identifier: The style identifier.
     - parameter source: The Layer source containing the route data that this method would style.
     - returns: An MGLStyleLayer that the map applies to the route.
     */
    @objc optional func navigationMapView(_ mapView: NavigationMapView, routeCasingStyleLayerWithIdentifier identifier: String, source: MGLSource) -> MGLStyleLayer?
    
    /**
     Tells the receiver that the user has selected a route by interacting with the map view.
     - parameter mapView: The NavigationMapView.
     - parameter route: The route that was selected.
    */
    @objc(navigationMapView:didSelectRoute:)
    optional func navigationMapView(_ mapView: NavigationMapView, didSelect route: Route)
    
    /**
     Tells the receiver that a waypoint was selected.
     - parameter mapView: The NavigationMapView.
     - parameter waypoint: The waypoint that was selected.
     */
    @objc(navigationMapView:didSelectWaypoint:)
    optional func navigationMapView(_ mapView: NavigationMapView, didSelect waypoint: Waypoint)
    
    /**
     Asks the receiver to return an MGLShape that describes the geometry of the route.
     - note: The returned value represents the route in full detail. For example, individual `MGLPolyline` objects in an `MGLShapeCollectionFeature` object can represent traffic congestion segments. For improved performance, you should also implement `navigationMapView(_:simplifiedShapeDescribing:)`, which defines the overall route as a single feature.
     - parameter mapView: The NavigationMapView.
     - parameter route: The route that the sender is asking about.
     - returns: Optionally, a `MGLShape` that defines the shape of the route, or `nil` to use default behavior.
     */
    @objc(navigationMapView:shapeDescribing:)
    optional func navigationMapView(_ mapView: NavigationMapView, shapeDescribing route: Route) -> MGLShape?
    
    /**
     Asks the receiver to return an MGLShape that describes the geometry of the route at lower zoomlevels.
     - note: The returned value represents the simplfied route. It is designed to be used with `navigationMapView(_:shapeDescribing:), and if used without its parent method, can cause unexpected behavior.
     - parameter mapView: The NavigationMapView.
     - parameter route: The route that the sender is asking about.
     - returns: Optionally, a `MGLShape` that defines the shape of the route at lower zoomlevels, or `nil` to use default behavior.
     */
    @objc(navigationMapView:simplifiedShapeDescribing:)
    optional func navigationMapView(_ mapView: NavigationMapView, simplifiedShapeDescribing route: Route) -> MGLShape?
    
    /**
     Asks the receiver to return an MGLShape that describes the geometry of the waypoint.
     - parameter mapView: The NavigationMapView.
     - parameter waypoints: The waypoints to be displayed on the map.
     - returns: Optionally, a `MGLShape` that defines the shape of the waypoint, or `nil` to use default behavior.
     */
<<<<<<< HEAD
    @objc(navigationMapView:shapeFor:)
    optional func navigationMapView(_ mapView: NavigationMapView, shapeFor waypoints: [Waypoint]) -> MGLShape?
=======
    @objc(navigationMapView:shapeDescribingWaypoints:legIndex:)
    optional func navigationMapView(_ mapView: NavigationMapView, shapeFor waypoints: [Waypoint], legIndex: Int) -> MGLShape?
>>>>>>> 7b7ce41e
    
    /**
     Asks the receiver to return an MGLAnnotationImage that describes the image used an annotation.
     - parameter mapView: The MGLMapView.
     - parameter annotation: The annotation to be styled.
     - returns: Optionally, a `MGLAnnotationImage` that defines the image used for the annotation.
     */
    @objc(navigationMapView:imageFor:)
    optional func navigationMapView(_ mapView: MGLMapView, imageFor annotation: MGLAnnotation) -> MGLAnnotationImage?
    
    /**
     Asks the receiver to return an MGLAnnotationView that describes the image used an annotation.
     - parameter mapView: The MGLMapView.
     - parameter annotation: The annotation to be styled.
     - returns: Optionally, a `MGLAnnotationView` that defines the view used for the annotation.
     */
    @objc(navigationMapView:viewFor:)
    optional func navigationMapView(_ mapView: MGLMapView, viewFor annotation: MGLAnnotation) -> MGLAnnotationView?
    
    /**
     Asks the receiver to return a CGPoint to serve as the anchor for the user icon.
     - important: The return value should be returned in the normal UIKit coordinate-space, NOT CoreAnimation's unit coordinate-space.
     - parameter mapView: The NavigationMapView.
     - returns: A CGPoint (in regular coordinate-space) that represents the point on-screen where the user location icon should be drawn.
    */
    @objc(navigationMapViewUserAnchorPoint:)
    optional func navigationMapViewUserAnchorPoint(_ mapView: NavigationMapView) -> CGPoint
}

// MARK: NavigationMapViewCourseTrackingDelegate
/**
 The `NavigationMapViewCourseTrackingDelegate` provides methods for responding to the `NavigationMapView` starting or stopping course tracking.
 */
@objc(MBNavigationMapViewCourseTrackingDelegate)
public protocol NavigationMapViewCourseTrackingDelegate: class {
    /**
     Tells the receiver that the map is now tracking the user course.
     - seealso: NavigationMapView.tracksUserCourse
     - parameter mapView: The NavigationMapView.
     */
    @objc(navigationMapViewDidStartTrackingCourse:)
    optional func navigationMapViewDidStartTrackingCourse(_ mapView: NavigationMapView)
    
    /**
     Tells the receiver that `tracksUserCourse` was set to false, signifying that the map is no longer tracking the user course.
     - seealso: NavigationMapView.tracksUserCourse
     - parameter mapView: The NavigationMapView.
     */
    @objc(navigationMapViewDidStopTrackingCourse:)
    optional func navigationMapViewDidStopTrackingCourse(_ mapView: NavigationMapView)
}<|MERGE_RESOLUTION|>--- conflicted
+++ resolved
@@ -1162,13 +1162,8 @@
      - parameter waypoints: The waypoints to be displayed on the map.
      - returns: Optionally, a `MGLShape` that defines the shape of the waypoint, or `nil` to use default behavior.
      */
-<<<<<<< HEAD
-    @objc(navigationMapView:shapeFor:)
-    optional func navigationMapView(_ mapView: NavigationMapView, shapeFor waypoints: [Waypoint]) -> MGLShape?
-=======
-    @objc(navigationMapView:shapeDescribingWaypoints:legIndex:)
+    @objc(navigationMapView:shapeFor:legIndex:)
     optional func navigationMapView(_ mapView: NavigationMapView, shapeFor waypoints: [Waypoint], legIndex: Int) -> MGLShape?
->>>>>>> 7b7ce41e
     
     /**
      Asks the receiver to return an MGLAnnotationImage that describes the image used an annotation.
