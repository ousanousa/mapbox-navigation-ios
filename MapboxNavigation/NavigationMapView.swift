--- conflicted
+++ resolved
@@ -40,15 +40,9 @@
     public static let longManeuverDistance: CLLocationDistance = 1000.0
     
     /**
-<<<<<<< HEAD
-     Minimum distnace the user can tap for a selection to be valid when selecting an alternate route.
-     */
-    public var minimumTapDistanceToSelectAltRoute: CGFloat = 50
-=======
      Maximum distnace the user can tap for a selection to be valid when selecting an alternate route.
      */
     public var maximumTapDistanceToSelectAltRoute: CGFloat = 50
->>>>>>> 630dfddb
     
     //MARK: Instance Properties
     let sourceIdentifier = "routeSource"
@@ -135,7 +129,6 @@
         UIDevice.current.addObserver(self, forKeyPath: "batteryState", options: [.initial, .new], context: nil)
         NotificationCenter.default.addObserver(self, selector: #selector(progressDidChange(_:)), name: RouteControllerProgressDidChange, object: nil)
         
-<<<<<<< HEAD
         let gestures = gestureRecognizers ?? []
         let waypointTapRecognizer = waypointGestureRecognizer
         waypointTapRecognizer.delegate = self
@@ -153,14 +146,6 @@
         if let taps = gestures?.flatMap ({ $0 as? UITapGestureRecognizer }) {
             taps.forEach(tap.require(toFail:))
         }
-=======
-        let singleTapForAlternateRoute = UITapGestureRecognizer(target: self, action: #selector(didTapRoute(tap:)))
-        for recognizer in self.gestureRecognizers! where recognizer is UITapGestureRecognizer {
-            singleTapForAlternateRoute.require(toFail: recognizer)
-        }
-        self.addGestureRecognizer(singleTapForAlternateRoute)
-        
->>>>>>> 630dfddb
     }
     
     func suspendNotifications() {
@@ -454,7 +439,6 @@
             }
         }
     }
-<<<<<<< HEAD
     /**
      Fired when the user taps a waypoint. This recognizer fires a delegate method
      that prompts the user to remove the waypoint from the route.
@@ -509,9 +493,6 @@
         }
         
     }
-=======
-    
->>>>>>> 630dfddb
     /**
      Fired when the user taps a route. If there is an alternate route, and an alternate route is tapped, it is selected.
      */
@@ -533,11 +514,7 @@
         if let closestRoute = closestRoute, let closestCoordinate = Polyline(closestRoute.coordinates!).closestCoordinate(to: tapCoordinate), let routeIndex = routes.index(where: { $0 ==  closestRoute}) {
             let closestPoint = self.convert(closestCoordinate.coordinate, toPointTo: self)
             let tapDistanceFromClosestRoute = closestPoint.distance(to: tapPoint)
-<<<<<<< HEAD
-            if tapDistanceFromClosestRoute <= minimumTapDistanceToSelectAltRoute {
-=======
             if tapDistanceFromClosestRoute <= maximumTapDistanceToSelectAltRoute {
->>>>>>> 630dfddb
                 let selectedRoute = routes[routeIndex]
                 self.routes?.remove(at: routeIndex)
                 self.routes?.insert(selectedRoute, at: 0)
