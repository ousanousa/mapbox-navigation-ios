--- conflicted
+++ resolved
@@ -92,10 +92,6 @@
      Calculates the proper coordinates to use when calculating a snapped location.
      */
     func coordinates(for legProgress: RouteLegProgress) -> [CLLocationCoordinate2D] {
-<<<<<<< HEAD
-=======
-        let nearbyCoordinates = legProgress.nearbyCoordinates
->>>>>>> 28c3d859
         let stepCoordinates = legProgress.currentStep.coordinates!
         
         // If the upcoming maneuver a sharp turn, only look at the current step for snapping.
@@ -107,19 +103,8 @@
             // The max here is 180. The closer it is to 180, the sharper the turn.
             if initialHeading.clockwiseDifference(from: finalHeading) > 180 - RouteSnappingMaxManipulatedCourseAngle {
                 return stepCoordinates
-<<<<<<< HEAD
             }
-        }
-        
-        guard speed > RouteControllerMaximumSpeedForUsingCurrentStep else {
-            return stepCoordinates
-        }
-        
-        return legProgress.nearbyCoordinates
-=======
-            }
-            
-            
+
             if finalHeading.difference(from: course) > RouteControllerMaximumAllowedDegreeOffsetForTurnCompletion {
                 return stepCoordinates
             }
@@ -129,8 +114,7 @@
             return stepCoordinates
         }
         
-        return nearbyCoordinates
->>>>>>> 28c3d859
+        return legProgress.nearbyCoordinates
     }
     
     func projectedDistance(for distanceRemaining: CLLocationDistance) -> CLLocationDistance {
