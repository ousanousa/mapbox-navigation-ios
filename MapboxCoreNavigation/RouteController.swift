--- conflicted
+++ resolved
@@ -126,34 +126,6 @@
   
     }
 
-<<<<<<< HEAD
-=======
-     Will continue monitoring until `suspendLocationUpdates()` is called.
-     */
-    @objc public func resume() {
-        locationManager.delegate = self
-        locationManager.startUpdatingLocation()
-        locationManager.startUpdatingHeading()
-    }
-
-    /**
-     Stops monitoring the user’s location along the route.
-     */
-    @objc public func suspendLocationUpdates() {
-        locationManager.stopUpdatingLocation()
-        locationManager.stopUpdatingHeading()
-        locationManager.delegate = nil
-        NSObject.cancelPreviousPerformRequests(withTarget: self, selector: #selector(interpolateLocation), object: nil)
-    }
-    
-    /**
-     Ends the current navigation session.
-     */
-    @objc public func endNavigation(feedback: EndOfRouteFeedback? = nil) {
-        suspendLocationUpdates()
-        suspendNotifications()
-    }
->>>>>>> 87a13339
 
     /**
      The idealized user location. Snapped to the route line, if applicable, otherwise raw.
