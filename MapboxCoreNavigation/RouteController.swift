--- conflicted
+++ resolved
@@ -222,7 +222,6 @@
 
     var recentDistancesFromManeuver: [CLLocationDistance] = []
     
-<<<<<<< HEAD
     var previousArrivalWaypoint: Waypoint? {
         didSet {
             if oldValue != previousArrivalWaypoint {
@@ -231,11 +230,8 @@
             }
         }
     }
-=======
-    var previousArrivalWaypoint: Waypoint?
     
     var userSnapToStepDistanceFromManeuver: CLLocationDistance?
->>>>>>> c026c6fe
 
     /**
      Intializes a new `RouteController`.
