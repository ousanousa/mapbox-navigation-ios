import Foundation
import CoreLocation
import MapboxDirections


// MARK: - RouteController
/**
 Maximum number of meters the user can travel away from step before `RouteControllerShouldReroute` is emitted.
 */
public var RouteControllerMaximumDistanceBeforeRecalculating: CLLocationDistance = 50

/**
 Threshold user must be in within to count as completing a step. One of two heuristics used to know when a user completes a step, see `RouteControllerManeuverZoneRadius`.
 
 The users `heading` and the `finalHeading` are compared. If this number is within `RouteControllerMaximumAllowedDegreeOffsetForTurnCompletion`, the user has completed the step.
 */
public var RouteControllerMaximumAllowedDegreeOffsetForTurnCompletion: Double = 30

/**
 Number of seconds left on step when a `AlertLevel.medium` alert is emitted.
 */
public var RouteControllerMediumAlertInterval: TimeInterval = 70

/**
 Number of seconds left on step when a `AlertLevel.high` alert is emitted.
 */
public var RouteControllerHighAlertInterval: TimeInterval = 15

/**
 Radius in meters the user must enter to count as completing a step. One of two heuristics used to know when a user completes a step, see `RouteControllerMaximumAllowedDegreeOffsetForTurnCompletion`.
 */
public var RouteControllerManeuverZoneRadius: CLLocationDistance = 40

/**
 When calculating whether or not the user is on the route, we look where the user will be given their speed and this variable.
 */
public var RouteControllerDeadReckoningTimeInterval: TimeInterval = 1.0



/**
 :nodoc This is used internally for debugging metrics
 */
public var NavigationMetricsDebugLoggingEnabled = "MBNavigationMetricsDebugLoggingEnabled"

/**
 For shorter upcoming steps, we link the `AlertLevel.high` instruction. If the upcoming step duration is near the duration of `RouteControllerHighAlertInterval`, we need to apply a bit of a buffer to prevent back to back notifications.
 
 A multiplier of `1.2` gives us a buffer of 3 seconds, enough time insert a new instruction.
 */
public let RouteControllerLinkedInstructionBufferMultiplier: Double = 1.2

/**
 The minimum speed value before the user's actual location can be considered over the snapped location.
 */
public var RouteSnappingMinimumSpeed: CLLocationSpeed = 3

/**
 The minimum distance threshold used for giving a "Continue" type instructions.
 */
public var RouteControllerMinimumDistanceForContinueInstruction: CLLocationDistance = 2_000

/**
 The minimum distance in the opposite direction of travel that triggers rerouting.
 */
public var RouteControllerMinimumBacktrackingDistanceForRerouting: CLLocationDistance = 50

/**
 Minimum number of consecutive location updates moving backwards before the user is rerouted.
 */
public var RouteControllerMinimumNumberLocationUpdatesBackwards = 3

/**
 Number of seconds reroute feedback sections are shown in the feedback view after the user is rerouted.
 */
public var RouteControllerNumberOfSecondsForRerouteFeedback: TimeInterval = 10

/**
 The number of seconds between attempts to automatically calculate a more optimal route while traveling.
 */
public var RouteControllerOpportunisticReroutingInterval: TimeInterval = 120

let FasterRouteFoundEvent = "navigation.fasterRoute"

/**
 The number of seconds remaining on the final step of a leg before the user is considered "arrived".
 */
public var RouteControllerDurationRemainingWaypointArrival: TimeInterval = 3

<<<<<<< HEAD
/**
 The minimum distance of a tunnel intersection on a given route step.
 */
public var RouteProgressMinimumTunnelIntersectionDistance: CLLocationDistance = 100
=======
//MARK: - Route Snapping (CLLocation)
/**
 Accepted deviation excluding horizontal accuracy before the user is considered to be off route.
 */
public var RouteControllerUserLocationSnappingDistance: CLLocationDistance = 15

/**
 Maximum angle the user puck will be rotated when snapping the user's course to the route line.
 */
public var RouteSnappingMaxManipulatedCourseAngle: CLLocationDirection = 25

/**
 Minimum Accuracy (maximum deviation, in meters) that the route snapping engine will accept before it stops snapping.
 */
public var RouteSnappingMinimumHorizontalAccuracy: CLLocationAccuracy = 20.0
>>>>>>> dfade781
<|MERGE_RESOLUTION|>--- conflicted
+++ resolved
@@ -87,12 +87,6 @@
  */
 public var RouteControllerDurationRemainingWaypointArrival: TimeInterval = 3
 
-<<<<<<< HEAD
-/**
- The minimum distance of a tunnel intersection on a given route step.
- */
-public var RouteProgressMinimumTunnelIntersectionDistance: CLLocationDistance = 100
-=======
 //MARK: - Route Snapping (CLLocation)
 /**
  Accepted deviation excluding horizontal accuracy before the user is considered to be off route.
@@ -107,5 +101,4 @@
 /**
  Minimum Accuracy (maximum deviation, in meters) that the route snapping engine will accept before it stops snapping.
  */
-public var RouteSnappingMinimumHorizontalAccuracy: CLLocationAccuracy = 20.0
->>>>>>> dfade781
+public var RouteSnappingMinimumHorizontalAccuracy: CLLocationAccuracy = 20.0