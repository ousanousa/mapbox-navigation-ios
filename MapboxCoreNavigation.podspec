Pod::Spec.new do |s|

  # ―――  Spec Metadata  ―――――――――――――――――――――――――――――――――――――――――――――――――――――――――― #

  s.name = "MapboxCoreNavigation"
  s.version = "0.2.1"
  s.summary = "Core components for turn-by-turn navigation on iOS."

  s.description  = <<-DESC
  Mapbox Core Navigation provides the core spatial and timing logic for turn-by-turn navigation along a route. For a complete turn-by-turn navigation interface, use the Mapbox Navigation SDK for iOS (MapboxNavigation).
                   DESC

  s.homepage = "https://www.mapbox.com/directions/"

  # ―――  Spec License  ――――――――――――――――――――――――――――――――――――――――――――――――――――――――――― #

  s.license = { :type => "ISC", :file => "LICENSE.md" }

  # ――― Author Metadata  ――――――――――――――――――――――――――――――――――――――――――――――――――――――――― #

  s.author = { "Mapbox" => "mobile@mapbox.com" }
  s.social_media_url = "https://twitter.com/mapbox"

  # ――― Platform Specifics ――――――――――――――――――――――――――――――――――――――――――――――――――――――― #

  s.ios.deployment_target = "8.0"


  # ――― Source Location ―――――――――――――――――――――――――――――――――――――――――――――――――――――――――― #

  s.source = { :git => "https://github.com/mapbox/mapbox-navigation-ios.git", :tag => "v#{s.version.to_s}" }

  # ――― Source Code ―――――――――――――――――――――――――――――――――――――――――――――――――――――――――――――― #

  s.source_files = "MapboxCoreNavigation"

  # ――― Project Settings ――――――――――――――――――――――――――――――――――――――――――――――――――――――――― #

  s.requires_arc = true
  s.module_name = "MapboxCoreNavigation"

<<<<<<< HEAD
  s.dependency "MapboxDirections.swift", "~> 0.9"
  s.dependency "OSRMTextInstructions", "~> 0.1.1"
=======
  s.dependency "MapboxDirections.swift", "~> 0.8.0"
  s.dependency "OSRMTextInstructions", "0.1.0"
>>>>>>> 98d422f8

  s.xcconfig = {
    "SWIFT_VERSION" => "3.0"
  }

end<|MERGE_RESOLUTION|>--- conflicted
+++ resolved
@@ -39,13 +39,8 @@
   s.requires_arc = true
   s.module_name = "MapboxCoreNavigation"
 
-<<<<<<< HEAD
-  s.dependency "MapboxDirections.swift", "~> 0.9"
+  s.dependency "MapboxDirections.swift", "~> 0.9.0"
   s.dependency "OSRMTextInstructions", "~> 0.1.1"
-=======
-  s.dependency "MapboxDirections.swift", "~> 0.8.0"
-  s.dependency "OSRMTextInstructions", "0.1.0"
->>>>>>> 98d422f8
 
   s.xcconfig = {
     "SWIFT_VERSION" => "3.0"
