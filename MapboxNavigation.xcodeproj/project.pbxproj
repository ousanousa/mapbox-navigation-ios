--- conflicted
+++ resolved
@@ -1474,11 +1474,7 @@
 				353280A11FA72871005175F3 /* InstructionLabel.swift in Sources */,
 				351BEBFF1E5BCC63006FE110 /* ManeuversStyleKit.swift in Sources */,
 				35D428291FA0B61F00176028 /* InstructionsBannerViewLayout.swift in Sources */,
-<<<<<<< HEAD
-				351A40161F0291D100E6D378 /* PollyVoiceController.swift in Sources */,
 				C54C655220336F2600D338E0 /* Constants.swift in Sources */,
-=======
->>>>>>> e7d21be0
 				353610CE1FAB6A8F00FB1746 /* BottomBannerView.swift in Sources */,
 				C5000A931EC25C6E00563EA9 /* Abbreviations.swift in Sources */,
 				C58822001FB0F0D7008B0A2D /* Error.swift in Sources */,
