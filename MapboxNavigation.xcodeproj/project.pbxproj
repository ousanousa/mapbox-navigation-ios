// !$*UTF8*$!
{
	archiveVersion = 1;
	classes = {
	};
	objectVersion = 46;
	objects = {

/* Begin PBXBuildFile section */
		160D8279205996DA00D278D6 /* DataCache.swift in Sources */ = {isa = PBXBuildFile; fileRef = 160D8278205996DA00D278D6 /* DataCache.swift */; };
		160D827B2059973C00D278D6 /* DataCacheTests.swift in Sources */ = {isa = PBXBuildFile; fileRef = 160D827A2059973C00D278D6 /* DataCacheTests.swift */; };
		16120A4D20645D6E007EA21D /* EventsManagerSpy.swift in Sources */ = {isa = PBXBuildFile; fileRef = 16120A4C20645D6E007EA21D /* EventsManagerSpy.swift */; };
		16435E03206EE32F00AF48B6 /* DirectionsSpy.swift in Sources */ = {isa = PBXBuildFile; fileRef = 16435E02206EE32F00AF48B6 /* DirectionsSpy.swift */; };
		16435E05206EE37800AF48B6 /* DummyURLSessionDataTask.swift in Sources */ = {isa = PBXBuildFile; fileRef = 16435E04206EE37800AF48B6 /* DummyURLSessionDataTask.swift */; };
		16435E06206EE37800AF48B6 /* DummyURLSessionDataTask.swift in Sources */ = {isa = PBXBuildFile; fileRef = 16435E04206EE37800AF48B6 /* DummyURLSessionDataTask.swift */; };
		166224452025699600EA4824 /* ImageRepositoryTests.swift in Sources */ = {isa = PBXBuildFile; fileRef = 166224442025699600EA4824 /* ImageRepositoryTests.swift */; };
		1662244720256C0700EA4824 /* ImageLoadingURLProtocolSpy.swift in Sources */ = {isa = PBXBuildFile; fileRef = 1662244620256C0700EA4824 /* ImageLoadingURLProtocolSpy.swift */; };
		1662244B2029059C00EA4824 /* ImageCacheTests.swift in Sources */ = {isa = PBXBuildFile; fileRef = 1662244A2029059C00EA4824 /* ImageCacheTests.swift */; };
		16A509D5202A87B20011D788 /* ImageDownloaderTests.swift in Sources */ = {isa = PBXBuildFile; fileRef = 16A509D4202A87B20011D788 /* ImageDownloaderTests.swift */; };
		16A509D7202BC0CA0011D788 /* ImageDownload.swift in Sources */ = {isa = PBXBuildFile; fileRef = 16A509D6202BC0CA0011D788 /* ImageDownload.swift */; };
		16B63DCD205C8EEF002D56D4 /* route-with-instructions.json in Resources */ = {isa = PBXBuildFile; fileRef = 16B63DCC205C8EEF002D56D4 /* route-with-instructions.json */; };
		16E3625C201265D600DF0592 /* ImageDownloadOperationSpy.swift in Sources */ = {isa = PBXBuildFile; fileRef = 16E3625B201265D600DF0592 /* ImageDownloadOperationSpy.swift */; };
		16E4F97F205B05FE00531791 /* MapboxVoiceControllerTests.swift in Sources */ = {isa = PBXBuildFile; fileRef = 16E4F97E205B05FE00531791 /* MapboxVoiceControllerTests.swift */; };
		35002D611E5F6ADB0090E733 /* Assets.xcassets in Resources */ = {isa = PBXBuildFile; fileRef = 35002D5F1E5F6ADB0090E733 /* Assets.xcassets */; };
		35002D621E5F6ADB0090E733 /* Base.lproj in Resources */ = {isa = PBXBuildFile; fileRef = 35002D601E5F6ADB0090E733 /* Base.lproj */; };
		35002D691E5F6B2F0090E733 /* Main.storyboard in Resources */ = {isa = PBXBuildFile; fileRef = 35002D661E5F6B1B0090E733 /* Main.storyboard */; };
		35002D6E1E5F6C7F0090E733 /* Assets.xcassets in Resources */ = {isa = PBXBuildFile; fileRef = 35002D6A1E5F6C7F0090E733 /* Assets.xcassets */; };
		35002D6F1E5F6C7F0090E733 /* Base.lproj in Resources */ = {isa = PBXBuildFile; fileRef = 35002D6B1E5F6C7F0090E733 /* Base.lproj */; };
		35002D711E5F6C7F0090E733 /* main.m in Sources */ = {isa = PBXBuildFile; fileRef = 35002D6D1E5F6C7F0090E733 /* main.m */; };
		35002D761E5F6CD30090E733 /* Main.storyboard in Resources */ = {isa = PBXBuildFile; fileRef = 35002D741E5F6CD30090E733 /* Main.storyboard */; };
		3502231A205BC94E00E1449A /* Constants.swift in Sources */ = {isa = PBXBuildFile; fileRef = 35022319205BC94E00E1449A /* Constants.swift */; };
		35025F3F1F051DD2002BA3EA /* DialogViewController.swift in Sources */ = {isa = PBXBuildFile; fileRef = 35025F3E1F051DD2002BA3EA /* DialogViewController.swift */; };
		3510300F1F54B67000E3B7E7 /* LaneTests.swift in Sources */ = {isa = PBXBuildFile; fileRef = 3510300E1F54B67000E3B7E7 /* LaneTests.swift */; };
		351030111F54B72000E3B7E7 /* route-for-lane-testing.json in Resources */ = {isa = PBXBuildFile; fileRef = 351030101F54B72000E3B7E7 /* route-for-lane-testing.json */; };
		351174F41EF1C0530065E248 /* ReplayLocationManager.swift in Sources */ = {isa = PBXBuildFile; fileRef = 351174F31EF1C0530065E248 /* ReplayLocationManager.swift */; };
		3512C7C81FB0A0C100CDD2A3 /* UIViewController.swift in Sources */ = {isa = PBXBuildFile; fileRef = 3512C7C71FB0A0C100CDD2A3 /* UIViewController.swift */; };
		351927361F0FA072003A702D /* ScreenCapture.swift in Sources */ = {isa = PBXBuildFile; fileRef = 351927351F0FA072003A702D /* ScreenCapture.swift */; };
		351BEBF11E5BCC63006FE110 /* MGLMapView.swift in Sources */ = {isa = PBXBuildFile; fileRef = 351BEBDF1E5BCC63006FE110 /* MGLMapView.swift */; };
		351BEBF21E5BCC63006FE110 /* Style.swift in Sources */ = {isa = PBXBuildFile; fileRef = 351BEBE01E5BCC63006FE110 /* Style.swift */; };
		351BEBF61E5BCC63006FE110 /* RouteMapViewController.swift in Sources */ = {isa = PBXBuildFile; fileRef = 351BEBE41E5BCC63006FE110 /* RouteMapViewController.swift */; };
		351BEBFC1E5BCC63006FE110 /* NavigationViewController.swift in Sources */ = {isa = PBXBuildFile; fileRef = 351BEBEA1E5BCC63006FE110 /* NavigationViewController.swift */; };
		351BEBFF1E5BCC63006FE110 /* ManeuversStyleKit.swift in Sources */ = {isa = PBXBuildFile; fileRef = 351BEBED1E5BCC63006FE110 /* ManeuversStyleKit.swift */; };
		351BEC011E5BCC63006FE110 /* ManeuverView.swift in Sources */ = {isa = PBXBuildFile; fileRef = 351BEBEF1E5BCC63006FE110 /* ManeuverView.swift */; };
		351BEC021E5BCC63006FE110 /* UIView.swift in Sources */ = {isa = PBXBuildFile; fileRef = 351BEBF01E5BCC63006FE110 /* UIView.swift */; };
		351BEC051E5BCC6C006FE110 /* LaneView.swift in Sources */ = {isa = PBXBuildFile; fileRef = 351BEC031E5BCC6C006FE110 /* LaneView.swift */; };
		351BEC061E5BCC6C006FE110 /* ManeuverDirection.swift in Sources */ = {isa = PBXBuildFile; fileRef = 351BEC041E5BCC6C006FE110 /* ManeuverDirection.swift */; };
		351BEC0D1E5BCC72006FE110 /* Bundle.swift in Sources */ = {isa = PBXBuildFile; fileRef = 351BEC081E5BCC72006FE110 /* Bundle.swift */; };
		351BEC0E1E5BCC72006FE110 /* DashedLineView.swift in Sources */ = {isa = PBXBuildFile; fileRef = 351BEC091E5BCC72006FE110 /* DashedLineView.swift */; };
		351BEC291E5BD530006FE110 /* Assets.xcassets in Resources */ = {isa = PBXBuildFile; fileRef = 351BEC281E5BD530006FE110 /* Assets.xcassets */; };
		35213DAF1EC456E800A62B21 /* FBSnapshotTestCase.framework in Frameworks */ = {isa = PBXBuildFile; fileRef = 35213DAD1EC456CF00A62B21 /* FBSnapshotTestCase.framework */; };
		3525449D1E663D32004C8F1C /* MapboxCoreNavigation.framework in Frameworks */ = {isa = PBXBuildFile; fileRef = C5ADFBC91DDCC7840011824B /* MapboxCoreNavigation.framework */; };
		352690491ECC843700E387BD /* Fixture.swift in Sources */ = {isa = PBXBuildFile; fileRef = 352690481ECC843700E387BD /* Fixture.swift */; };
		3527D2B91EC4619400C07FC9 /* Fixtures.xcassets in Resources */ = {isa = PBXBuildFile; fileRef = 3527D2B61EC45FBD00C07FC9 /* Fixtures.xcassets */; };
		352BBC3B1E5E6A0C00703DF1 /* MapboxCoreNavigation.framework in Frameworks */ = {isa = PBXBuildFile; fileRef = C5ADFBC91DDCC7840011824B /* MapboxCoreNavigation.framework */; };
		352BBC401E5E6C9F00703DF1 /* AppDelegate.m in Sources */ = {isa = PBXBuildFile; fileRef = 35C6A3471E5E418D0004CA57 /* AppDelegate.m */; };
		352BBC4A1E5E78D700703DF1 /* Example_SwiftTests.swift in Sources */ = {isa = PBXBuildFile; fileRef = 352BBC491E5E78D700703DF1 /* Example_SwiftTests.swift */; };
		352BBC581E5E78EA00703DF1 /* Example_Objective_CTests.m in Sources */ = {isa = PBXBuildFile; fileRef = 352BBC571E5E78EA00703DF1 /* Example_Objective_CTests.m */; };
		3531C2701F9E095400D92F9A /* InstructionsBannerView.swift in Sources */ = {isa = PBXBuildFile; fileRef = 3531C26F1F9E095400D92F9A /* InstructionsBannerView.swift */; };
		353280A11FA72871005175F3 /* InstructionLabel.swift in Sources */ = {isa = PBXBuildFile; fileRef = 353280A01FA72871005175F3 /* InstructionLabel.swift */; };
		353610CE1FAB6A8F00FB1746 /* BottomBannerView.swift in Sources */ = {isa = PBXBuildFile; fileRef = 353610CD1FAB6A8F00FB1746 /* BottomBannerView.swift */; };
		353AA5601FCEF583009F0384 /* StyleManager.swift in Sources */ = {isa = PBXBuildFile; fileRef = 353AA55F1FCEF583009F0384 /* StyleManager.swift */; };
		353E3C8F20A3501C00FD1789 /* MGLStyle.swift in Sources */ = {isa = PBXBuildFile; fileRef = 353E3C8E20A3501C00FD1789 /* MGLStyle.swift */; };
		353E68FC1EF0B7F8007B2AE5 /* NavigationLocationManager.swift in Sources */ = {isa = PBXBuildFile; fileRef = 353E68FB1EF0B7F8007B2AE5 /* NavigationLocationManager.swift */; };
		353E68FE1EF0B985007B2AE5 /* BundleAdditions.swift in Sources */ = {isa = PBXBuildFile; fileRef = 353E68FD1EF0B985007B2AE5 /* BundleAdditions.swift */; };
		353E69041EF0C4E5007B2AE5 /* SimulatedLocationManager.swift in Sources */ = {isa = PBXBuildFile; fileRef = 353E69031EF0C4E5007B2AE5 /* SimulatedLocationManager.swift */; };
		353EC9D71FB09708002EB0AB /* StepsViewController.swift in Sources */ = {isa = PBXBuildFile; fileRef = 353EC9D61FB09708002EB0AB /* StepsViewController.swift */; };
		3540514D1F73F3BB00ED572D /* route-with-straight-roundabout.json in Resources */ = {isa = PBXBuildFile; fileRef = 3540514C1F73F3BB00ED572D /* route-with-straight-roundabout.json */; };
		3546BF77207BA4A8007FF453 /* AppDelegate.swift in Sources */ = {isa = PBXBuildFile; fileRef = 3546BF76207BA4A8007FF453 /* AppDelegate.swift */; };
		3546BF7E207BA4AA007FF453 /* Assets.xcassets in Resources */ = {isa = PBXBuildFile; fileRef = 3546BF7D207BA4AA007FF453 /* Assets.xcassets */; };
		3546BF88207BA73C007FF453 /* downtown-sf.json in Resources */ = {isa = PBXBuildFile; fileRef = 3546BF87207BA73C007FF453 /* downtown-sf.json */; };
		3546BF8A207BA920007FF453 /* MapboxCoreNavigation.framework in Frameworks */ = {isa = PBXBuildFile; fileRef = C5ADFBC91DDCC7840011824B /* MapboxCoreNavigation.framework */; };
		3546BF8B207BA920007FF453 /* MapboxCoreNavigation.framework in Embed Frameworks */ = {isa = PBXBuildFile; fileRef = C5ADFBC91DDCC7840011824B /* MapboxCoreNavigation.framework */; settings = {ATTRIBUTES = (CodeSignOnCopy, RemoveHeadersOnCopy, ); }; };
		3546BF8E207BA920007FF453 /* MapboxNavigation.framework in Frameworks */ = {isa = PBXBuildFile; fileRef = 351BEBD71E5BCC28006FE110 /* MapboxNavigation.framework */; };
		3546BF8F207BA920007FF453 /* MapboxNavigation.framework in Embed Frameworks */ = {isa = PBXBuildFile; fileRef = 351BEBD71E5BCC28006FE110 /* MapboxNavigation.framework */; settings = {ATTRIBUTES = (CodeSignOnCopy, RemoveHeadersOnCopy, ); }; };
		3546BF93207BA935007FF453 /* MapboxSpeech.framework in Frameworks */ = {isa = PBXBuildFile; fileRef = C5A9DDBD202E12EE007D52DA /* MapboxSpeech.framework */; };
		3546BF94207BA935007FF453 /* MapboxSpeech.framework in Embed Frameworks */ = {isa = PBXBuildFile; fileRef = C5A9DDBD202E12EE007D52DA /* MapboxSpeech.framework */; settings = {ATTRIBUTES = (CodeSignOnCopy, RemoveHeadersOnCopy, ); }; };
		3546BF95207BA935007FF453 /* Turf.framework in Frameworks */ = {isa = PBXBuildFile; fileRef = 35CC14141F799496009E872A /* Turf.framework */; };
		3546BF96207BA935007FF453 /* Turf.framework in Embed Frameworks */ = {isa = PBXBuildFile; fileRef = 35CC14141F799496009E872A /* Turf.framework */; settings = {ATTRIBUTES = (CodeSignOnCopy, RemoveHeadersOnCopy, ); }; };
		3546BF97207BA935007FF453 /* Solar.framework in Frameworks */ = {isa = PBXBuildFile; fileRef = C57607B01F4CC97D00C27423 /* Solar.framework */; };
		3546BF98207BA935007FF453 /* Solar.framework in Embed Frameworks */ = {isa = PBXBuildFile; fileRef = C57607B01F4CC97D00C27423 /* Solar.framework */; settings = {ATTRIBUTES = (CodeSignOnCopy, RemoveHeadersOnCopy, ); }; };
		3546BF99207BA935007FF453 /* MapboxMobileEvents.framework in Frameworks */ = {isa = PBXBuildFile; fileRef = C549F8311F17F2C5001A0A2D /* MapboxMobileEvents.framework */; };
		3546BF9A207BA935007FF453 /* MapboxMobileEvents.framework in Embed Frameworks */ = {isa = PBXBuildFile; fileRef = C549F8311F17F2C5001A0A2D /* MapboxMobileEvents.framework */; settings = {ATTRIBUTES = (CodeSignOnCopy, RemoveHeadersOnCopy, ); }; };
		3546BF9B207BA935007FF453 /* Polyline.framework in Frameworks */ = {isa = PBXBuildFile; fileRef = 354A01BC1E66259600D765C2 /* Polyline.framework */; };
		3546BF9C207BA935007FF453 /* Polyline.framework in Embed Frameworks */ = {isa = PBXBuildFile; fileRef = 354A01BC1E66259600D765C2 /* Polyline.framework */; settings = {ATTRIBUTES = (CodeSignOnCopy, RemoveHeadersOnCopy, ); }; };
		3546BF9D207BA935007FF453 /* MapboxDirections.framework in Frameworks */ = {isa = PBXBuildFile; fileRef = 354A01B81E66256600D765C2 /* MapboxDirections.framework */; };
		3546BF9E207BA935007FF453 /* MapboxDirections.framework in Embed Frameworks */ = {isa = PBXBuildFile; fileRef = 354A01B81E66256600D765C2 /* MapboxDirections.framework */; settings = {ATTRIBUTES = (CodeSignOnCopy, RemoveHeadersOnCopy, ); }; };
		3546BF9F207BA935007FF453 /* Mapbox.framework in Frameworks */ = {isa = PBXBuildFile; fileRef = 35A1D3651E6624EF00A48FE8 /* Mapbox.framework */; };
		3546BFA0207BA935007FF453 /* Mapbox.framework in Embed Frameworks */ = {isa = PBXBuildFile; fileRef = 35A1D3651E6624EF00A48FE8 /* Mapbox.framework */; settings = {ATTRIBUTES = (CodeSignOnCopy, RemoveHeadersOnCopy, ); }; };
		3546BFA3207BAB14007FF453 /* LaunchScreen.storyboard in Resources */ = {isa = PBXBuildFile; fileRef = 3546BFA2207BAB14007FF453 /* LaunchScreen.storyboard */; };
		3546BFA5207BAB7A007FF453 /* Fixture.swift in Sources */ = {isa = PBXBuildFile; fileRef = 3546BFA4207BAB7A007FF453 /* Fixture.swift */; };
		354A01B91E66256600D765C2 /* MapboxDirections.framework in Frameworks */ = {isa = PBXBuildFile; fileRef = 354A01B81E66256600D765C2 /* MapboxDirections.framework */; };
		354A01BF1E6625D100D765C2 /* Mapbox.framework in Frameworks */ = {isa = PBXBuildFile; fileRef = 35A1D3651E6624EF00A48FE8 /* Mapbox.framework */; };
		354A01C21E66265100D765C2 /* Mapbox.framework in Frameworks */ = {isa = PBXBuildFile; fileRef = 35A1D3651E6624EF00A48FE8 /* Mapbox.framework */; };
		354A01C31E66265100D765C2 /* Mapbox.framework in Embed Frameworks */ = {isa = PBXBuildFile; fileRef = 35A1D3651E6624EF00A48FE8 /* Mapbox.framework */; settings = {ATTRIBUTES = (CodeSignOnCopy, RemoveHeadersOnCopy, ); }; };
		354A01C91E66265B00D765C2 /* Polyline.framework in Frameworks */ = {isa = PBXBuildFile; fileRef = 354A01BC1E66259600D765C2 /* Polyline.framework */; };
		354A01CA1E66265B00D765C2 /* Polyline.framework in Embed Frameworks */ = {isa = PBXBuildFile; fileRef = 354A01BC1E66259600D765C2 /* Polyline.framework */; settings = {ATTRIBUTES = (CodeSignOnCopy, RemoveHeadersOnCopy, ); }; };
		354A01CF1E66266100D765C2 /* MapboxDirections.framework in Frameworks */ = {isa = PBXBuildFile; fileRef = 354A01B81E66256600D765C2 /* MapboxDirections.framework */; };
		354A01D01E66266100D765C2 /* MapboxDirections.framework in Embed Frameworks */ = {isa = PBXBuildFile; fileRef = 354A01B81E66256600D765C2 /* MapboxDirections.framework */; settings = {ATTRIBUTES = (CodeSignOnCopy, RemoveHeadersOnCopy, ); }; };
		354A01D51E6626AC00D765C2 /* MapboxCoreNavigation.framework in Embed Frameworks */ = {isa = PBXBuildFile; fileRef = C5ADFBC91DDCC7840011824B /* MapboxCoreNavigation.framework */; settings = {ATTRIBUTES = (CodeSignOnCopy, RemoveHeadersOnCopy, ); }; };
		354A01DB1E6626E900D765C2 /* MapboxCoreNavigation.framework in Frameworks */ = {isa = PBXBuildFile; fileRef = C5ADFBC91DDCC7840011824B /* MapboxCoreNavigation.framework */; };
		354A01DC1E6626E900D765C2 /* MapboxCoreNavigation.framework in Embed Frameworks */ = {isa = PBXBuildFile; fileRef = C5ADFBC91DDCC7840011824B /* MapboxCoreNavigation.framework */; settings = {ATTRIBUTES = (CodeSignOnCopy, RemoveHeadersOnCopy, ); }; };
		354A01DD1E6626EA00D765C2 /* MapboxNavigation.framework in Frameworks */ = {isa = PBXBuildFile; fileRef = 351BEBD71E5BCC28006FE110 /* MapboxNavigation.framework */; };
		354A01DE1E6626EA00D765C2 /* MapboxNavigation.framework in Embed Frameworks */ = {isa = PBXBuildFile; fileRef = 351BEBD71E5BCC28006FE110 /* MapboxNavigation.framework */; settings = {ATTRIBUTES = (CodeSignOnCopy, RemoveHeadersOnCopy, ); }; };
		354A01E41E6626EF00D765C2 /* Polyline.framework in Frameworks */ = {isa = PBXBuildFile; fileRef = 354A01BC1E66259600D765C2 /* Polyline.framework */; };
		354A01E51E6626EF00D765C2 /* Polyline.framework in Embed Frameworks */ = {isa = PBXBuildFile; fileRef = 354A01BC1E66259600D765C2 /* Polyline.framework */; settings = {ATTRIBUTES = (CodeSignOnCopy, RemoveHeadersOnCopy, ); }; };
		354A01EA1E6626EF00D765C2 /* MapboxDirections.framework in Frameworks */ = {isa = PBXBuildFile; fileRef = 354A01B81E66256600D765C2 /* MapboxDirections.framework */; };
		354A01EB1E6626EF00D765C2 /* MapboxDirections.framework in Embed Frameworks */ = {isa = PBXBuildFile; fileRef = 354A01B81E66256600D765C2 /* MapboxDirections.framework */; settings = {ATTRIBUTES = (CodeSignOnCopy, RemoveHeadersOnCopy, ); }; };
		354A01EC1E6626EF00D765C2 /* Mapbox.framework in Frameworks */ = {isa = PBXBuildFile; fileRef = 35A1D3651E6624EF00A48FE8 /* Mapbox.framework */; };
		354A01ED1E6626EF00D765C2 /* Mapbox.framework in Embed Frameworks */ = {isa = PBXBuildFile; fileRef = 35A1D3651E6624EF00A48FE8 /* Mapbox.framework */; settings = {ATTRIBUTES = (CodeSignOnCopy, RemoveHeadersOnCopy, ); }; };
		354D9F891EF2FE900006FAA8 /* tunnel.json in Resources */ = {isa = PBXBuildFile; fileRef = 354D9F871EF2FE900006FAA8 /* tunnel.json */; };
		355D20DC1EF30A6D0012B1E0 /* tunnel.route in Resources */ = {isa = PBXBuildFile; fileRef = 355D20DB1EF30A6D0012B1E0 /* tunnel.route */; };
		355DB5751EFA78070091BFB7 /* GGPark-to-BernalHeights.route in Resources */ = {isa = PBXBuildFile; fileRef = 355DB5741EFA78070091BFB7 /* GGPark-to-BernalHeights.route */; };
		355DB5771EFA780E0091BFB7 /* UnionSquare-to-GGPark.route in Resources */ = {isa = PBXBuildFile; fileRef = 355DB5761EFA780E0091BFB7 /* UnionSquare-to-GGPark.route */; };
		355ED3701FAB724F00BCE1B8 /* BottomBannerViewLayout.swift in Sources */ = {isa = PBXBuildFile; fileRef = 355ED36F1FAB724F00BCE1B8 /* BottomBannerViewLayout.swift */; };
		35718BE71EF3194200AFA3D1 /* tunnel.json in Resources */ = {isa = PBXBuildFile; fileRef = 35718BE41EF316BA00AFA3D1 /* tunnel.json */; };
		35718BE81EF3194500AFA3D1 /* tunnel.route in Resources */ = {isa = PBXBuildFile; fileRef = 35718BE31EF316BA00AFA3D1 /* tunnel.route */; };
		35726EE81F0856E900AFA1B6 /* DayStyle.swift in Sources */ = {isa = PBXBuildFile; fileRef = 35726EE71F0856E900AFA1B6 /* DayStyle.swift */; };
		358D14661E5E3B7700ADE590 /* AppDelegate.swift in Sources */ = {isa = PBXBuildFile; fileRef = 358D14651E5E3B7700ADE590 /* AppDelegate.swift */; };
		358D14681E5E3B7700ADE590 /* ViewController.swift in Sources */ = {isa = PBXBuildFile; fileRef = 358D14671E5E3B7700ADE590 /* ViewController.swift */; };
		359416FE20A9CB0400372638 /* multiwaypoints.json in Resources */ = {isa = PBXBuildFile; fileRef = 359416FD20A9CB0400372638 /* multiwaypoints.json */; };
		359574A81F28CC5A00838209 /* CLLocation.swift in Sources */ = {isa = PBXBuildFile; fileRef = 359574A71F28CC3800838209 /* CLLocation.swift */; };
		359574AA1F28CCBB00838209 /* LocationTests.swift in Sources */ = {isa = PBXBuildFile; fileRef = 359574A91F28CCBB00838209 /* LocationTests.swift */; };
		359A8AED1FA78D3000BDB486 /* DistanceFormatterTests.swift in Sources */ = {isa = PBXBuildFile; fileRef = 359A8AEC1FA78D3000BDB486 /* DistanceFormatterTests.swift */; };
		359A8AEF1FA7B25B00BDB486 /* LanesStyleKit.swift in Sources */ = {isa = PBXBuildFile; fileRef = 359A8AEE1FA7B25800BDB486 /* LanesStyleKit.swift */; };
		359D00CF1E732D7100C2E770 /* Polyline.framework in Frameworks */ = {isa = PBXBuildFile; fileRef = 354A01BC1E66259600D765C2 /* Polyline.framework */; };
		359D1B281FFE70D30052FA42 /* NavigationView.swift in Sources */ = {isa = PBXBuildFile; fileRef = 359D1B271FFE70D30052FA42 /* NavigationView.swift */; };
		359D283C1F9DC14F00FDE9C9 /* UICollectionView.swift in Sources */ = {isa = PBXBuildFile; fileRef = 359D283B1F9DC14F00FDE9C9 /* UICollectionView.swift */; };
		35A262B92050A5CD00AEFF6D /* InstructionsBannerViewSnapshotTests.swift in Sources */ = {isa = PBXBuildFile; fileRef = 35A262B82050A5CD00AEFF6D /* InstructionsBannerViewSnapshotTests.swift */; };
		35A5413B1EFC052700E49846 /* RouteOptions.swift in Sources */ = {isa = PBXBuildFile; fileRef = 35A5413A1EFC052700E49846 /* RouteOptions.swift */; };
		35B1AEBC20AD9B3C00C8544E /* LeaksSpec.swift in Sources */ = {isa = PBXBuildFile; fileRef = 35B1AEBB20AD9B3C00C8544E /* LeaksSpec.swift */; };
		35B1AEBE20AD9C7800C8544E /* LeakTest.swift in Sources */ = {isa = PBXBuildFile; fileRef = 35B1AEBD20AD9C7800C8544E /* LeakTest.swift */; };
		35B1E2951F1FF8EC00A13D32 /* UserCourseView.swift in Sources */ = {isa = PBXBuildFile; fileRef = 35B1E2941F1FF8EC00A13D32 /* UserCourseView.swift */; };
		35B5A47E1FFFDCE5000A3C8D /* NavigationViewLayout.swift in Sources */ = {isa = PBXBuildFile; fileRef = 35B5A47D1FFFDCE5000A3C8D /* NavigationViewLayout.swift */; };
		35B711D41E5E7AD2001EDA8D /* MapboxNavigation.framework in Frameworks */ = {isa = PBXBuildFile; fileRef = 351BEBD71E5BCC28006FE110 /* MapboxNavigation.framework */; };
		35B7837E1F9547B300291F9A /* Transitioning.swift in Sources */ = {isa = PBXBuildFile; fileRef = 35B7837D1F9547B300291F9A /* Transitioning.swift */; };
		35B839491E2E3D5D0045A868 /* MBRouteController.m in Sources */ = {isa = PBXBuildFile; fileRef = 35B839481E2E3D5D0045A868 /* MBRouteController.m */; };
		35BF8CA21F28EB60003F6125 /* Array.swift in Sources */ = {isa = PBXBuildFile; fileRef = 35BF8CA11F28EB60003F6125 /* Array.swift */; };
		35BF8CA41F28EBD8003F6125 /* String.swift in Sources */ = {isa = PBXBuildFile; fileRef = 35BF8CA31F28EBD8003F6125 /* String.swift */; };
		35C57D6A208DD4A200BDD2A6 /* BridgingTests.m in Sources */ = {isa = PBXBuildFile; fileRef = 35C57D69208DD4A200BDD2A6 /* BridgingTests.m */; };
		35C6A35B1E5E418D0004CA57 /* ViewController.m in Sources */ = {isa = PBXBuildFile; fileRef = 35C6A34D1E5E418D0004CA57 /* ViewController.m */; };
		35C714AE203B251300F0C2AE /* MapboxSpeech.framework in Frameworks */ = {isa = PBXBuildFile; fileRef = C5A9DDBD202E12EE007D52DA /* MapboxSpeech.framework */; };
		35C714AF203B251300F0C2AE /* MapboxSpeech.framework in Embed Frameworks */ = {isa = PBXBuildFile; fileRef = C5A9DDBD202E12EE007D52DA /* MapboxSpeech.framework */; settings = {ATTRIBUTES = (CodeSignOnCopy, RemoveHeadersOnCopy, ); }; };
		35C714B0203B251F00F0C2AE /* MapboxSpeech.framework in Frameworks */ = {isa = PBXBuildFile; fileRef = C5A9DDBD202E12EE007D52DA /* MapboxSpeech.framework */; };
		35C714B1203B251F00F0C2AE /* MapboxSpeech.framework in Embed Frameworks */ = {isa = PBXBuildFile; fileRef = C5A9DDBD202E12EE007D52DA /* MapboxSpeech.framework */; settings = {ATTRIBUTES = (CodeSignOnCopy, RemoveHeadersOnCopy, ); }; };
		35C77F621FE8219900338416 /* NavigationSettings.swift in Sources */ = {isa = PBXBuildFile; fileRef = 35375EC01F31FA86004CE727 /* NavigationSettings.swift */; };
		35C9973F1E732C1B00544D1C /* RouteVoiceController.swift in Sources */ = {isa = PBXBuildFile; fileRef = 35C9973E1E732C1B00544D1C /* RouteVoiceController.swift */; };
		35CB1E131F97DD740011CC44 /* FeedbackItem.swift in Sources */ = {isa = PBXBuildFile; fileRef = 35CB1E121F97DD740011CC44 /* FeedbackItem.swift */; };
		35CC14151F7994B0009E872A /* Turf.framework in Frameworks */ = {isa = PBXBuildFile; fileRef = 35CC14141F799496009E872A /* Turf.framework */; };
		35CC14161F7994B1009E872A /* Turf.framework in Frameworks */ = {isa = PBXBuildFile; fileRef = 35CC14141F799496009E872A /* Turf.framework */; };
		35CC14171F79A434009E872A /* Turf.framework in Frameworks */ = {isa = PBXBuildFile; fileRef = 35CC14141F799496009E872A /* Turf.framework */; };
		35CC14181F79A434009E872A /* Turf.framework in Embed Frameworks */ = {isa = PBXBuildFile; fileRef = 35CC14141F799496009E872A /* Turf.framework */; settings = {ATTRIBUTES = (CodeSignOnCopy, RemoveHeadersOnCopy, ); }; };
		35CC14191F79A43B009E872A /* Turf.framework in Frameworks */ = {isa = PBXBuildFile; fileRef = 35CC14141F799496009E872A /* Turf.framework */; };
		35CC141A1F79A43B009E872A /* Turf.framework in Embed Frameworks */ = {isa = PBXBuildFile; fileRef = 35CC14141F799496009E872A /* Turf.framework */; settings = {ATTRIBUTES = (CodeSignOnCopy, RemoveHeadersOnCopy, ); }; };
		35CF34B11F0A733200C2692E /* UIFont.swift in Sources */ = {isa = PBXBuildFile; fileRef = 35CF34B01F0A733200C2692E /* UIFont.swift */; };
		35D428291FA0B61F00176028 /* InstructionsBannerViewLayout.swift in Sources */ = {isa = PBXBuildFile; fileRef = 35D428281FA0B61F00176028 /* InstructionsBannerViewLayout.swift */; };
		35D4282B1FA0DF1D00176028 /* MapboxNavigation.framework in Embed Frameworks */ = {isa = PBXBuildFile; fileRef = 351BEBD71E5BCC28006FE110 /* MapboxNavigation.framework */; settings = {ATTRIBUTES = (CodeSignOnCopy, RemoveHeadersOnCopy, ); }; };
		35D457A71E2D253100A89946 /* MBRouteController.h in Headers */ = {isa = PBXBuildFile; fileRef = 35D457A61E2D253100A89946 /* MBRouteController.h */; settings = {ATTRIBUTES = (Public, ); }; };
		35D825FC1E6A2DBE0088F83B /* MGLMapView+MGLNavigationAdditions.m in Sources */ = {isa = PBXBuildFile; fileRef = 35D825FA1E6A2DBE0088F83B /* MGLMapView+MGLNavigationAdditions.m */; };
		35D825FE1E6A2EC60088F83B /* MapboxNavigation.h in Headers */ = {isa = PBXBuildFile; fileRef = 35D825FD1E6A2EC60088F83B /* MapboxNavigation.h */; settings = {ATTRIBUTES = (Public, ); }; };
		35DA85791FC45787004092EC /* StatusView.swift in Sources */ = {isa = PBXBuildFile; fileRef = 35DA85781FC45787004092EC /* StatusView.swift */; };
		35DC585D1FABC61100B5A956 /* InstructionsBannerViewIntegrationTests.swift in Sources */ = {isa = PBXBuildFile; fileRef = 35DC585C1FABC61100B5A956 /* InstructionsBannerViewIntegrationTests.swift */; };
		35DC9D8D1F431E59001ECD64 /* route.json in Resources */ = {isa = PBXBuildFile; fileRef = C52D09CD1DEF5E5100BE3C5C /* route.json */; };
		35DC9D8F1F4321CC001ECD64 /* route-with-lanes.json in Resources */ = {isa = PBXBuildFile; fileRef = 35DC9D8E1F4321CC001ECD64 /* route-with-lanes.json */; };
		35DC9D911F4323AA001ECD64 /* LanesView.swift in Sources */ = {isa = PBXBuildFile; fileRef = 35DC9D901F4323AA001ECD64 /* LanesView.swift */; };
		35E407681F5625FF00EFC814 /* StyleKitMarker.swift in Sources */ = {isa = PBXBuildFile; fileRef = 35E407671F5625FF00EFC814 /* StyleKitMarker.swift */; };
		35E9B0AD1F9E0F8F00BF84AB /* MapboxNavigation.framework in Frameworks */ = {isa = PBXBuildFile; fileRef = 351BEBD71E5BCC28006FE110 /* MapboxNavigation.framework */; };
		35EB9A6A20A1AB7C00CB1225 /* turn_left.data in Resources */ = {isa = PBXBuildFile; fileRef = 35EB9A6920A1A89500CB1225 /* turn_left.data */; };
		35ECAF2D2092275100DC3BC3 /* UIImage.swift in Sources */ = {isa = PBXBuildFile; fileRef = 35ECAF2C2092275100DC3BC3 /* UIImage.swift */; };
		35EFD009207CA5E800BF3873 /* ManeuverViewTests.swift in Sources */ = {isa = PBXBuildFile; fileRef = 3540514E1F73F3F300ED572D /* ManeuverViewTests.swift */; };
		35F1F5931FD57EFD00F8E502 /* StyleManagerTests.swift in Sources */ = {isa = PBXBuildFile; fileRef = 35F1F5921FD57EFD00F8E502 /* StyleManagerTests.swift */; };
		35F520C01FB482A200FC9C37 /* NextBannerView.swift in Sources */ = {isa = PBXBuildFile; fileRef = 35F520BF1FB482A200FC9C37 /* NextBannerView.swift */; };
		35F611C41F1E1C0500C43249 /* FeedbackViewController.swift in Sources */ = {isa = PBXBuildFile; fileRef = 35F611C31F1E1C0500C43249 /* FeedbackViewController.swift */; };
		3EA9301B03F8679BEDD4795F /* Cache.swift in Sources */ = {isa = PBXBuildFile; fileRef = 3EA93A10227A7DAF1861D9F5 /* Cache.swift */; };
		3EA932D8F44915EFF3B8A088 /* SpeechAPISpy.swift in Sources */ = {isa = PBXBuildFile; fileRef = 3EA93170CB959F3065ACFFC3 /* SpeechAPISpy.swift */; };
		3EA9369C33A8F10DAE9043AA /* ImageDownloader.swift in Sources */ = {isa = PBXBuildFile; fileRef = 3EA934C5D8DBAA19DB0F5271 /* ImageDownloader.swift */; };
		3EA9371104016CD402547F1A /* ImageCache.swift in Sources */ = {isa = PBXBuildFile; fileRef = 3EA938479CF48D7AD1B6369B /* ImageCache.swift */; };
		3EA937B1F4DF73EB004BA6BE /* InstructionPresenter.swift in Sources */ = {isa = PBXBuildFile; fileRef = 3EA93230997B8D59E3B76C8C /* InstructionPresenter.swift */; };
		3EA93A1FEFDDB709DE84BED9 /* ImageRepository.swift in Sources */ = {isa = PBXBuildFile; fileRef = 3EA938BE5468824787100228 /* ImageRepository.swift */; };
		3EA93DC5BA00B5DFCBE7BAC3 /* RouteControllerDelegateSpy.swift in Sources */ = {isa = PBXBuildFile; fileRef = 3EA93EBD6E6BEC966BBE51D6 /* RouteControllerDelegateSpy.swift */; };
		6441B16A1EFC64E50076499F /* WaypointConfirmationViewController.swift in Sources */ = {isa = PBXBuildFile; fileRef = 6441B1691EFC64E50076499F /* WaypointConfirmationViewController.swift */; };
		64847A041F04629D003F3A69 /* Feedback.swift in Sources */ = {isa = PBXBuildFile; fileRef = 64847A031F04629D003F3A69 /* Feedback.swift */; };
		8D07C5A820B612310093D779 /* EmptyStyle.json in Resources */ = {isa = PBXBuildFile; fileRef = 8D07C5A720B612310093D779 /* EmptyStyle.json */; };
		8D24A2F62040960C0098CBF8 /* UIEdgeInsets.swift in Sources */ = {isa = PBXBuildFile; fileRef = 8D24A2F52040960C0098CBF8 /* UIEdgeInsets.swift */; };
		8D24A2F820409A890098CBF8 /* CGSize.swift in Sources */ = {isa = PBXBuildFile; fileRef = 8D24A2F720409A890098CBF8 /* CGSize.swift */; };
		8D24A2FA20449B430098CBF8 /* Dictionary.swift in Sources */ = {isa = PBXBuildFile; fileRef = 8D24A2F920449B430098CBF8 /* Dictionary.swift */; };
		8D391CE21FD71E78006BB91F /* Waypoint.swift in Sources */ = {isa = PBXBuildFile; fileRef = 8D391CE11FD71E78006BB91F /* Waypoint.swift */; };
		8D53136B20653FA20044891E /* ExitView.swift in Sources */ = {isa = PBXBuildFile; fileRef = 8D53136A20653FA20044891E /* ExitView.swift */; };
		8D54F14A206ECF720038736D /* InstructionPresenterTests.swift in Sources */ = {isa = PBXBuildFile; fileRef = 8D54F149206ECF720038736D /* InstructionPresenterTests.swift */; };
		8D5DFFF1207C04840093765A /* NSAttributedString.swift in Sources */ = {isa = PBXBuildFile; fileRef = 8D5DFFF0207C04840093765A /* NSAttributedString.swift */; };
		8D8EA9BC20575CD80077F478 /* FeedbackCollectionViewCell.swift in Sources */ = {isa = PBXBuildFile; fileRef = 8D8EA9BB20575CD80077F478 /* FeedbackCollectionViewCell.swift */; };
		8D9ADEA720A0C61A0067E845 /* GenericRouteShield.swift in Sources */ = {isa = PBXBuildFile; fileRef = 8D9ADEA620A0C61A0067E845 /* GenericRouteShield.swift */; };
		8D9CD7FF20880581004DC4B3 /* XCTestCase.swift in Sources */ = {isa = PBXBuildFile; fileRef = 8D9CD7FD20880581004DC4B3 /* XCTestCase.swift */; };
		8DB45E90201698EB001EA6A3 /* UIStackView.swift in Sources */ = {isa = PBXBuildFile; fileRef = 8DB45E8F201698EB001EA6A3 /* UIStackView.swift */; };
		8DB63A3A1FBBCA2200928389 /* RatingControl.swift in Sources */ = {isa = PBXBuildFile; fileRef = 8DB63A391FBBCA2200928389 /* RatingControl.swift */; };
		8DE879661FBB9980002F06C0 /* EndOfRouteViewController.swift in Sources */ = {isa = PBXBuildFile; fileRef = 8DE879651FBB9980002F06C0 /* EndOfRouteViewController.swift */; };
		8DF399B21FB257B30034904C /* UIGestureRecognizer.swift in Sources */ = {isa = PBXBuildFile; fileRef = 8DF399B11FB257B30034904C /* UIGestureRecognizer.swift */; };
		AE00A73A209A2C38006A3DC7 /* StepsViewControllerTests.swift in Sources */ = {isa = PBXBuildFile; fileRef = AE00A739209A2C38006A3DC7 /* StepsViewControllerTests.swift */; };
		AE291FFF20975A7E00F23DFC /* NavigationViewControllerTests.swift in Sources */ = {isa = PBXBuildFile; fileRef = AED2156E208F7FEA009AA673 /* NavigationViewControllerTests.swift */; };
		AE5F8771209A082500F58FDB /* route-with-banner-instructions.json in Resources */ = {isa = PBXBuildFile; fileRef = AE5F8770209A082500F58FDB /* route-with-banner-instructions.json */; };
		AE8B1B95207BFAEF003050F6 /* TunnelIntersectionManager.swift in Sources */ = {isa = PBXBuildFile; fileRef = AE09EC13207BD88200782A33 /* TunnelIntersectionManager.swift */; };
		AE8B1B97207D2B2B003050F6 /* TunnelIntersectionManagerTests.swift in Sources */ = {isa = PBXBuildFile; fileRef = AE8B1B96207D2B2B003050F6 /* TunnelIntersectionManagerTests.swift */; };
		AEF2C8F22072B603007B061F /* routeWithTunnels_9thStreetDC.json in Resources */ = {isa = PBXBuildFile; fileRef = AEF2C8F12072B603007B061F /* routeWithTunnels_9thStreetDC.json */; };
		C51245F21F19471C00E33B52 /* MapboxMobileEvents.framework in Frameworks */ = {isa = PBXBuildFile; fileRef = C549F8311F17F2C5001A0A2D /* MapboxMobileEvents.framework */; };
		C51245F31F19471C00E33B52 /* MapboxMobileEvents.framework in Embed Frameworks */ = {isa = PBXBuildFile; fileRef = C549F8311F17F2C5001A0A2D /* MapboxMobileEvents.framework */; settings = {ATTRIBUTES = (CodeSignOnCopy, RemoveHeadersOnCopy, ); }; };
		C51A1D5F20D1C4AE002099F2 /* CarPlayNavigationView.swift in Sources */ = {isa = PBXBuildFile; fileRef = C51A1D5E20D1C4AE002099F2 /* CarPlayNavigationView.swift */; };
		C51DF8661F38C31C006C6A15 /* Locale.swift in Sources */ = {isa = PBXBuildFile; fileRef = C51DF8651F38C31C006C6A15 /* Locale.swift */; };
		C51DF8671F38C337006C6A15 /* Date.swift in Sources */ = {isa = PBXBuildFile; fileRef = C5D9800E1EFBCDAD006DBF2E /* Date.swift */; };
		C520EE901EBB84F9008805BC /* Navigation.storyboard in Resources */ = {isa = PBXBuildFile; fileRef = C520EE921EBB84F9008805BC /* Navigation.storyboard */; };
		C526305220DDB25F0010E177 /* Route.swift in Sources */ = {isa = PBXBuildFile; fileRef = C526305120DDB25F0010E177 /* Route.swift */; };
		C52AC1261DF0E48600396B9F /* RouteProgressTests.swift in Sources */ = {isa = PBXBuildFile; fileRef = C52AC1251DF0E48600396B9F /* RouteProgressTests.swift */; };
		C52D09CE1DEF5E5100BE3C5C /* route.json in Resources */ = {isa = PBXBuildFile; fileRef = C52D09CD1DEF5E5100BE3C5C /* route.json */; };
		C52D09D31DEF636C00BE3C5C /* Fixture.swift in Sources */ = {isa = PBXBuildFile; fileRef = C52D09D21DEF636C00BE3C5C /* Fixture.swift */; };
		C53208AB1E81FFB900910266 /* NavigationMapView.swift in Sources */ = {isa = PBXBuildFile; fileRef = C53208AA1E81FFB900910266 /* NavigationMapView.swift */; };
		C5381F02204E03B600A5493E /* UIDevice.swift in Sources */ = {isa = PBXBuildFile; fileRef = C5381F01204E03B600A5493E /* UIDevice.swift */; };
		C5381F03204E052A00A5493E /* UIDevice.swift in Sources */ = {isa = PBXBuildFile; fileRef = C5381F01204E03B600A5493E /* UIDevice.swift */; };
		C5387A9D1F8FDB13000D2E93 /* routeWithInstructions.json in Resources */ = {isa = PBXBuildFile; fileRef = C5387A9C1F8FDB13000D2E93 /* routeWithInstructions.json */; };
		C53C196D1F38EA25008DB406 /* Localizable.strings in Resources */ = {isa = PBXBuildFile; fileRef = C53C196F1F38EA25008DB406 /* Localizable.strings */; };
		C549F8321F17F2C5001A0A2D /* MapboxMobileEvents.framework in Frameworks */ = {isa = PBXBuildFile; fileRef = C549F8311F17F2C5001A0A2D /* MapboxMobileEvents.framework */; };
		C549F8331F17F2C5001A0A2D /* MapboxMobileEvents.framework in Embed Frameworks */ = {isa = PBXBuildFile; fileRef = C549F8311F17F2C5001A0A2D /* MapboxMobileEvents.framework */; settings = {ATTRIBUTES = (CodeSignOnCopy, RemoveHeadersOnCopy, ); }; };
		C54C655220336F2600D338E0 /* Constants.swift in Sources */ = {isa = PBXBuildFile; fileRef = C54C655120336F2600D338E0 /* Constants.swift */; };
		C551B0E620D42222009A986F /* NavigationLocationManagerTests.swift in Sources */ = {isa = PBXBuildFile; fileRef = C551B0E520D42222009A986F /* NavigationLocationManagerTests.swift */; };
		C55C299920D2E2F600B0406C /* NavigationMapViewTests.swift in Sources */ = {isa = PBXBuildFile; fileRef = C55C299820D2E2F600B0406C /* NavigationMapViewTests.swift */; };
		C561735B1F182113005954F6 /* RouteStep.swift in Sources */ = {isa = PBXBuildFile; fileRef = C561735A1F182113005954F6 /* RouteStep.swift */; };
		C565168B1FE1E23E00A0AD18 /* MapboxVoiceController.swift in Sources */ = {isa = PBXBuildFile; fileRef = C565168A1FE1E23E00A0AD18 /* MapboxVoiceController.swift */; };
		C57491DF1FACC42F006F97BC /* CGPoint.swift in Sources */ = {isa = PBXBuildFile; fileRef = C57491DE1FACC42F006F97BC /* CGPoint.swift */; };
		C57607B11F4CC9E800C27423 /* Solar.framework in Frameworks */ = {isa = PBXBuildFile; fileRef = C57607B01F4CC97D00C27423 /* Solar.framework */; };
		C57607B21F4CC9E800C27423 /* Solar.framework in Embed Frameworks */ = {isa = PBXBuildFile; fileRef = C57607B01F4CC97D00C27423 /* Solar.framework */; settings = {ATTRIBUTES = (CodeSignOnCopy, RemoveHeadersOnCopy, ); }; };
		C578DA081EFD0FFF0052079F /* ProcessInfo.swift in Sources */ = {isa = PBXBuildFile; fileRef = C578DA071EFD0FFF0052079F /* ProcessInfo.swift */; };
		C58159011EA6D02700FC6C3D /* MGLVectorTileSource.swift in Sources */ = {isa = PBXBuildFile; fileRef = C58159001EA6D02700FC6C3D /* MGLVectorTileSource.swift */; };
		C582BA2C2073E77E00647DAA /* StringTests.swift in Sources */ = {isa = PBXBuildFile; fileRef = C582BA2B2073E77E00647DAA /* StringTests.swift */; };
		C582FD5F203626E900A9086E /* CLLocationDirection.swift in Sources */ = {isa = PBXBuildFile; fileRef = C582FD5E203626E900A9086E /* CLLocationDirection.swift */; };
		C58822001FB0F0D7008B0A2D /* Error.swift in Sources */ = {isa = PBXBuildFile; fileRef = C58821FF1FB0F0D7008B0A2D /* Error.swift */; };
		C588C3C21F33882100520EF2 /* String.swift in Sources */ = {isa = PBXBuildFile; fileRef = 35BF8CA31F28EBD8003F6125 /* String.swift */; };
		C58D6BAD1DDCF2AE00387F53 /* Constants.swift in Sources */ = {isa = PBXBuildFile; fileRef = C58D6BAC1DDCF2AE00387F53 /* Constants.swift */; };
		C5A60ECC20A25BC900C21178 /* MD5Tests.swift in Sources */ = {isa = PBXBuildFile; fileRef = C5A60EC820A2417200C21178 /* MD5Tests.swift */; };
		C5A60ECD20A25DA100C21178 /* md5_crazy_strings.txt in Resources */ = {isa = PBXBuildFile; fileRef = C5A60ECA20A241B600C21178 /* md5_crazy_strings.txt */; };
		C5A6B2DD1F4CE8E8004260EA /* StyleType.swift in Sources */ = {isa = PBXBuildFile; fileRef = C5A6B2DC1F4CE8E8004260EA /* StyleType.swift */; };
		C5A6B2DE1F4DE57E004260EA /* Solar.framework in Frameworks */ = {isa = PBXBuildFile; fileRef = C57607B01F4CC97D00C27423 /* Solar.framework */; };
		C5A6B2DF1F4DE57E004260EA /* Solar.framework in Embed Frameworks */ = {isa = PBXBuildFile; fileRef = C57607B01F4CC97D00C27423 /* Solar.framework */; settings = {ATTRIBUTES = (CodeSignOnCopy, RemoveHeadersOnCopy, ); }; };
		C5A7EC5C1FD610A80008B9BA /* VisualInstructionComponent.swift in Sources */ = {isa = PBXBuildFile; fileRef = C5A7EC5B1FD610A80008B9BA /* VisualInstructionComponent.swift */; };
		C5ABB50E20408D2C00AFA92C /* RouteControllerTests.swift in Sources */ = {isa = PBXBuildFile; fileRef = C5ABB50D20408D2C00AFA92C /* RouteControllerTests.swift */; };
		C5ADFBD81DDCC7840011824B /* MapboxCoreNavigationTests.swift in Sources */ = {isa = PBXBuildFile; fileRef = C5ADFBD71DDCC7840011824B /* MapboxCoreNavigationTests.swift */; };
		C5C94C1B1DDCD22B0097296A /* MapboxCoreNavigation.h in Headers */ = {isa = PBXBuildFile; fileRef = C5ADFBCC1DDCC7840011824B /* MapboxCoreNavigation.h */; settings = {ATTRIBUTES = (Public, ); }; };
		C5C94C1C1DDCD2340097296A /* RouteController.swift in Sources */ = {isa = PBXBuildFile; fileRef = C5ADFBF91DDCC9580011824B /* RouteController.swift */; };
		C5C94C1D1DDCD2370097296A /* RouteProgress.swift in Sources */ = {isa = PBXBuildFile; fileRef = C5ADFBFB1DDCC9AD0011824B /* RouteProgress.swift */; };
		C5CFE4881EF2FD4C006F48E8 /* MMEEventsManager.swift in Sources */ = {isa = PBXBuildFile; fileRef = C5CFE4871EF2FD4C006F48E8 /* MMEEventsManager.swift */; };
		C5D1C9941FB236900067C619 /* ErrorCode.swift in Sources */ = {isa = PBXBuildFile; fileRef = C5D1C9931FB236900067C619 /* ErrorCode.swift */; };
		C5D9800D1EFA8BA9006DBF2E /* CustomViewController.swift in Sources */ = {isa = PBXBuildFile; fileRef = C5D9800C1EFA8BA9006DBF2E /* CustomViewController.swift */; };
		C5D9800F1EFBCDAD006DBF2E /* Date.swift in Sources */ = {isa = PBXBuildFile; fileRef = C5D9800E1EFBCDAD006DBF2E /* Date.swift */; };
		C5E7A31C1F4F6828001CB015 /* NavigationRouteOptions.swift in Sources */ = {isa = PBXBuildFile; fileRef = C5E7A31B1F4F6828001CB015 /* NavigationRouteOptions.swift */; };
		C5EA98721F19414C00C8AA16 /* MapboxMobileEvents.framework in Frameworks */ = {isa = PBXBuildFile; fileRef = C549F8311F17F2C5001A0A2D /* MapboxMobileEvents.framework */; };
		C5EF397520599120009A2C50 /* straight-line.json in Resources */ = {isa = PBXBuildFile; fileRef = C5EF397420599120009A2C50 /* straight-line.json */; };
		C5F2DCA0206DBF5E002F99F6 /* Sequence.swift in Sources */ = {isa = PBXBuildFile; fileRef = C5F2DC9F206DBF5E002F99F6 /* Sequence.swift */; };
		C5F2DCA1206DBF5E002F99F6 /* Sequence.swift in Sources */ = {isa = PBXBuildFile; fileRef = C5F2DC9F206DBF5E002F99F6 /* Sequence.swift */; };
		C5F4D21920DC468B0059FABF /* CongestionLevel.swift in Sources */ = {isa = PBXBuildFile; fileRef = C5F4D21820DC468B0059FABF /* CongestionLevel.swift */; };
		C5FFAC1520D96F5C009E7F98 /* CarPlayNavigationViewController.swift in Sources */ = {isa = PBXBuildFile; fileRef = C5FFAC1420D96F5B009E7F98 /* CarPlayNavigationViewController.swift */; };
		DA23C9611F4FC05C00BA9522 /* MGLMapView+MGLNavigationAdditions.h in Headers */ = {isa = PBXBuildFile; fileRef = 35D825F91E6A2DBE0088F83B /* MGLMapView+MGLNavigationAdditions.h */; settings = {ATTRIBUTES = (Public, ); }; };
		DA23C9641F4FC0A600BA9522 /* MGLMapView+CustomAdditions.m in Sources */ = {isa = PBXBuildFile; fileRef = DA23C9631F4FC0A600BA9522 /* MGLMapView+CustomAdditions.m */; };
		DA3525702010A5210048DDFC /* Localizable.stringsdict in Resources */ = {isa = PBXBuildFile; fileRef = DA35256E2010A5200048DDFC /* Localizable.stringsdict */; };
		DAAE5F301EAE4C4700832871 /* Localizable.strings in Resources */ = {isa = PBXBuildFile; fileRef = DAAE5F321EAE4C4700832871 /* Localizable.strings */; };
		DAB2CCE71DF7AFDF001B2FE1 /* dc-line.geojson in Resources */ = {isa = PBXBuildFile; fileRef = DAB2CCE61DF7AFDE001B2FE1 /* dc-line.geojson */; };
		DADAD828203504C6002E25CA /* MBNavigationSettings.h in Headers */ = {isa = PBXBuildFile; fileRef = DADAD826203504C6002E25CA /* MBNavigationSettings.h */; settings = {ATTRIBUTES = (Public, ); }; };
		DADAD829203504C6002E25CA /* MBNavigationSettings.m in Sources */ = {isa = PBXBuildFile; fileRef = DADAD827203504C6002E25CA /* MBNavigationSettings.m */; };
		DADAD82E20350849002E25CA /* MBRouteVoiceController.h in Headers */ = {isa = PBXBuildFile; fileRef = DADAD82C20350849002E25CA /* MBRouteVoiceController.h */; settings = {ATTRIBUTES = (Public, ); }; };
		DADAD82F20350849002E25CA /* MBRouteVoiceController.m in Sources */ = {isa = PBXBuildFile; fileRef = DADAD82D20350849002E25CA /* MBRouteVoiceController.m */; };
		DAFA92071F01735000A7FB09 /* DistanceFormatter.swift in Sources */ = {isa = PBXBuildFile; fileRef = 351BEC0B1E5BCC72006FE110 /* DistanceFormatter.swift */; };
/* End PBXBuildFile section */

/* Begin PBXContainerItemProxy section */
		3525449B1E663D2C004C8F1C /* PBXContainerItemProxy */ = {
			isa = PBXContainerItemProxy;
			containerPortal = C5ADFBC01DDCC7840011824B /* Project object */;
			proxyType = 1;
			remoteGlobalIDString = C5ADFBC81DDCC7840011824B;
			remoteInfo = MapboxCoreNavigation;
		};
		352BBC3E1E5E6ADC00703DF1 /* PBXContainerItemProxy */ = {
			isa = PBXContainerItemProxy;
			containerPortal = C5ADFBC01DDCC7840011824B /* Project object */;
			proxyType = 1;
			remoteGlobalIDString = 358D14621E5E3B7700ADE590;
			remoteInfo = "Example-Swift";
		};
		352BBC4C1E5E78D700703DF1 /* PBXContainerItemProxy */ = {
			isa = PBXContainerItemProxy;
			containerPortal = C5ADFBC01DDCC7840011824B /* Project object */;
			proxyType = 1;
			remoteGlobalIDString = 358D14621E5E3B7700ADE590;
			remoteInfo = "Example-Swift";
		};
		352BBC5A1E5E78EA00703DF1 /* PBXContainerItemProxy */ = {
			isa = PBXContainerItemProxy;
			containerPortal = C5ADFBC01DDCC7840011824B /* Project object */;
			proxyType = 1;
			remoteGlobalIDString = 358D14A51E5E3FDC00ADE590;
			remoteInfo = "Example-Objective-C";
		};
		3546BF8C207BA920007FF453 /* PBXContainerItemProxy */ = {
			isa = PBXContainerItemProxy;
			containerPortal = C5ADFBC01DDCC7840011824B /* Project object */;
			proxyType = 1;
			remoteGlobalIDString = C5ADFBC81DDCC7840011824B;
			remoteInfo = MapboxCoreNavigation;
		};
		3546BF90207BA920007FF453 /* PBXContainerItemProxy */ = {
			isa = PBXContainerItemProxy;
			containerPortal = C5ADFBC01DDCC7840011824B /* Project object */;
			proxyType = 1;
			remoteGlobalIDString = 351BEBD61E5BCC28006FE110;
			remoteInfo = MapboxNavigation;
		};
		354A01D11E66268400D765C2 /* PBXContainerItemProxy */ = {
			isa = PBXContainerItemProxy;
			containerPortal = C5ADFBC01DDCC7840011824B /* Project object */;
			proxyType = 1;
			remoteGlobalIDString = 351BEBD61E5BCC28006FE110;
			remoteInfo = MapboxNavigation;
		};
		354A01D31E66268800D765C2 /* PBXContainerItemProxy */ = {
			isa = PBXContainerItemProxy;
			containerPortal = C5ADFBC01DDCC7840011824B /* Project object */;
			proxyType = 1;
			remoteGlobalIDString = C5ADFBC81DDCC7840011824B;
			remoteInfo = MapboxCoreNavigation;
		};
		354A01D71E6626D400D765C2 /* PBXContainerItemProxy */ = {
			isa = PBXContainerItemProxy;
			containerPortal = C5ADFBC01DDCC7840011824B /* Project object */;
			proxyType = 1;
			remoteGlobalIDString = C5ADFBC81DDCC7840011824B;
			remoteInfo = MapboxCoreNavigation;
		};
		354A01D91E6626D400D765C2 /* PBXContainerItemProxy */ = {
			isa = PBXContainerItemProxy;
			containerPortal = C5ADFBC01DDCC7840011824B /* Project object */;
			proxyType = 1;
			remoteGlobalIDString = 351BEBD61E5BCC28006FE110;
			remoteInfo = MapboxNavigation;
		};
		35B711D51E5E7AD2001EDA8D /* PBXContainerItemProxy */ = {
			isa = PBXContainerItemProxy;
			containerPortal = C5ADFBC01DDCC7840011824B /* Project object */;
			proxyType = 1;
			remoteGlobalIDString = 351BEBD61E5BCC28006FE110;
			remoteInfo = MapboxNavigation;
		};
		35CEA3571E5CEBBC009F2255 /* PBXContainerItemProxy */ = {
			isa = PBXContainerItemProxy;
			containerPortal = C5ADFBC01DDCC7840011824B /* Project object */;
			proxyType = 1;
			remoteGlobalIDString = C5ADFBC81DDCC7840011824B;
			remoteInfo = MapboxCoreNavigation;
		};
		8DBCA7772080174600981EB2 /* PBXContainerItemProxy */ = {
			isa = PBXContainerItemProxy;
			containerPortal = C5ADFBC01DDCC7840011824B /* Project object */;
			proxyType = 1;
			remoteGlobalIDString = 358D14621E5E3B7700ADE590;
			remoteInfo = "Example-Swift";
		};
		C5ADFBD41DDCC7840011824B /* PBXContainerItemProxy */ = {
			isa = PBXContainerItemProxy;
			containerPortal = C5ADFBC01DDCC7840011824B /* Project object */;
			proxyType = 1;
			remoteGlobalIDString = C5ADFBC81DDCC7840011824B;
			remoteInfo = MapboxCoreNavigation;
		};
/* End PBXContainerItemProxy section */

/* Begin PBXCopyFilesBuildPhase section */
		3546BF92207BA920007FF453 /* Embed Frameworks */ = {
			isa = PBXCopyFilesBuildPhase;
			buildActionMask = 2147483647;
			dstPath = "";
			dstSubfolderSpec = 10;
			files = (
				3546BF9A207BA935007FF453 /* MapboxMobileEvents.framework in Embed Frameworks */,
				3546BF9E207BA935007FF453 /* MapboxDirections.framework in Embed Frameworks */,
				3546BF8B207BA920007FF453 /* MapboxCoreNavigation.framework in Embed Frameworks */,
				3546BF8F207BA920007FF453 /* MapboxNavigation.framework in Embed Frameworks */,
				3546BF9C207BA935007FF453 /* Polyline.framework in Embed Frameworks */,
				3546BF94207BA935007FF453 /* MapboxSpeech.framework in Embed Frameworks */,
				3546BF96207BA935007FF453 /* Turf.framework in Embed Frameworks */,
				3546BF98207BA935007FF453 /* Solar.framework in Embed Frameworks */,
				3546BFA0207BA935007FF453 /* Mapbox.framework in Embed Frameworks */,
			);
			name = "Embed Frameworks";
			runOnlyForDeploymentPostprocessing = 0;
		};
		354A01C41E66265100D765C2 /* Embed Frameworks */ = {
			isa = PBXCopyFilesBuildPhase;
			buildActionMask = 2147483647;
			dstPath = "";
			dstSubfolderSpec = 10;
			files = (
				C549F8331F17F2C5001A0A2D /* MapboxMobileEvents.framework in Embed Frameworks */,
				35CC14181F79A434009E872A /* Turf.framework in Embed Frameworks */,
				354A01D51E6626AC00D765C2 /* MapboxCoreNavigation.framework in Embed Frameworks */,
				C57607B21F4CC9E800C27423 /* Solar.framework in Embed Frameworks */,
				354A01D01E66266100D765C2 /* MapboxDirections.framework in Embed Frameworks */,
				35D4282B1FA0DF1D00176028 /* MapboxNavigation.framework in Embed Frameworks */,
				35C714B1203B251F00F0C2AE /* MapboxSpeech.framework in Embed Frameworks */,
				354A01CA1E66265B00D765C2 /* Polyline.framework in Embed Frameworks */,
				354A01C31E66265100D765C2 /* Mapbox.framework in Embed Frameworks */,
			);
			name = "Embed Frameworks";
			runOnlyForDeploymentPostprocessing = 0;
		};
		354A01DF1E6626EA00D765C2 /* Embed Frameworks */ = {
			isa = PBXCopyFilesBuildPhase;
			buildActionMask = 2147483647;
			dstPath = "";
			dstSubfolderSpec = 10;
			files = (
				354A01DC1E6626E900D765C2 /* MapboxCoreNavigation.framework in Embed Frameworks */,
				35CC141A1F79A43B009E872A /* Turf.framework in Embed Frameworks */,
				354A01EB1E6626EF00D765C2 /* MapboxDirections.framework in Embed Frameworks */,
				C5A6B2DF1F4DE57E004260EA /* Solar.framework in Embed Frameworks */,
				C51245F31F19471C00E33B52 /* MapboxMobileEvents.framework in Embed Frameworks */,
				354A01E51E6626EF00D765C2 /* Polyline.framework in Embed Frameworks */,
				35C714AF203B251300F0C2AE /* MapboxSpeech.framework in Embed Frameworks */,
				354A01DE1E6626EA00D765C2 /* MapboxNavigation.framework in Embed Frameworks */,
				354A01ED1E6626EF00D765C2 /* Mapbox.framework in Embed Frameworks */,
			);
			name = "Embed Frameworks";
			runOnlyForDeploymentPostprocessing = 0;
		};
/* End PBXCopyFilesBuildPhase section */

/* Begin PBXFileReference section */
		160D8278205996DA00D278D6 /* DataCache.swift */ = {isa = PBXFileReference; lastKnownFileType = sourcecode.swift; path = DataCache.swift; sourceTree = "<group>"; };
		160D827A2059973C00D278D6 /* DataCacheTests.swift */ = {isa = PBXFileReference; lastKnownFileType = sourcecode.swift; path = DataCacheTests.swift; sourceTree = "<group>"; };
		16120A4C20645D6E007EA21D /* EventsManagerSpy.swift */ = {isa = PBXFileReference; lastKnownFileType = sourcecode.swift; path = EventsManagerSpy.swift; sourceTree = "<group>"; };
		16435E02206EE32F00AF48B6 /* DirectionsSpy.swift */ = {isa = PBXFileReference; fileEncoding = 4; lastKnownFileType = sourcecode.swift; path = DirectionsSpy.swift; sourceTree = "<group>"; };
		16435E04206EE37800AF48B6 /* DummyURLSessionDataTask.swift */ = {isa = PBXFileReference; lastKnownFileType = sourcecode.swift; path = DummyURLSessionDataTask.swift; sourceTree = "<group>"; };
		166224442025699600EA4824 /* ImageRepositoryTests.swift */ = {isa = PBXFileReference; lastKnownFileType = sourcecode.swift; path = ImageRepositoryTests.swift; sourceTree = "<group>"; };
		1662244620256C0700EA4824 /* ImageLoadingURLProtocolSpy.swift */ = {isa = PBXFileReference; lastKnownFileType = sourcecode.swift; path = ImageLoadingURLProtocolSpy.swift; sourceTree = "<group>"; };
		1662244A2029059C00EA4824 /* ImageCacheTests.swift */ = {isa = PBXFileReference; lastKnownFileType = sourcecode.swift; path = ImageCacheTests.swift; sourceTree = "<group>"; };
		16A509D4202A87B20011D788 /* ImageDownloaderTests.swift */ = {isa = PBXFileReference; lastKnownFileType = sourcecode.swift; path = ImageDownloaderTests.swift; sourceTree = "<group>"; };
		16A509D6202BC0CA0011D788 /* ImageDownload.swift */ = {isa = PBXFileReference; lastKnownFileType = sourcecode.swift; path = ImageDownload.swift; sourceTree = "<group>"; };
		16B63DCC205C8EEF002D56D4 /* route-with-instructions.json */ = {isa = PBXFileReference; fileEncoding = 4; lastKnownFileType = text.json; path = "route-with-instructions.json"; sourceTree = "<group>"; };
		16E3625B201265D600DF0592 /* ImageDownloadOperationSpy.swift */ = {isa = PBXFileReference; lastKnownFileType = sourcecode.swift; path = ImageDownloadOperationSpy.swift; sourceTree = "<group>"; };
		16E4F97E205B05FE00531791 /* MapboxVoiceControllerTests.swift */ = {isa = PBXFileReference; lastKnownFileType = sourcecode.swift; path = MapboxVoiceControllerTests.swift; sourceTree = "<group>"; };
		35002D5D1E5F6ABB0090E733 /* Info.plist */ = {isa = PBXFileReference; fileEncoding = 4; lastKnownFileType = text.plist.xml; path = Info.plist; sourceTree = "<group>"; };
		35002D5F1E5F6ADB0090E733 /* Assets.xcassets */ = {isa = PBXFileReference; lastKnownFileType = folder.assetcatalog; path = Assets.xcassets; sourceTree = "<group>"; };
		35002D601E5F6ADB0090E733 /* Base.lproj */ = {isa = PBXFileReference; lastKnownFileType = folder; path = Base.lproj; sourceTree = "<group>"; };
		35002D671E5F6B1B0090E733 /* Base */ = {isa = PBXFileReference; lastKnownFileType = file.storyboard; name = Base; path = Base.lproj/Main.storyboard; sourceTree = "<group>"; };
		35002D6A1E5F6C7F0090E733 /* Assets.xcassets */ = {isa = PBXFileReference; lastKnownFileType = folder.assetcatalog; path = Assets.xcassets; sourceTree = "<group>"; };
		35002D6B1E5F6C7F0090E733 /* Base.lproj */ = {isa = PBXFileReference; lastKnownFileType = folder; path = Base.lproj; sourceTree = "<group>"; };
		35002D6C1E5F6C7F0090E733 /* Info.plist */ = {isa = PBXFileReference; fileEncoding = 4; lastKnownFileType = text.plist.xml; path = Info.plist; sourceTree = "<group>"; };
		35002D6D1E5F6C7F0090E733 /* main.m */ = {isa = PBXFileReference; fileEncoding = 4; lastKnownFileType = sourcecode.c.objc; path = main.m; sourceTree = "<group>"; };
		35002D751E5F6CD30090E733 /* Base */ = {isa = PBXFileReference; lastKnownFileType = file.storyboard; name = Base; path = Base.lproj/Main.storyboard; sourceTree = "<group>"; };
		35022319205BC94E00E1449A /* Constants.swift */ = {isa = PBXFileReference; lastKnownFileType = sourcecode.swift; path = Constants.swift; sourceTree = "<group>"; };
		35025F3E1F051DD2002BA3EA /* DialogViewController.swift */ = {isa = PBXFileReference; lastKnownFileType = sourcecode.swift; path = DialogViewController.swift; sourceTree = "<group>"; };
		3510300E1F54B67000E3B7E7 /* LaneTests.swift */ = {isa = PBXFileReference; lastKnownFileType = sourcecode.swift; path = LaneTests.swift; sourceTree = "<group>"; };
		351030101F54B72000E3B7E7 /* route-for-lane-testing.json */ = {isa = PBXFileReference; lastKnownFileType = text.json; path = "route-for-lane-testing.json"; sourceTree = "<group>"; };
		351174F31EF1C0530065E248 /* ReplayLocationManager.swift */ = {isa = PBXFileReference; lastKnownFileType = sourcecode.swift; path = ReplayLocationManager.swift; sourceTree = "<group>"; };
		3512C7C71FB0A0C100CDD2A3 /* UIViewController.swift */ = {isa = PBXFileReference; lastKnownFileType = sourcecode.swift; path = UIViewController.swift; sourceTree = "<group>"; };
		35190E911F461A32007C1393 /* ru */ = {isa = PBXFileReference; lastKnownFileType = text.plist.strings; name = ru; path = ru.lproj/Main.strings; sourceTree = "<group>"; };
		35190E921F461A32007C1393 /* ru */ = {isa = PBXFileReference; lastKnownFileType = text.plist.strings; name = ru; path = ru.lproj/Main.strings; sourceTree = "<group>"; };
		35190E931F461A32007C1393 /* ru */ = {isa = PBXFileReference; lastKnownFileType = text.plist.strings; name = ru; path = ru.lproj/Navigation.strings; sourceTree = "<group>"; };
		351927351F0FA072003A702D /* ScreenCapture.swift */ = {isa = PBXFileReference; fileEncoding = 4; lastKnownFileType = sourcecode.swift; path = ScreenCapture.swift; sourceTree = "<group>"; };
		351BEBD71E5BCC28006FE110 /* MapboxNavigation.framework */ = {isa = PBXFileReference; explicitFileType = wrapper.framework; includeInIndex = 0; path = MapboxNavigation.framework; sourceTree = BUILT_PRODUCTS_DIR; };
		351BEBDA1E5BCC28006FE110 /* Info.plist */ = {isa = PBXFileReference; lastKnownFileType = text.plist.xml; path = Info.plist; sourceTree = "<group>"; };
		351BEBDF1E5BCC63006FE110 /* MGLMapView.swift */ = {isa = PBXFileReference; fileEncoding = 4; lastKnownFileType = sourcecode.swift; path = MGLMapView.swift; sourceTree = "<group>"; };
		351BEBE01E5BCC63006FE110 /* Style.swift */ = {isa = PBXFileReference; fileEncoding = 4; lastKnownFileType = sourcecode.swift; path = Style.swift; sourceTree = "<group>"; };
		351BEBE41E5BCC63006FE110 /* RouteMapViewController.swift */ = {isa = PBXFileReference; fileEncoding = 4; lastKnownFileType = sourcecode.swift; lineEnding = 0; path = RouteMapViewController.swift; sourceTree = "<group>"; };
		351BEBEA1E5BCC63006FE110 /* NavigationViewController.swift */ = {isa = PBXFileReference; fileEncoding = 4; lastKnownFileType = sourcecode.swift; lineEnding = 0; path = NavigationViewController.swift; sourceTree = "<group>"; };
		351BEBED1E5BCC63006FE110 /* ManeuversStyleKit.swift */ = {isa = PBXFileReference; fileEncoding = 4; lastKnownFileType = sourcecode.swift; path = ManeuversStyleKit.swift; sourceTree = "<group>"; };
		351BEBEF1E5BCC63006FE110 /* ManeuverView.swift */ = {isa = PBXFileReference; fileEncoding = 4; lastKnownFileType = sourcecode.swift; path = ManeuverView.swift; sourceTree = "<group>"; };
		351BEBF01E5BCC63006FE110 /* UIView.swift */ = {isa = PBXFileReference; fileEncoding = 4; lastKnownFileType = sourcecode.swift; path = UIView.swift; sourceTree = "<group>"; };
		351BEC031E5BCC6C006FE110 /* LaneView.swift */ = {isa = PBXFileReference; fileEncoding = 4; lastKnownFileType = sourcecode.swift; path = LaneView.swift; sourceTree = "<group>"; };
		351BEC041E5BCC6C006FE110 /* ManeuverDirection.swift */ = {isa = PBXFileReference; fileEncoding = 4; lastKnownFileType = sourcecode.swift; path = ManeuverDirection.swift; sourceTree = "<group>"; };
		351BEC081E5BCC72006FE110 /* Bundle.swift */ = {isa = PBXFileReference; fileEncoding = 4; lastKnownFileType = sourcecode.swift; path = Bundle.swift; sourceTree = "<group>"; };
		351BEC091E5BCC72006FE110 /* DashedLineView.swift */ = {isa = PBXFileReference; fileEncoding = 4; lastKnownFileType = sourcecode.swift; path = DashedLineView.swift; sourceTree = "<group>"; };
		351BEC0B1E5BCC72006FE110 /* DistanceFormatter.swift */ = {isa = PBXFileReference; fileEncoding = 4; lastKnownFileType = sourcecode.swift; path = DistanceFormatter.swift; sourceTree = "<group>"; };
		351BEC281E5BD530006FE110 /* Assets.xcassets */ = {isa = PBXFileReference; lastKnownFileType = folder.assetcatalog; name = Assets.xcassets; path = Resources/Assets.xcassets; sourceTree = "<group>"; };
		35213DAD1EC456CF00A62B21 /* FBSnapshotTestCase.framework */ = {isa = PBXFileReference; lastKnownFileType = wrapper.framework; name = FBSnapshotTestCase.framework; path = Carthage/Build/iOS/FBSnapshotTestCase.framework; sourceTree = "<group>"; };
		352690481ECC843700E387BD /* Fixture.swift */ = {isa = PBXFileReference; fileEncoding = 4; lastKnownFileType = sourcecode.swift; path = Fixture.swift; sourceTree = "<group>"; };
		3527D2B61EC45FBD00C07FC9 /* Fixtures.xcassets */ = {isa = PBXFileReference; lastKnownFileType = folder.assetcatalog; path = Fixtures.xcassets; sourceTree = "<group>"; };
		352BBC471E5E78D700703DF1 /* Example-SwiftTests.xctest */ = {isa = PBXFileReference; explicitFileType = wrapper.cfbundle; includeInIndex = 0; path = "Example-SwiftTests.xctest"; sourceTree = BUILT_PRODUCTS_DIR; };
		352BBC491E5E78D700703DF1 /* Example_SwiftTests.swift */ = {isa = PBXFileReference; lastKnownFileType = sourcecode.swift; path = Example_SwiftTests.swift; sourceTree = "<group>"; };
		352BBC4B1E5E78D700703DF1 /* Info.plist */ = {isa = PBXFileReference; lastKnownFileType = text.plist.xml; path = Info.plist; sourceTree = "<group>"; };
		352BBC551E5E78EA00703DF1 /* Example-Objective-CTests.xctest */ = {isa = PBXFileReference; explicitFileType = wrapper.cfbundle; includeInIndex = 0; path = "Example-Objective-CTests.xctest"; sourceTree = BUILT_PRODUCTS_DIR; };
		352BBC571E5E78EA00703DF1 /* Example_Objective_CTests.m */ = {isa = PBXFileReference; lastKnownFileType = sourcecode.c.objc; path = Example_Objective_CTests.m; sourceTree = "<group>"; };
		352BBC591E5E78EA00703DF1 /* Info.plist */ = {isa = PBXFileReference; lastKnownFileType = text.plist.xml; path = Info.plist; sourceTree = "<group>"; };
		3531C2671F9DDC6E00D92F9A /* pt-BR */ = {isa = PBXFileReference; lastKnownFileType = text.plist.strings; name = "pt-BR"; path = "pt-BR.lproj/Main.strings"; sourceTree = "<group>"; };
		3531C2681F9DDC6E00D92F9A /* pt-BR */ = {isa = PBXFileReference; lastKnownFileType = text.plist.strings; name = "pt-BR"; path = "pt-BR.lproj/Main.strings"; sourceTree = "<group>"; };
		3531C2691F9DDC6F00D92F9A /* pt-BR */ = {isa = PBXFileReference; lastKnownFileType = text.plist.strings; name = "pt-BR"; path = "pt-BR.lproj/Navigation.strings"; sourceTree = "<group>"; };
		3531C26A1F9DDC6F00D92F9A /* pt-BR */ = {isa = PBXFileReference; lastKnownFileType = text.plist.strings; name = "pt-BR"; path = "pt-BR.lproj/Localizable.strings"; sourceTree = "<group>"; };
		3531C26B1F9DDC6F00D92F9A /* pt-BR */ = {isa = PBXFileReference; lastKnownFileType = text.plist.strings; name = "pt-BR"; path = "pt-BR.lproj/Localizable.strings"; sourceTree = "<group>"; };
		3531C26F1F9E095400D92F9A /* InstructionsBannerView.swift */ = {isa = PBXFileReference; lastKnownFileType = sourcecode.swift; path = InstructionsBannerView.swift; sourceTree = "<group>"; };
		353280A01FA72871005175F3 /* InstructionLabel.swift */ = {isa = PBXFileReference; lastKnownFileType = sourcecode.swift; path = InstructionLabel.swift; sourceTree = "<group>"; };
		353610CD1FAB6A8F00FB1746 /* BottomBannerView.swift */ = {isa = PBXFileReference; lastKnownFileType = sourcecode.swift; path = BottomBannerView.swift; sourceTree = "<group>"; };
		35375EC01F31FA86004CE727 /* NavigationSettings.swift */ = {isa = PBXFileReference; fileEncoding = 4; lastKnownFileType = sourcecode.swift; path = NavigationSettings.swift; sourceTree = "<group>"; };
		353AA55F1FCEF583009F0384 /* StyleManager.swift */ = {isa = PBXFileReference; lastKnownFileType = sourcecode.swift; path = StyleManager.swift; sourceTree = "<group>"; };
		353E3C8E20A3501C00FD1789 /* MGLStyle.swift */ = {isa = PBXFileReference; lastKnownFileType = sourcecode.swift; path = MGLStyle.swift; sourceTree = "<group>"; };
		353E68FB1EF0B7F8007B2AE5 /* NavigationLocationManager.swift */ = {isa = PBXFileReference; lastKnownFileType = sourcecode.swift; path = NavigationLocationManager.swift; sourceTree = "<group>"; };
		353E68FD1EF0B985007B2AE5 /* BundleAdditions.swift */ = {isa = PBXFileReference; lastKnownFileType = sourcecode.swift; path = BundleAdditions.swift; sourceTree = "<group>"; };
		353E69031EF0C4E5007B2AE5 /* SimulatedLocationManager.swift */ = {isa = PBXFileReference; lastKnownFileType = sourcecode.swift; path = SimulatedLocationManager.swift; sourceTree = "<group>"; };
		353EC9D61FB09708002EB0AB /* StepsViewController.swift */ = {isa = PBXFileReference; lastKnownFileType = sourcecode.swift; path = StepsViewController.swift; sourceTree = "<group>"; };
		3540514C1F73F3BB00ED572D /* route-with-straight-roundabout.json */ = {isa = PBXFileReference; lastKnownFileType = text.json; path = "route-with-straight-roundabout.json"; sourceTree = "<group>"; };
		3540514E1F73F3F300ED572D /* ManeuverViewTests.swift */ = {isa = PBXFileReference; lastKnownFileType = sourcecode.swift; path = ManeuverViewTests.swift; sourceTree = "<group>"; };
		3546BF74207BA4A8007FF453 /* RouteTest.app */ = {isa = PBXFileReference; explicitFileType = wrapper.application; includeInIndex = 0; path = RouteTest.app; sourceTree = BUILT_PRODUCTS_DIR; };
		3546BF76207BA4A8007FF453 /* AppDelegate.swift */ = {isa = PBXFileReference; lastKnownFileType = sourcecode.swift; path = AppDelegate.swift; sourceTree = "<group>"; };
		3546BF7D207BA4AA007FF453 /* Assets.xcassets */ = {isa = PBXFileReference; lastKnownFileType = folder.assetcatalog; path = Assets.xcassets; sourceTree = "<group>"; };
		3546BF82207BA4AA007FF453 /* Info.plist */ = {isa = PBXFileReference; lastKnownFileType = text.plist.xml; path = Info.plist; sourceTree = "<group>"; };
		3546BF87207BA73C007FF453 /* downtown-sf.json */ = {isa = PBXFileReference; lastKnownFileType = text.json; path = "downtown-sf.json"; sourceTree = "<group>"; };
		3546BFA2207BAB14007FF453 /* LaunchScreen.storyboard */ = {isa = PBXFileReference; lastKnownFileType = file.storyboard; path = LaunchScreen.storyboard; sourceTree = "<group>"; };
		3546BFA4207BAB7A007FF453 /* Fixture.swift */ = {isa = PBXFileReference; lastKnownFileType = sourcecode.swift; path = Fixture.swift; sourceTree = "<group>"; };
		354A01B81E66256600D765C2 /* MapboxDirections.framework */ = {isa = PBXFileReference; lastKnownFileType = wrapper.framework; name = MapboxDirections.framework; path = Carthage/Build/iOS/MapboxDirections.framework; sourceTree = "<group>"; };
		354A01BC1E66259600D765C2 /* Polyline.framework */ = {isa = PBXFileReference; lastKnownFileType = wrapper.framework; name = Polyline.framework; path = Carthage/Build/iOS/Polyline.framework; sourceTree = "<group>"; };
		354D9F871EF2FE900006FAA8 /* tunnel.json */ = {isa = PBXFileReference; fileEncoding = 4; lastKnownFileType = text.json; path = tunnel.json; sourceTree = "<group>"; };
		355D20DB1EF30A6D0012B1E0 /* tunnel.route */ = {isa = PBXFileReference; lastKnownFileType = file.bplist; path = tunnel.route; sourceTree = "<group>"; };
		355DB5741EFA78070091BFB7 /* GGPark-to-BernalHeights.route */ = {isa = PBXFileReference; lastKnownFileType = file.bplist; path = "GGPark-to-BernalHeights.route"; sourceTree = "<group>"; };
		355DB5761EFA780E0091BFB7 /* UnionSquare-to-GGPark.route */ = {isa = PBXFileReference; lastKnownFileType = file.bplist; path = "UnionSquare-to-GGPark.route"; sourceTree = "<group>"; };
		355ED36F1FAB724F00BCE1B8 /* BottomBannerViewLayout.swift */ = {isa = PBXFileReference; lastKnownFileType = sourcecode.swift; path = BottomBannerViewLayout.swift; sourceTree = "<group>"; };
		356B7D8A1EE166E100FE5B89 /* scripts */ = {isa = PBXFileReference; lastKnownFileType = folder; path = scripts; sourceTree = SOURCE_ROOT; };
		35718BE31EF316BA00AFA3D1 /* tunnel.route */ = {isa = PBXFileReference; lastKnownFileType = file.bplist; path = tunnel.route; sourceTree = "<group>"; };
		35718BE41EF316BA00AFA3D1 /* tunnel.json */ = {isa = PBXFileReference; lastKnownFileType = text.json; path = tunnel.json; sourceTree = "<group>"; };
		35726EE71F0856E900AFA1B6 /* DayStyle.swift */ = {isa = PBXFileReference; lastKnownFileType = sourcecode.swift; path = DayStyle.swift; sourceTree = "<group>"; };
		357F0DF01EB9D99F00A0B53C /* sv */ = {isa = PBXFileReference; fileEncoding = 4; lastKnownFileType = text.plist.strings; name = sv; path = sv.lproj/Localizable.strings; sourceTree = "<group>"; };
		357F0DF11EB9DAB400A0B53C /* vi */ = {isa = PBXFileReference; fileEncoding = 4; lastKnownFileType = text.plist.strings; name = vi; path = vi.lproj/Localizable.strings; sourceTree = "<group>"; };
		358D14631E5E3B7700ADE590 /* Example-Swift.app */ = {isa = PBXFileReference; explicitFileType = wrapper.application; includeInIndex = 0; path = "Example-Swift.app"; sourceTree = BUILT_PRODUCTS_DIR; };
		358D14651E5E3B7700ADE590 /* AppDelegate.swift */ = {isa = PBXFileReference; lastKnownFileType = sourcecode.swift; path = AppDelegate.swift; sourceTree = "<group>"; };
		358D14671E5E3B7700ADE590 /* ViewController.swift */ = {isa = PBXFileReference; lastKnownFileType = sourcecode.swift; lineEnding = 0; path = ViewController.swift; sourceTree = "<group>"; xcLanguageSpecificationIdentifier = xcode.lang.swift; };
		358D14A61E5E3FDC00ADE590 /* Example-Objective-C.app */ = {isa = PBXFileReference; explicitFileType = wrapper.application; includeInIndex = 0; path = "Example-Objective-C.app"; sourceTree = BUILT_PRODUCTS_DIR; };
		359416FD20A9CB0400372638 /* multiwaypoints.json */ = {isa = PBXFileReference; lastKnownFileType = text.json; path = multiwaypoints.json; sourceTree = "<group>"; };
		359574A71F28CC3800838209 /* CLLocation.swift */ = {isa = PBXFileReference; lastKnownFileType = sourcecode.swift; name = CLLocation.swift; path = MapboxCoreNavigation/CLLocation.swift; sourceTree = SOURCE_ROOT; };
		359574A91F28CCBB00838209 /* LocationTests.swift */ = {isa = PBXFileReference; lastKnownFileType = sourcecode.swift; path = LocationTests.swift; sourceTree = "<group>"; };
		359A8AEC1FA78D3000BDB486 /* DistanceFormatterTests.swift */ = {isa = PBXFileReference; fileEncoding = 4; lastKnownFileType = sourcecode.swift; path = DistanceFormatterTests.swift; sourceTree = "<group>"; };
		359A8AEE1FA7B25800BDB486 /* LanesStyleKit.swift */ = {isa = PBXFileReference; fileEncoding = 4; lastKnownFileType = sourcecode.swift; path = LanesStyleKit.swift; sourceTree = "<group>"; };
		359D1B271FFE70D30052FA42 /* NavigationView.swift */ = {isa = PBXFileReference; lastKnownFileType = sourcecode.swift; path = NavigationView.swift; sourceTree = "<group>"; };
		359D283B1F9DC14F00FDE9C9 /* UICollectionView.swift */ = {isa = PBXFileReference; lastKnownFileType = sourcecode.swift; path = UICollectionView.swift; sourceTree = "<group>"; };
		35A1D3651E6624EF00A48FE8 /* Mapbox.framework */ = {isa = PBXFileReference; lastKnownFileType = wrapper.framework; name = Mapbox.framework; path = Carthage/Build/iOS/Mapbox.framework; sourceTree = "<group>"; };
		35A262B82050A5CD00AEFF6D /* InstructionsBannerViewSnapshotTests.swift */ = {isa = PBXFileReference; lastKnownFileType = sourcecode.swift; path = InstructionsBannerViewSnapshotTests.swift; sourceTree = "<group>"; };
		35A5413A1EFC052700E49846 /* RouteOptions.swift */ = {isa = PBXFileReference; lastKnownFileType = sourcecode.swift; path = RouteOptions.swift; sourceTree = "<group>"; };
		35B1AEB920AD9AE600C8544E /* Quick.framework */ = {isa = PBXFileReference; lastKnownFileType = wrapper.framework; name = Quick.framework; path = Carthage/Build/iOS/Quick.framework; sourceTree = "<group>"; };
		35B1AEBA20AD9AEC00C8544E /* Nimble.framework */ = {isa = PBXFileReference; lastKnownFileType = wrapper.framework; name = Nimble.framework; path = Carthage/Build/iOS/Nimble.framework; sourceTree = "<group>"; };
		35B1AEBB20AD9B3C00C8544E /* LeaksSpec.swift */ = {isa = PBXFileReference; lastKnownFileType = sourcecode.swift; path = LeaksSpec.swift; sourceTree = "<group>"; };
		35B1AEBD20AD9C7800C8544E /* LeakTest.swift */ = {isa = PBXFileReference; lastKnownFileType = sourcecode.swift; path = LeakTest.swift; sourceTree = "<group>"; };
		35B1E2941F1FF8EC00A13D32 /* UserCourseView.swift */ = {isa = PBXFileReference; lastKnownFileType = sourcecode.swift; path = UserCourseView.swift; sourceTree = "<group>"; };
		35B5A47D1FFFDCE5000A3C8D /* NavigationViewLayout.swift */ = {isa = PBXFileReference; lastKnownFileType = sourcecode.swift; path = NavigationViewLayout.swift; sourceTree = "<group>"; };
		35B711CF1E5E7AD2001EDA8D /* MapboxNavigationTests.xctest */ = {isa = PBXFileReference; explicitFileType = wrapper.cfbundle; includeInIndex = 0; path = MapboxNavigationTests.xctest; sourceTree = BUILT_PRODUCTS_DIR; };
		35B711D11E5E7AD2001EDA8D /* MapboxNavigationTests.swift */ = {isa = PBXFileReference; lastKnownFileType = sourcecode.swift; path = MapboxNavigationTests.swift; sourceTree = "<group>"; };
		35B711D31E5E7AD2001EDA8D /* Info.plist */ = {isa = PBXFileReference; lastKnownFileType = text.plist.xml; path = Info.plist; sourceTree = "<group>"; };
		35B7837D1F9547B300291F9A /* Transitioning.swift */ = {isa = PBXFileReference; lastKnownFileType = sourcecode.swift; path = Transitioning.swift; sourceTree = "<group>"; };
		35B839481E2E3D5D0045A868 /* MBRouteController.m */ = {isa = PBXFileReference; fileEncoding = 4; lastKnownFileType = sourcecode.c.objc; path = MBRouteController.m; sourceTree = "<group>"; };
		35BF8CA11F28EB60003F6125 /* Array.swift */ = {isa = PBXFileReference; lastKnownFileType = sourcecode.swift; path = Array.swift; sourceTree = "<group>"; };
		35BF8CA31F28EBD8003F6125 /* String.swift */ = {isa = PBXFileReference; lastKnownFileType = sourcecode.swift; path = String.swift; sourceTree = "<group>"; };
		35C57D69208DD4A200BDD2A6 /* BridgingTests.m */ = {isa = PBXFileReference; lastKnownFileType = sourcecode.c.objc; path = BridgingTests.m; sourceTree = "<group>"; };
		35C6A3461E5E418D0004CA57 /* AppDelegate.h */ = {isa = PBXFileReference; fileEncoding = 4; lastKnownFileType = sourcecode.c.h; path = AppDelegate.h; sourceTree = "<group>"; };
		35C6A3471E5E418D0004CA57 /* AppDelegate.m */ = {isa = PBXFileReference; fileEncoding = 4; lastKnownFileType = sourcecode.c.objc; path = AppDelegate.m; sourceTree = "<group>"; };
		35C6A34C1E5E418D0004CA57 /* ViewController.h */ = {isa = PBXFileReference; fileEncoding = 4; lastKnownFileType = sourcecode.c.h; path = ViewController.h; sourceTree = "<group>"; };
		35C6A34D1E5E418D0004CA57 /* ViewController.m */ = {isa = PBXFileReference; fileEncoding = 4; lastKnownFileType = sourcecode.c.objc; lineEnding = 0; path = ViewController.m; sourceTree = "<group>"; xcLanguageSpecificationIdentifier = xcode.lang.objc; };
		35C6ED9A1EBB1DE400A27EF8 /* ca */ = {isa = PBXFileReference; fileEncoding = 4; lastKnownFileType = text.plist.strings; name = ca; path = ca.lproj/Localizable.strings; sourceTree = "<group>"; };
		35C6ED9C1EBB224A00A27EF8 /* zh-Hans */ = {isa = PBXFileReference; lastKnownFileType = text.plist.strings; name = "zh-Hans"; path = "zh-Hans.lproj/Main.strings"; sourceTree = "<group>"; };
		35C6ED9E1EBB224D00A27EF8 /* sv */ = {isa = PBXFileReference; fileEncoding = 4; lastKnownFileType = text.plist.strings; name = sv; path = sv.lproj/Main.strings; sourceTree = "<group>"; };
		35C6EDA01EBB224E00A27EF8 /* vi */ = {isa = PBXFileReference; lastKnownFileType = text.plist.strings; name = vi; path = vi.lproj/Main.strings; sourceTree = "<group>"; };
		35C6EDA21EBB224F00A27EF8 /* ca */ = {isa = PBXFileReference; lastKnownFileType = text.plist.strings; name = ca; path = ca.lproj/Main.strings; sourceTree = "<group>"; };
		35C6EDA41EBB227100A27EF8 /* zh-Hans */ = {isa = PBXFileReference; lastKnownFileType = text.plist.strings; name = "zh-Hans"; path = "zh-Hans.lproj/Main.strings"; sourceTree = "<group>"; };
		35C6EDA61EBB227600A27EF8 /* sv */ = {isa = PBXFileReference; fileEncoding = 4; lastKnownFileType = text.plist.strings; name = sv; path = sv.lproj/Main.strings; sourceTree = "<group>"; };
		35C6EDA81EBB227900A27EF8 /* vi */ = {isa = PBXFileReference; lastKnownFileType = text.plist.strings; name = vi; path = vi.lproj/Main.strings; sourceTree = "<group>"; };
		35C6EDAA1EBB228000A27EF8 /* ca */ = {isa = PBXFileReference; lastKnownFileType = text.plist.strings; name = ca; path = ca.lproj/Main.strings; sourceTree = "<group>"; };
		35C6EDAD1EBB266300A27EF8 /* en */ = {isa = PBXFileReference; lastKnownFileType = text.plist.strings; name = en; path = en.lproj/Main.strings; sourceTree = "<group>"; };
		35C6EDB21EBB286500A27EF8 /* en */ = {isa = PBXFileReference; lastKnownFileType = text.plist.strings; name = en; path = en.lproj/Main.strings; sourceTree = "<group>"; };
		35C9973E1E732C1B00544D1C /* RouteVoiceController.swift */ = {isa = PBXFileReference; fileEncoding = 4; lastKnownFileType = sourcecode.swift; path = RouteVoiceController.swift; sourceTree = "<group>"; };
		35CB1E121F97DD740011CC44 /* FeedbackItem.swift */ = {isa = PBXFileReference; lastKnownFileType = sourcecode.swift; path = FeedbackItem.swift; sourceTree = "<group>"; };
		35CC14141F799496009E872A /* Turf.framework */ = {isa = PBXFileReference; lastKnownFileType = wrapper.framework; name = Turf.framework; path = Carthage/Build/iOS/Turf.framework; sourceTree = "<group>"; };
		35CF34B01F0A733200C2692E /* UIFont.swift */ = {isa = PBXFileReference; lastKnownFileType = sourcecode.swift; path = UIFont.swift; sourceTree = "<group>"; };
		35D428281FA0B61F00176028 /* InstructionsBannerViewLayout.swift */ = {isa = PBXFileReference; lastKnownFileType = sourcecode.swift; path = InstructionsBannerViewLayout.swift; sourceTree = "<group>"; };
		35D457A61E2D253100A89946 /* MBRouteController.h */ = {isa = PBXFileReference; fileEncoding = 4; lastKnownFileType = sourcecode.c.h; path = MBRouteController.h; sourceTree = "<group>"; };
		35D825F91E6A2DBE0088F83B /* MGLMapView+MGLNavigationAdditions.h */ = {isa = PBXFileReference; fileEncoding = 4; lastKnownFileType = sourcecode.c.h; path = "MGLMapView+MGLNavigationAdditions.h"; sourceTree = "<group>"; };
		35D825FA1E6A2DBE0088F83B /* MGLMapView+MGLNavigationAdditions.m */ = {isa = PBXFileReference; fileEncoding = 4; lastKnownFileType = sourcecode.c.objc; path = "MGLMapView+MGLNavigationAdditions.m"; sourceTree = "<group>"; };
		35D825FD1E6A2EC60088F83B /* MapboxNavigation.h */ = {isa = PBXFileReference; fileEncoding = 4; lastKnownFileType = sourcecode.c.h; path = MapboxNavigation.h; sourceTree = "<group>"; };
		35DA85781FC45787004092EC /* StatusView.swift */ = {isa = PBXFileReference; lastKnownFileType = sourcecode.swift; path = StatusView.swift; sourceTree = "<group>"; };
		35DC585C1FABC61100B5A956 /* InstructionsBannerViewIntegrationTests.swift */ = {isa = PBXFileReference; lastKnownFileType = sourcecode.swift; path = InstructionsBannerViewIntegrationTests.swift; sourceTree = "<group>"; };
		35DC9D8E1F4321CC001ECD64 /* route-with-lanes.json */ = {isa = PBXFileReference; lastKnownFileType = text.json; path = "route-with-lanes.json"; sourceTree = "<group>"; };
		35DC9D901F4323AA001ECD64 /* LanesView.swift */ = {isa = PBXFileReference; lastKnownFileType = sourcecode.swift; path = LanesView.swift; sourceTree = "<group>"; };
		35E407671F5625FF00EFC814 /* StyleKitMarker.swift */ = {isa = PBXFileReference; lastKnownFileType = sourcecode.swift; path = StyleKitMarker.swift; sourceTree = "<group>"; };
		35EB9A6920A1A89500CB1225 /* turn_left.data */ = {isa = PBXFileReference; lastKnownFileType = file; path = turn_left.data; sourceTree = "<group>"; };
		35ECAF2C2092275100DC3BC3 /* UIImage.swift */ = {isa = PBXFileReference; lastKnownFileType = sourcecode.swift; path = UIImage.swift; sourceTree = "<group>"; };
		35F1F5921FD57EFD00F8E502 /* StyleManagerTests.swift */ = {isa = PBXFileReference; lastKnownFileType = sourcecode.swift; path = StyleManagerTests.swift; sourceTree = "<group>"; };
		35F520BF1FB482A200FC9C37 /* NextBannerView.swift */ = {isa = PBXFileReference; lastKnownFileType = sourcecode.swift; path = NextBannerView.swift; sourceTree = "<group>"; };
		35F611C31F1E1C0500C43249 /* FeedbackViewController.swift */ = {isa = PBXFileReference; lastKnownFileType = sourcecode.swift; path = FeedbackViewController.swift; sourceTree = "<group>"; };
		3EA93170CB959F3065ACFFC3 /* SpeechAPISpy.swift */ = {isa = PBXFileReference; fileEncoding = 4; lastKnownFileType = sourcecode.swift; path = SpeechAPISpy.swift; sourceTree = "<group>"; };
		3EA93230997B8D59E3B76C8C /* InstructionPresenter.swift */ = {isa = PBXFileReference; fileEncoding = 4; lastKnownFileType = sourcecode.swift; path = InstructionPresenter.swift; sourceTree = "<group>"; };
		3EA934C5D8DBAA19DB0F5271 /* ImageDownloader.swift */ = {isa = PBXFileReference; fileEncoding = 4; lastKnownFileType = sourcecode.swift; path = ImageDownloader.swift; sourceTree = "<group>"; };
		3EA938479CF48D7AD1B6369B /* ImageCache.swift */ = {isa = PBXFileReference; fileEncoding = 4; lastKnownFileType = sourcecode.swift; path = ImageCache.swift; sourceTree = "<group>"; };
		3EA938BE5468824787100228 /* ImageRepository.swift */ = {isa = PBXFileReference; fileEncoding = 4; lastKnownFileType = sourcecode.swift; path = ImageRepository.swift; sourceTree = "<group>"; };
		3EA93A10227A7DAF1861D9F5 /* Cache.swift */ = {isa = PBXFileReference; fileEncoding = 4; lastKnownFileType = sourcecode.swift; path = Cache.swift; sourceTree = "<group>"; };
		3EA93EBD6E6BEC966BBE51D6 /* RouteControllerDelegateSpy.swift */ = {isa = PBXFileReference; fileEncoding = 4; lastKnownFileType = sourcecode.swift; path = RouteControllerDelegateSpy.swift; sourceTree = "<group>"; };
		6441B1691EFC64E50076499F /* WaypointConfirmationViewController.swift */ = {isa = PBXFileReference; fileEncoding = 4; lastKnownFileType = sourcecode.swift; path = WaypointConfirmationViewController.swift; sourceTree = "<group>"; };
		64847A031F04629D003F3A69 /* Feedback.swift */ = {isa = PBXFileReference; fileEncoding = 4; lastKnownFileType = sourcecode.swift; path = Feedback.swift; sourceTree = "<group>"; };
		8D07C5A720B612310093D779 /* EmptyStyle.json */ = {isa = PBXFileReference; lastKnownFileType = text.json; path = EmptyStyle.json; sourceTree = "<group>"; };
		8D24A2F52040960C0098CBF8 /* UIEdgeInsets.swift */ = {isa = PBXFileReference; lastKnownFileType = sourcecode.swift; path = UIEdgeInsets.swift; sourceTree = "<group>"; };
		8D24A2F720409A890098CBF8 /* CGSize.swift */ = {isa = PBXFileReference; lastKnownFileType = sourcecode.swift; path = CGSize.swift; sourceTree = "<group>"; };
		8D24A2F920449B430098CBF8 /* Dictionary.swift */ = {isa = PBXFileReference; fileEncoding = 4; lastKnownFileType = sourcecode.swift; path = Dictionary.swift; sourceTree = "<group>"; };
		8D391CE11FD71E78006BB91F /* Waypoint.swift */ = {isa = PBXFileReference; lastKnownFileType = sourcecode.swift; path = Waypoint.swift; sourceTree = "<group>"; };
		8D53136A20653FA20044891E /* ExitView.swift */ = {isa = PBXFileReference; lastKnownFileType = sourcecode.swift; path = ExitView.swift; sourceTree = "<group>"; };
		8D54F149206ECF720038736D /* InstructionPresenterTests.swift */ = {isa = PBXFileReference; lastKnownFileType = sourcecode.swift; path = InstructionPresenterTests.swift; sourceTree = "<group>"; };
		8D5DFFF0207C04840093765A /* NSAttributedString.swift */ = {isa = PBXFileReference; lastKnownFileType = sourcecode.swift; path = NSAttributedString.swift; sourceTree = "<group>"; };
		8D8EA9BB20575CD80077F478 /* FeedbackCollectionViewCell.swift */ = {isa = PBXFileReference; lastKnownFileType = sourcecode.swift; path = FeedbackCollectionViewCell.swift; sourceTree = "<group>"; };
		8D9ADEA620A0C61A0067E845 /* GenericRouteShield.swift */ = {isa = PBXFileReference; lastKnownFileType = sourcecode.swift; path = GenericRouteShield.swift; sourceTree = "<group>"; };
		8D9CD7FD20880581004DC4B3 /* XCTestCase.swift */ = {isa = PBXFileReference; lastKnownFileType = sourcecode.swift; path = XCTestCase.swift; sourceTree = "<group>"; };
		8DB45E8F201698EB001EA6A3 /* UIStackView.swift */ = {isa = PBXFileReference; lastKnownFileType = sourcecode.swift; path = UIStackView.swift; sourceTree = "<group>"; };
		8DB63A391FBBCA2200928389 /* RatingControl.swift */ = {isa = PBXFileReference; lastKnownFileType = sourcecode.swift; path = RatingControl.swift; sourceTree = "<group>"; };
		8DE879651FBB9980002F06C0 /* EndOfRouteViewController.swift */ = {isa = PBXFileReference; lastKnownFileType = sourcecode.swift; path = EndOfRouteViewController.swift; sourceTree = "<group>"; };
		8DF399B11FB257B30034904C /* UIGestureRecognizer.swift */ = {isa = PBXFileReference; lastKnownFileType = sourcecode.swift; path = UIGestureRecognizer.swift; sourceTree = "<group>"; };
		AE00A739209A2C38006A3DC7 /* StepsViewControllerTests.swift */ = {isa = PBXFileReference; lastKnownFileType = sourcecode.swift; path = StepsViewControllerTests.swift; sourceTree = "<group>"; };
		AE09EC13207BD88200782A33 /* TunnelIntersectionManager.swift */ = {isa = PBXFileReference; lastKnownFileType = sourcecode.swift; path = TunnelIntersectionManager.swift; sourceTree = "<group>"; };
		AE5F8770209A082500F58FDB /* route-with-banner-instructions.json */ = {isa = PBXFileReference; fileEncoding = 4; lastKnownFileType = text.json; path = "route-with-banner-instructions.json"; sourceTree = "<group>"; };
		AE8B1B96207D2B2B003050F6 /* TunnelIntersectionManagerTests.swift */ = {isa = PBXFileReference; lastKnownFileType = sourcecode.swift; path = TunnelIntersectionManagerTests.swift; sourceTree = "<group>"; };
		AED2156E208F7FEA009AA673 /* NavigationViewControllerTests.swift */ = {isa = PBXFileReference; lastKnownFileType = sourcecode.swift; path = NavigationViewControllerTests.swift; sourceTree = "<group>"; };
		AEF2C8F12072B603007B061F /* routeWithTunnels_9thStreetDC.json */ = {isa = PBXFileReference; fileEncoding = 4; lastKnownFileType = text.json; path = routeWithTunnels_9thStreetDC.json; sourceTree = "<group>"; };
		C51A1D5E20D1C4AE002099F2 /* CarPlayNavigationView.swift */ = {isa = PBXFileReference; lastKnownFileType = sourcecode.swift; path = CarPlayNavigationView.swift; sourceTree = "<group>"; };
		C51DF8651F38C31C006C6A15 /* Locale.swift */ = {isa = PBXFileReference; fileEncoding = 4; lastKnownFileType = sourcecode.swift; path = Locale.swift; sourceTree = "<group>"; };
		C520EE911EBB84F9008805BC /* Base */ = {isa = PBXFileReference; lastKnownFileType = file.storyboard; name = Base; path = Base.lproj/Navigation.storyboard; sourceTree = "<group>"; };
		C520EE941EBBBD55008805BC /* en */ = {isa = PBXFileReference; lastKnownFileType = text.plist.strings; name = en; path = Base.lproj/Navigation.strings; sourceTree = "<group>"; };
		C526305120DDB25F0010E177 /* Route.swift */ = {isa = PBXFileReference; lastKnownFileType = sourcecode.swift; path = Route.swift; sourceTree = "<group>"; };
		C52AC1251DF0E48600396B9F /* RouteProgressTests.swift */ = {isa = PBXFileReference; fileEncoding = 4; lastKnownFileType = sourcecode.swift; path = RouteProgressTests.swift; sourceTree = "<group>"; };
		C52D09CD1DEF5E5100BE3C5C /* route.json */ = {isa = PBXFileReference; fileEncoding = 4; lastKnownFileType = text.json; path = route.json; sourceTree = "<group>"; };
		C52D09D21DEF636C00BE3C5C /* Fixture.swift */ = {isa = PBXFileReference; fileEncoding = 4; lastKnownFileType = sourcecode.swift; path = Fixture.swift; sourceTree = "<group>"; };
		C53208AA1E81FFB900910266 /* NavigationMapView.swift */ = {isa = PBXFileReference; fileEncoding = 4; lastKnownFileType = sourcecode.swift; lineEnding = 0; path = NavigationMapView.swift; sourceTree = "<group>"; };
		C5381F01204E03B600A5493E /* UIDevice.swift */ = {isa = PBXFileReference; lastKnownFileType = sourcecode.swift; path = UIDevice.swift; sourceTree = "<group>"; };
		C5387A9C1F8FDB13000D2E93 /* routeWithInstructions.json */ = {isa = PBXFileReference; fileEncoding = 4; lastKnownFileType = text.json; path = routeWithInstructions.json; sourceTree = "<group>"; };
		C53C19701F38EACD008DB406 /* zh-Hans */ = {isa = PBXFileReference; lastKnownFileType = text.plist.strings; name = "zh-Hans"; path = "zh-Hans.lproj/Localizable.strings"; sourceTree = "<group>"; };
		C53C19711F38EADB008DB406 /* it */ = {isa = PBXFileReference; lastKnownFileType = text.plist.strings; name = it; path = it.lproj/Localizable.strings; sourceTree = "<group>"; };
		C53C19721F38EADB008DB406 /* es */ = {isa = PBXFileReference; fileEncoding = 4; lastKnownFileType = text.plist.strings; name = es; path = es.lproj/Localizable.strings; sourceTree = "<group>"; };
		C53C19731F38EADC008DB406 /* lt */ = {isa = PBXFileReference; fileEncoding = 4; lastKnownFileType = text.plist.strings; name = lt; path = lt.lproj/Localizable.strings; sourceTree = "<group>"; };
		C53C19751F38EADE008DB406 /* fr */ = {isa = PBXFileReference; lastKnownFileType = text.plist.strings; name = fr; path = fr.lproj/Localizable.strings; sourceTree = "<group>"; };
		C53C19771F38EAE4008DB406 /* ca */ = {isa = PBXFileReference; fileEncoding = 4; lastKnownFileType = text.plist.strings; name = ca; path = ca.lproj/Localizable.strings; sourceTree = "<group>"; };
		C53C197A1F38EAEA008DB406 /* Base */ = {isa = PBXFileReference; lastKnownFileType = text.plist.strings; name = Base; path = Base.lproj/Localizable.strings; sourceTree = "<group>"; };
		C549F8311F17F2C5001A0A2D /* MapboxMobileEvents.framework */ = {isa = PBXFileReference; lastKnownFileType = wrapper.framework; name = MapboxMobileEvents.framework; path = Carthage/Build/iOS/MapboxMobileEvents.framework; sourceTree = "<group>"; };
		C54C655120336F2600D338E0 /* Constants.swift */ = {isa = PBXFileReference; lastKnownFileType = sourcecode.swift; path = Constants.swift; sourceTree = "<group>"; };
		C551B0E520D42222009A986F /* NavigationLocationManagerTests.swift */ = {isa = PBXFileReference; lastKnownFileType = sourcecode.swift; path = NavigationLocationManagerTests.swift; sourceTree = "<group>"; };
		C55C299820D2E2F600B0406C /* NavigationMapViewTests.swift */ = {isa = PBXFileReference; lastKnownFileType = sourcecode.swift; path = NavigationMapViewTests.swift; sourceTree = "<group>"; };
		C561735A1F182113005954F6 /* RouteStep.swift */ = {isa = PBXFileReference; fileEncoding = 4; lastKnownFileType = sourcecode.swift; path = RouteStep.swift; sourceTree = "<group>"; };
		C565168A1FE1E23E00A0AD18 /* MapboxVoiceController.swift */ = {isa = PBXFileReference; lastKnownFileType = sourcecode.swift; path = MapboxVoiceController.swift; sourceTree = "<group>"; };
		C57491DE1FACC42F006F97BC /* CGPoint.swift */ = {isa = PBXFileReference; lastKnownFileType = sourcecode.swift; name = CGPoint.swift; path = ../MapboxNavigation/CGPoint.swift; sourceTree = "<group>"; };
		C57607B01F4CC97D00C27423 /* Solar.framework */ = {isa = PBXFileReference; lastKnownFileType = wrapper.framework; name = Solar.framework; path = Carthage/Build/iOS/Solar.framework; sourceTree = "<group>"; };
		C578DA071EFD0FFF0052079F /* ProcessInfo.swift */ = {isa = PBXFileReference; fileEncoding = 4; lastKnownFileType = sourcecode.swift; path = ProcessInfo.swift; sourceTree = "<group>"; };
		C58159001EA6D02700FC6C3D /* MGLVectorTileSource.swift */ = {isa = PBXFileReference; fileEncoding = 4; lastKnownFileType = sourcecode.swift; path = MGLVectorTileSource.swift; sourceTree = "<group>"; };
		C582BA2B2073E77E00647DAA /* StringTests.swift */ = {isa = PBXFileReference; lastKnownFileType = sourcecode.swift; path = StringTests.swift; sourceTree = "<group>"; };
		C582FD5E203626E900A9086E /* CLLocationDirection.swift */ = {isa = PBXFileReference; lastKnownFileType = sourcecode.swift; path = CLLocationDirection.swift; sourceTree = "<group>"; };
		C58821FF1FB0F0D7008B0A2D /* Error.swift */ = {isa = PBXFileReference; lastKnownFileType = sourcecode.swift; path = Error.swift; sourceTree = "<group>"; };
		C58D6BAC1DDCF2AE00387F53 /* Constants.swift */ = {isa = PBXFileReference; fileEncoding = 4; lastKnownFileType = sourcecode.swift; path = Constants.swift; sourceTree = "<group>"; };
		C5A60EC820A2417200C21178 /* MD5Tests.swift */ = {isa = PBXFileReference; lastKnownFileType = sourcecode.swift; path = MD5Tests.swift; sourceTree = "<group>"; };
		C5A60ECA20A241B600C21178 /* md5_crazy_strings.txt */ = {isa = PBXFileReference; lastKnownFileType = text; path = md5_crazy_strings.txt; sourceTree = "<group>"; };
		C5A6B2DC1F4CE8E8004260EA /* StyleType.swift */ = {isa = PBXFileReference; lastKnownFileType = sourcecode.swift; path = StyleType.swift; sourceTree = "<group>"; };
		C5A7EC5B1FD610A80008B9BA /* VisualInstructionComponent.swift */ = {isa = PBXFileReference; lastKnownFileType = sourcecode.swift; path = VisualInstructionComponent.swift; sourceTree = "<group>"; };
		C5A9DDBD202E12EE007D52DA /* MapboxSpeech.framework */ = {isa = PBXFileReference; lastKnownFileType = wrapper.framework; name = MapboxSpeech.framework; path = Carthage/Build/iOS/MapboxSpeech.framework; sourceTree = "<group>"; };
		C5ABB50D20408D2C00AFA92C /* RouteControllerTests.swift */ = {isa = PBXFileReference; lastKnownFileType = sourcecode.swift; path = RouteControllerTests.swift; sourceTree = "<group>"; };
		C5ADFBC91DDCC7840011824B /* MapboxCoreNavigation.framework */ = {isa = PBXFileReference; explicitFileType = wrapper.framework; includeInIndex = 0; path = MapboxCoreNavigation.framework; sourceTree = BUILT_PRODUCTS_DIR; };
		C5ADFBCC1DDCC7840011824B /* MapboxCoreNavigation.h */ = {isa = PBXFileReference; lastKnownFileType = sourcecode.c.h; path = MapboxCoreNavigation.h; sourceTree = "<group>"; };
		C5ADFBCD1DDCC7840011824B /* Info.plist */ = {isa = PBXFileReference; lastKnownFileType = text.plist.xml; path = Info.plist; sourceTree = "<group>"; };
		C5ADFBD21DDCC7840011824B /* MapboxCoreNavigationTests.xctest */ = {isa = PBXFileReference; explicitFileType = wrapper.cfbundle; includeInIndex = 0; path = MapboxCoreNavigationTests.xctest; sourceTree = BUILT_PRODUCTS_DIR; };
		C5ADFBD71DDCC7840011824B /* MapboxCoreNavigationTests.swift */ = {isa = PBXFileReference; lastKnownFileType = sourcecode.swift; path = MapboxCoreNavigationTests.swift; sourceTree = "<group>"; };
		C5ADFBD91DDCC7840011824B /* Info.plist */ = {isa = PBXFileReference; lastKnownFileType = text.plist.xml; path = Info.plist; sourceTree = "<group>"; };
		C5ADFBF91DDCC9580011824B /* RouteController.swift */ = {isa = PBXFileReference; fileEncoding = 4; lastKnownFileType = sourcecode.swift; path = RouteController.swift; sourceTree = "<group>"; };
		C5ADFBFB1DDCC9AD0011824B /* RouteProgress.swift */ = {isa = PBXFileReference; fileEncoding = 4; lastKnownFileType = sourcecode.swift; path = RouteProgress.swift; sourceTree = "<group>"; };
		C5BF7370206AB0DE00CDBB6D /* MapboxCoreNavigationTests-Bridging-Header.h */ = {isa = PBXFileReference; lastKnownFileType = sourcecode.c.h; path = "MapboxCoreNavigationTests-Bridging-Header.h"; sourceTree = "<group>"; };
		C5BF7371206AB0DF00CDBB6D /* CLHeadingPrivate.h */ = {isa = PBXFileReference; lastKnownFileType = sourcecode.c.h; path = CLHeadingPrivate.h; sourceTree = "<group>"; };
		C5CFE4871EF2FD4C006F48E8 /* MMEEventsManager.swift */ = {isa = PBXFileReference; fileEncoding = 4; lastKnownFileType = sourcecode.swift; path = MMEEventsManager.swift; sourceTree = "<group>"; };
		C5D1C9931FB236900067C619 /* ErrorCode.swift */ = {isa = PBXFileReference; lastKnownFileType = sourcecode.swift; path = ErrorCode.swift; sourceTree = "<group>"; };
		C5D9800C1EFA8BA9006DBF2E /* CustomViewController.swift */ = {isa = PBXFileReference; fileEncoding = 4; lastKnownFileType = sourcecode.swift; path = CustomViewController.swift; sourceTree = "<group>"; };
		C5D9800E1EFBCDAD006DBF2E /* Date.swift */ = {isa = PBXFileReference; fileEncoding = 4; lastKnownFileType = sourcecode.swift; path = Date.swift; sourceTree = "<group>"; };
		C5E7A31B1F4F6828001CB015 /* NavigationRouteOptions.swift */ = {isa = PBXFileReference; lastKnownFileType = sourcecode.swift; path = NavigationRouteOptions.swift; sourceTree = "<group>"; };
		C5EF397420599120009A2C50 /* straight-line.json */ = {isa = PBXFileReference; lastKnownFileType = text.json; path = "straight-line.json"; sourceTree = "<group>"; };
		C5F2DC9F206DBF5E002F99F6 /* Sequence.swift */ = {isa = PBXFileReference; lastKnownFileType = sourcecode.swift; path = Sequence.swift; sourceTree = "<group>"; };
		C5F4D21820DC468B0059FABF /* CongestionLevel.swift */ = {isa = PBXFileReference; lastKnownFileType = sourcecode.swift; path = CongestionLevel.swift; sourceTree = "<group>"; };
		C5FFAC1420D96F5B009E7F98 /* CarPlayNavigationViewController.swift */ = {isa = PBXFileReference; fileEncoding = 4; lastKnownFileType = sourcecode.swift; path = CarPlayNavigationViewController.swift; sourceTree = "<group>"; };
		DA1811FD20128B0900C91918 /* he */ = {isa = PBXFileReference; lastKnownFileType = text.plist.strings; name = he; path = he.lproj/Main.strings; sourceTree = "<group>"; };
		DA1811FE20128B0900C91918 /* he */ = {isa = PBXFileReference; lastKnownFileType = text.plist.strings; name = he; path = he.lproj/Navigation.strings; sourceTree = "<group>"; };
		DA18120120128B7B00C91918 /* he */ = {isa = PBXFileReference; lastKnownFileType = text.plist.strings; name = he; path = he.lproj/Localizable.strings; sourceTree = "<group>"; };
		DA18120320128E9400C91918 /* fr */ = {isa = PBXFileReference; lastKnownFileType = text.plist.strings; name = fr; path = fr.lproj/Localizable.strings; sourceTree = "<group>"; };
		DA181204201290FC00C91918 /* es */ = {isa = PBXFileReference; lastKnownFileType = text.plist.stringsdict; name = es; path = Resources/es.lproj/Localizable.stringsdict; sourceTree = "<group>"; };
		DA1812052012910000C91918 /* vi */ = {isa = PBXFileReference; lastKnownFileType = text.plist.stringsdict; name = vi; path = Resources/vi.lproj/Localizable.stringsdict; sourceTree = "<group>"; };
		DA181207201292E700C91918 /* fr */ = {isa = PBXFileReference; lastKnownFileType = text.plist.stringsdict; name = fr; path = Resources/fr.lproj/Localizable.stringsdict; sourceTree = "<group>"; };
		DA23C9621F4FC0A600BA9522 /* MGLMapView+CustomAdditions.h */ = {isa = PBXFileReference; fileEncoding = 4; lastKnownFileType = sourcecode.c.h; path = "MGLMapView+CustomAdditions.h"; sourceTree = "<group>"; };
		DA23C9631F4FC0A600BA9522 /* MGLMapView+CustomAdditions.m */ = {isa = PBXFileReference; fileEncoding = 4; lastKnownFileType = sourcecode.c.objc; path = "MGLMapView+CustomAdditions.m"; sourceTree = "<group>"; };
		DA3327391F50C6DA00C5EE88 /* sl */ = {isa = PBXFileReference; fileEncoding = 4; lastKnownFileType = text.plist.strings; name = sl; path = sl.lproj/Main.strings; sourceTree = "<group>"; };
		DA33273A1F50C6FC00C5EE88 /* sl */ = {isa = PBXFileReference; fileEncoding = 4; lastKnownFileType = text.plist.strings; name = sl; path = sl.lproj/Main.strings; sourceTree = "<group>"; };
		DA33273B1F50C70E00C5EE88 /* sl */ = {isa = PBXFileReference; fileEncoding = 4; lastKnownFileType = text.plist.strings; name = sl; path = sl.lproj/Navigation.strings; sourceTree = "<group>"; };
		DA33273D1F50C7CA00C5EE88 /* uk */ = {isa = PBXFileReference; fileEncoding = 4; lastKnownFileType = text.plist.strings; name = uk; path = uk.lproj/Main.strings; sourceTree = "<group>"; };
		DA33273E1F50C7D800C5EE88 /* uk */ = {isa = PBXFileReference; fileEncoding = 4; lastKnownFileType = text.plist.strings; name = uk; path = uk.lproj/Main.strings; sourceTree = "<group>"; };
		DA33273F1F50C7E400C5EE88 /* uk */ = {isa = PBXFileReference; fileEncoding = 4; lastKnownFileType = text.plist.strings; name = uk; path = uk.lproj/Navigation.strings; sourceTree = "<group>"; };
		DA352568201096F20048DDFC /* da */ = {isa = PBXFileReference; lastKnownFileType = text.plist.strings; name = da; path = da.lproj/Main.strings; sourceTree = "<group>"; };
		DA35256F2010A5200048DDFC /* en */ = {isa = PBXFileReference; lastKnownFileType = text.plist.stringsdict; name = en; path = Resources/en.lproj/Localizable.stringsdict; sourceTree = "<group>"; };
		DA3525712011435E0048DDFC /* da */ = {isa = PBXFileReference; lastKnownFileType = text.plist.strings; name = da; path = da.lproj/Main.strings; sourceTree = "<group>"; };
		DA352572201143BA0048DDFC /* da */ = {isa = PBXFileReference; lastKnownFileType = text.plist.strings; name = da; path = da.lproj/Navigation.strings; sourceTree = "<group>"; };
		DA352573201143D30048DDFC /* da */ = {isa = PBXFileReference; lastKnownFileType = text.plist.strings; name = da; path = da.lproj/Localizable.strings; sourceTree = "<group>"; };
		DA545ABA1FA993DF0090908E /* de */ = {isa = PBXFileReference; lastKnownFileType = text.plist.strings; name = de; path = de.lproj/Main.strings; sourceTree = "<group>"; };
		DA545ABB1FA993FB0090908E /* de */ = {isa = PBXFileReference; lastKnownFileType = text.plist.strings; name = de; path = de.lproj/Main.strings; sourceTree = "<group>"; };
		DA545ABC1FA9941F0090908E /* de */ = {isa = PBXFileReference; lastKnownFileType = text.plist.strings; name = de; path = de.lproj/Localizable.strings; sourceTree = "<group>"; };
		DA545ABE1FA9A1370090908E /* nl */ = {isa = PBXFileReference; lastKnownFileType = text.plist.strings; name = nl; path = nl.lproj/Main.strings; sourceTree = "<group>"; };
		DA545ABF1FA9A1530090908E /* nl */ = {isa = PBXFileReference; lastKnownFileType = text.plist.strings; name = nl; path = nl.lproj/Main.strings; sourceTree = "<group>"; };
		DA545AC01FA9A15A0090908E /* nl */ = {isa = PBXFileReference; lastKnownFileType = text.plist.strings; name = nl; path = nl.lproj/Localizable.strings; sourceTree = "<group>"; };
		DA545AC21FA9A16D0090908E /* nl */ = {isa = PBXFileReference; lastKnownFileType = text.plist.strings; name = nl; path = nl.lproj/Localizable.strings; sourceTree = "<group>"; };
		DA545AC31FAA86350090908E /* de */ = {isa = PBXFileReference; lastKnownFileType = text.plist.strings; name = de; path = de.lproj/Navigation.strings; sourceTree = "<group>"; };
		DA545AC41FAA86450090908E /* de */ = {isa = PBXFileReference; lastKnownFileType = text.plist.strings; name = de; path = de.lproj/Localizable.strings; sourceTree = "<group>"; };
		DA5AD03C1FEBA03700FC7D7B /* bg */ = {isa = PBXFileReference; lastKnownFileType = text.plist.strings; name = bg; path = bg.lproj/Main.strings; sourceTree = "<group>"; };
		DA5AD03D1FEBA03700FC7D7B /* bg */ = {isa = PBXFileReference; lastKnownFileType = text.plist.strings; name = bg; path = bg.lproj/Main.strings; sourceTree = "<group>"; };
		DA5AD0401FEBA23200FC7D7B /* bg */ = {isa = PBXFileReference; lastKnownFileType = text.plist.strings; name = bg; path = bg.lproj/Localizable.strings; sourceTree = "<group>"; };
		DA625E901F10557300FBE176 /* fa */ = {isa = PBXFileReference; fileEncoding = 4; lastKnownFileType = text.plist.strings; name = fa; path = fa.lproj/Main.strings; sourceTree = "<group>"; };
		DA625E911F10559600FBE176 /* fa */ = {isa = PBXFileReference; fileEncoding = 4; lastKnownFileType = text.plist.strings; name = fa; path = fa.lproj/Main.strings; sourceTree = "<group>"; };
		DA625E921F1055DE00FBE176 /* fa */ = {isa = PBXFileReference; fileEncoding = 4; lastKnownFileType = text.plist.strings; name = fa; path = fa.lproj/Navigation.strings; sourceTree = "<group>"; };
		DA625E931F105B1900FBE176 /* fr */ = {isa = PBXFileReference; lastKnownFileType = text.plist.strings; name = fr; path = fr.lproj/Main.strings; sourceTree = "<group>"; };
		DA625E941F105B1A00FBE176 /* fr */ = {isa = PBXFileReference; lastKnownFileType = text.plist.strings; name = fr; path = fr.lproj/Main.strings; sourceTree = "<group>"; };
		DA625E951F105B1A00FBE176 /* fr */ = {isa = PBXFileReference; fileEncoding = 4; lastKnownFileType = text.plist.strings; name = fr; path = fr.lproj/Navigation.strings; sourceTree = "<group>"; };
		DA625E981F105C1200FBE176 /* hu */ = {isa = PBXFileReference; lastKnownFileType = text.plist.strings; name = hu; path = hu.lproj/Main.strings; sourceTree = "<group>"; };
		DA625E991F105C1300FBE176 /* hu */ = {isa = PBXFileReference; lastKnownFileType = text.plist.strings; name = hu; path = hu.lproj/Main.strings; sourceTree = "<group>"; };
		DA625E9A1F105C1300FBE176 /* hu */ = {isa = PBXFileReference; fileEncoding = 4; lastKnownFileType = text.plist.strings; name = hu; path = hu.lproj/Navigation.strings; sourceTree = "<group>"; };
		DA625E9C1F105CB100FBE176 /* hu */ = {isa = PBXFileReference; fileEncoding = 4; lastKnownFileType = text.plist.strings; name = hu; path = hu.lproj/Localizable.strings; sourceTree = "<group>"; };
		DA625E9D1F105D1A00FBE176 /* lt */ = {isa = PBXFileReference; lastKnownFileType = text.plist.strings; name = lt; path = lt.lproj/Main.strings; sourceTree = "<group>"; };
		DA625E9E1F105D1A00FBE176 /* lt */ = {isa = PBXFileReference; lastKnownFileType = text.plist.strings; name = lt; path = lt.lproj/Main.strings; sourceTree = "<group>"; };
		DA625EA41F1060E300FBE176 /* ca */ = {isa = PBXFileReference; fileEncoding = 4; lastKnownFileType = text.plist.strings; name = ca; path = ca.lproj/Navigation.strings; sourceTree = "<group>"; };
		DA625EA51F10614500FBE176 /* es */ = {isa = PBXFileReference; fileEncoding = 4; lastKnownFileType = text.plist.strings; name = es; path = es.lproj/Navigation.strings; sourceTree = "<group>"; };
		DA625EA71F10616600FBE176 /* es */ = {isa = PBXFileReference; fileEncoding = 4; lastKnownFileType = text.plist.strings; name = es; path = es.lproj/Localizable.strings; sourceTree = "<group>"; };
		DA625EA91F1061DA00FBE176 /* sv */ = {isa = PBXFileReference; fileEncoding = 4; lastKnownFileType = text.plist.strings; name = sv; path = sv.lproj/Navigation.strings; sourceTree = "<group>"; };
		DA625EAA1F10621A00FBE176 /* vi */ = {isa = PBXFileReference; fileEncoding = 4; lastKnownFileType = text.plist.strings; name = vi; path = vi.lproj/Navigation.strings; sourceTree = "<group>"; };
		DA678B7A1F6CEE6200F05913 /* ru */ = {isa = PBXFileReference; lastKnownFileType = text.plist.strings; name = ru; path = ru.lproj/Localizable.strings; sourceTree = "<group>"; };
		DA678B7B1F6CF46600F05913 /* hu */ = {isa = PBXFileReference; fileEncoding = 4; lastKnownFileType = text.plist.strings; name = hu; path = hu.lproj/Localizable.strings; sourceTree = "<group>"; };
		DA678B7C1F6CF47200F05913 /* sv */ = {isa = PBXFileReference; fileEncoding = 4; lastKnownFileType = text.plist.strings; name = sv; path = sv.lproj/Localizable.strings; sourceTree = "<group>"; };
		DA678B7D1F6CF47A00F05913 /* vi */ = {isa = PBXFileReference; fileEncoding = 4; lastKnownFileType = text.plist.strings; name = vi; path = vi.lproj/Localizable.strings; sourceTree = "<group>"; };
		DA73F87820BF851B0067649B /* de */ = {isa = PBXFileReference; lastKnownFileType = text.plist.stringsdict; name = de; path = Resources/de.lproj/Localizable.stringsdict; sourceTree = "<group>"; };
		DA8264851F2AAD8400454B24 /* zh-Hant */ = {isa = PBXFileReference; fileEncoding = 4; lastKnownFileType = text.plist.strings; name = "zh-Hant"; path = "zh-Hant.lproj/Main.strings"; sourceTree = "<group>"; };
		DA8264861F2AAD9F00454B24 /* zh-Hant */ = {isa = PBXFileReference; fileEncoding = 4; lastKnownFileType = text.plist.strings; name = "zh-Hant"; path = "zh-Hant.lproj/Main.strings"; sourceTree = "<group>"; };
		DA8264871F2AADC200454B24 /* zh-Hant */ = {isa = PBXFileReference; fileEncoding = 4; lastKnownFileType = text.plist.strings; name = "zh-Hant"; path = "zh-Hant.lproj/Navigation.strings"; sourceTree = "<group>"; };
		DAA292FF1F16CC2200D94613 /* lt */ = {isa = PBXFileReference; fileEncoding = 4; lastKnownFileType = text.plist.strings; name = lt; path = lt.lproj/Navigation.strings; sourceTree = "<group>"; };
		DAA293011F16DA0C00D94613 /* es */ = {isa = PBXFileReference; fileEncoding = 4; lastKnownFileType = text.plist.strings; name = es; path = es.lproj/Main.strings; sourceTree = "<group>"; };
		DAA293021F16DA1300D94613 /* es */ = {isa = PBXFileReference; fileEncoding = 4; lastKnownFileType = text.plist.strings; name = es; path = es.lproj/Main.strings; sourceTree = "<group>"; };
		DAAE5F311EAE4C4700832871 /* Base */ = {isa = PBXFileReference; fileEncoding = 4; lastKnownFileType = text.plist.strings; name = Base; path = Base.lproj/Localizable.strings; sourceTree = "<group>"; };
		DAAE5F331EAE4C5A00832871 /* zh-Hans */ = {isa = PBXFileReference; fileEncoding = 4; lastKnownFileType = text.plist.strings; name = "zh-Hans"; path = "zh-Hans.lproj/Localizable.strings"; sourceTree = "<group>"; };
		DAB2CCE61DF7AFDE001B2FE1 /* dc-line.geojson */ = {isa = PBXFileReference; fileEncoding = 4; lastKnownFileType = text; path = "dc-line.geojson"; sourceTree = "<group>"; };
		DAC049BE201715D5004C2217 /* ru */ = {isa = PBXFileReference; lastKnownFileType = text.plist.strings; name = ru; path = ru.lproj/Localizable.strings; sourceTree = "<group>"; };
		DAC049BF201715EA004C2217 /* ru */ = {isa = PBXFileReference; lastKnownFileType = text.plist.stringsdict; name = ru; path = Resources/ru.lproj/Localizable.stringsdict; sourceTree = "<group>"; };
		DAC049C020171886004C2217 /* he */ = {isa = PBXFileReference; lastKnownFileType = text.plist.strings; name = he; path = he.lproj/Main.strings; sourceTree = "<group>"; };
		DAC049C1201718AC004C2217 /* he */ = {isa = PBXFileReference; lastKnownFileType = text.plist.strings; name = he; path = he.lproj/Localizable.strings; sourceTree = "<group>"; };
		DACCD9CD1F1FE05C00BB09A1 /* Example-Swift-BridgingHeader.h */ = {isa = PBXFileReference; fileEncoding = 4; lastKnownFileType = sourcecode.c.h; path = "Example-Swift-BridgingHeader.h"; sourceTree = "<group>"; };
		DAD88E00202AC7AA00AAA536 /* uk */ = {isa = PBXFileReference; lastKnownFileType = text.plist.stringsdict; name = uk; path = Resources/uk.lproj/Localizable.stringsdict; sourceTree = "<group>"; };
		DAD88E01202AC80100AAA536 /* uk */ = {isa = PBXFileReference; lastKnownFileType = text.plist.strings; name = uk; path = uk.lproj/Localizable.strings; sourceTree = "<group>"; };
		DAD88E02202AC81F00AAA536 /* da */ = {isa = PBXFileReference; lastKnownFileType = text.plist.stringsdict; name = da; path = Resources/da.lproj/Localizable.stringsdict; sourceTree = "<group>"; };
		DADAD826203504C6002E25CA /* MBNavigationSettings.h */ = {isa = PBXFileReference; lastKnownFileType = sourcecode.c.h; path = MBNavigationSettings.h; sourceTree = "<group>"; };
		DADAD827203504C6002E25CA /* MBNavigationSettings.m */ = {isa = PBXFileReference; lastKnownFileType = sourcecode.c.objc; path = MBNavigationSettings.m; sourceTree = "<group>"; };
		DADAD82C20350849002E25CA /* MBRouteVoiceController.h */ = {isa = PBXFileReference; lastKnownFileType = sourcecode.c.h; path = MBRouteVoiceController.h; sourceTree = "<group>"; };
		DADAD82D20350849002E25CA /* MBRouteVoiceController.m */ = {isa = PBXFileReference; lastKnownFileType = sourcecode.c.objc; path = MBRouteVoiceController.m; sourceTree = "<group>"; };
		DAE26B1A20644047001D6E1F /* ar */ = {isa = PBXFileReference; lastKnownFileType = text.plist.strings; name = ar; path = ar.lproj/Main.strings; sourceTree = "<group>"; };
		DAE26B1B20644047001D6E1F /* ar */ = {isa = PBXFileReference; lastKnownFileType = text.plist.strings; name = ar; path = ar.lproj/Main.strings; sourceTree = "<group>"; };
		DAE26B1C20644047001D6E1F /* ar */ = {isa = PBXFileReference; lastKnownFileType = text.plist.strings; name = ar; path = ar.lproj/Navigation.strings; sourceTree = "<group>"; };
		DAE26B1F2064407D001D6E1F /* ar */ = {isa = PBXFileReference; lastKnownFileType = text.plist.strings; name = ar; path = ar.lproj/Localizable.strings; sourceTree = "<group>"; };
		DAE26B20206441D8001D6E1F /* pt-PT */ = {isa = PBXFileReference; lastKnownFileType = text.plist.strings; name = "pt-PT"; path = "pt-PT.lproj/Main.strings"; sourceTree = "<group>"; };
		DAE26B21206441D9001D6E1F /* pt-PT */ = {isa = PBXFileReference; lastKnownFileType = text.plist.strings; name = "pt-PT"; path = "pt-PT.lproj/Main.strings"; sourceTree = "<group>"; };
		DAE26B22206441D9001D6E1F /* pt-PT */ = {isa = PBXFileReference; lastKnownFileType = text.plist.strings; name = "pt-PT"; path = "pt-PT.lproj/Navigation.strings"; sourceTree = "<group>"; };
		DAE26B23206441F7001D6E1F /* pt-PT */ = {isa = PBXFileReference; lastKnownFileType = text.plist.strings; name = "pt-PT"; path = "pt-PT.lproj/Localizable.strings"; sourceTree = "<group>"; };
		DAE26B2420644215001D6E1F /* pt-PT */ = {isa = PBXFileReference; lastKnownFileType = text.plist.strings; name = "pt-PT"; path = "pt-PT.lproj/Localizable.strings"; sourceTree = "<group>"; };
		DAE26B2520644225001D6E1F /* pt-PT */ = {isa = PBXFileReference; lastKnownFileType = text.plist.stringsdict; name = "pt-PT"; path = "Resources/pt-PT.lproj/Localizable.stringsdict"; sourceTree = "<group>"; };
		DAE26B272064742F001D6E1F /* ar */ = {isa = PBXFileReference; lastKnownFileType = text.plist.strings; name = ar; path = ar.lproj/Localizable.strings; sourceTree = "<group>"; };
		DAE26B2820647A82001D6E1F /* he */ = {isa = PBXFileReference; lastKnownFileType = text.plist.stringsdict; name = he; path = Resources/he.lproj/Localizable.stringsdict; sourceTree = "<group>"; };
		DAE7114C1F22E94E009AED76 /* it */ = {isa = PBXFileReference; fileEncoding = 4; lastKnownFileType = text.plist.strings; name = it; path = it.lproj/Main.strings; sourceTree = "<group>"; };
		DAE7114D1F22E966009AED76 /* it */ = {isa = PBXFileReference; fileEncoding = 4; lastKnownFileType = text.plist.strings; name = it; path = it.lproj/Main.strings; sourceTree = "<group>"; };
		DAE7114E1F22E977009AED76 /* it */ = {isa = PBXFileReference; fileEncoding = 4; lastKnownFileType = text.plist.strings; name = it; path = it.lproj/Navigation.strings; sourceTree = "<group>"; };
		DAF257122017C1E800367EF5 /* sv */ = {isa = PBXFileReference; lastKnownFileType = text.plist.stringsdict; name = sv; path = Resources/sv.lproj/Localizable.stringsdict; sourceTree = "<group>"; };
		DAFEB36A2093A0D800A86A83 /* ko */ = {isa = PBXFileReference; lastKnownFileType = text.plist.strings; name = ko; path = ko.lproj/Navigation.strings; sourceTree = "<group>"; };
		DAFEB36D2093A11F00A86A83 /* ko */ = {isa = PBXFileReference; lastKnownFileType = text.plist.strings; name = ko; path = ko.lproj/Localizable.strings; sourceTree = "<group>"; };
		DAFEB36E2093A3E000A86A83 /* ko */ = {isa = PBXFileReference; lastKnownFileType = text.plist.strings; name = ko; path = ko.lproj/Localizable.strings; sourceTree = "<group>"; };
		DAFEB36F2093A3EF00A86A83 /* ko */ = {isa = PBXFileReference; lastKnownFileType = text.plist.stringsdict; name = ko; path = Resources/ko.lproj/Localizable.stringsdict; sourceTree = "<group>"; };
/* End PBXFileReference section */

/* Begin PBXFrameworksBuildPhase section */
		351BEBD31E5BCC28006FE110 /* Frameworks */ = {
			isa = PBXFrameworksBuildPhase;
			buildActionMask = 2147483647;
			files = (
				354A01BF1E6625D100D765C2 /* Mapbox.framework in Frameworks */,
				35CC14161F7994B1009E872A /* Turf.framework in Frameworks */,
			);
			runOnlyForDeploymentPostprocessing = 0;
		};
		352BBC441E5E78D700703DF1 /* Frameworks */ = {
			isa = PBXFrameworksBuildPhase;
			buildActionMask = 2147483647;
			files = (
			);
			runOnlyForDeploymentPostprocessing = 0;
		};
		352BBC521E5E78EA00703DF1 /* Frameworks */ = {
			isa = PBXFrameworksBuildPhase;
			buildActionMask = 2147483647;
			files = (
			);
			runOnlyForDeploymentPostprocessing = 0;
		};
		3546BF71207BA4A8007FF453 /* Frameworks */ = {
			isa = PBXFrameworksBuildPhase;
			buildActionMask = 2147483647;
			files = (
				3546BF99207BA935007FF453 /* MapboxMobileEvents.framework in Frameworks */,
				3546BF9D207BA935007FF453 /* MapboxDirections.framework in Frameworks */,
				3546BF8A207BA920007FF453 /* MapboxCoreNavigation.framework in Frameworks */,
				3546BF8E207BA920007FF453 /* MapboxNavigation.framework in Frameworks */,
				3546BF9B207BA935007FF453 /* Polyline.framework in Frameworks */,
				3546BF93207BA935007FF453 /* MapboxSpeech.framework in Frameworks */,
				3546BF95207BA935007FF453 /* Turf.framework in Frameworks */,
				3546BF97207BA935007FF453 /* Solar.framework in Frameworks */,
				3546BF9F207BA935007FF453 /* Mapbox.framework in Frameworks */,
			);
			runOnlyForDeploymentPostprocessing = 0;
		};
		358D14601E5E3B7700ADE590 /* Frameworks */ = {
			isa = PBXFrameworksBuildPhase;
			buildActionMask = 2147483647;
			files = (
				35E9B0AD1F9E0F8F00BF84AB /* MapboxNavigation.framework in Frameworks */,
				354A01CF1E66266100D765C2 /* MapboxDirections.framework in Frameworks */,
				C57607B11F4CC9E800C27423 /* Solar.framework in Frameworks */,
				C549F8321F17F2C5001A0A2D /* MapboxMobileEvents.framework in Frameworks */,
				35CC14171F79A434009E872A /* Turf.framework in Frameworks */,
				354A01C91E66265B00D765C2 /* Polyline.framework in Frameworks */,
				35C714B0203B251F00F0C2AE /* MapboxSpeech.framework in Frameworks */,
				354A01C21E66265100D765C2 /* Mapbox.framework in Frameworks */,
			);
			runOnlyForDeploymentPostprocessing = 0;
		};
		358D14A31E5E3FDC00ADE590 /* Frameworks */ = {
			isa = PBXFrameworksBuildPhase;
			buildActionMask = 2147483647;
			files = (
				354A01DB1E6626E900D765C2 /* MapboxCoreNavigation.framework in Frameworks */,
				354A01EA1E6626EF00D765C2 /* MapboxDirections.framework in Frameworks */,
				354A01E41E6626EF00D765C2 /* Polyline.framework in Frameworks */,
				35CC14191F79A43B009E872A /* Turf.framework in Frameworks */,
				C5A6B2DE1F4DE57E004260EA /* Solar.framework in Frameworks */,
				C51245F21F19471C00E33B52 /* MapboxMobileEvents.framework in Frameworks */,
				354A01DD1E6626EA00D765C2 /* MapboxNavigation.framework in Frameworks */,
				35C714AE203B251300F0C2AE /* MapboxSpeech.framework in Frameworks */,
				354A01EC1E6626EF00D765C2 /* Mapbox.framework in Frameworks */,
			);
			runOnlyForDeploymentPostprocessing = 0;
		};
		35A7DBEB1E3A1C59000BAB5C /* Frameworks */ = {
			isa = PBXFrameworksBuildPhase;
			buildActionMask = 2147483647;
			files = (
				C5EA98721F19414C00C8AA16 /* MapboxMobileEvents.framework in Frameworks */,
				354A01B91E66256600D765C2 /* MapboxDirections.framework in Frameworks */,
				359D00CF1E732D7100C2E770 /* Polyline.framework in Frameworks */,
				35CC14151F7994B0009E872A /* Turf.framework in Frameworks */,
			);
			runOnlyForDeploymentPostprocessing = 0;
		};
		35B711CC1E5E7AD2001EDA8D /* Frameworks */ = {
			isa = PBXFrameworksBuildPhase;
			buildActionMask = 2147483647;
			files = (
				3525449D1E663D32004C8F1C /* MapboxCoreNavigation.framework in Frameworks */,
				35213DAF1EC456E800A62B21 /* FBSnapshotTestCase.framework in Frameworks */,
				35B711D41E5E7AD2001EDA8D /* MapboxNavigation.framework in Frameworks */,
			);
			runOnlyForDeploymentPostprocessing = 0;
		};
		C5ADFBCF1DDCC7840011824B /* Frameworks */ = {
			isa = PBXFrameworksBuildPhase;
			buildActionMask = 2147483647;
			files = (
				352BBC3B1E5E6A0C00703DF1 /* MapboxCoreNavigation.framework in Frameworks */,
			);
			runOnlyForDeploymentPostprocessing = 0;
		};
/* End PBXFrameworksBuildPhase section */

/* Begin PBXGroup section */
		16120A4B20645D2C007EA21D /* Support */ = {
			isa = PBXGroup;
			children = (
				16435E02206EE32F00AF48B6 /* DirectionsSpy.swift */,
				16435E04206EE37800AF48B6 /* DummyURLSessionDataTask.swift */,
				16120A4C20645D6E007EA21D /* EventsManagerSpy.swift */,
				3EA93EBD6E6BEC966BBE51D6 /* RouteControllerDelegateSpy.swift */,
			);
			path = Support;
			sourceTree = "<group>";
		};
		16E3625A2012656C00DF0592 /* Support */ = {
			isa = PBXGroup;
			children = (
				16E3625B201265D600DF0592 /* ImageDownloadOperationSpy.swift */,
				1662244620256C0700EA4824 /* ImageLoadingURLProtocolSpy.swift */,
				3EA93170CB959F3065ACFFC3 /* SpeechAPISpy.swift */,
			);
			path = Support;
			sourceTree = "<group>";
		};
		35002D721E5F6C830090E733 /* Supporting files */ = {
			isa = PBXGroup;
			children = (
				DACCD9CD1F1FE05C00BB09A1 /* Example-Swift-BridgingHeader.h */,
				355D20DB1EF30A6D0012B1E0 /* tunnel.route */,
				354D9F871EF2FE900006FAA8 /* tunnel.json */,
				35002D661E5F6B1B0090E733 /* Main.storyboard */,
				35002D5F1E5F6ADB0090E733 /* Assets.xcassets */,
				35002D601E5F6ADB0090E733 /* Base.lproj */,
				35002D5D1E5F6ABB0090E733 /* Info.plist */,
			);
			name = "Supporting files";
			sourceTree = "<group>";
		};
		35002D731E5F6C8F0090E733 /* Supporting files */ = {
			isa = PBXGroup;
			children = (
				35002D6A1E5F6C7F0090E733 /* Assets.xcassets */,
				35002D6B1E5F6C7F0090E733 /* Base.lproj */,
				35002D6C1E5F6C7F0090E733 /* Info.plist */,
				35002D6D1E5F6C7F0090E733 /* main.m */,
				35002D741E5F6CD30090E733 /* Main.storyboard */,
			);
			name = "Supporting files";
			sourceTree = "<group>";
		};
		351BEBD81E5BCC28006FE110 /* MapboxNavigation */ = {
			isa = PBXGroup;
			children = (
				C51923B41EA55C5E002AF9E1 /* Extensions */,
				356B7D8A1EE166E100FE5B89 /* scripts */,
				351BEC201E5BD4DC006FE110 /* Supporting files */,
				C51923B51EA55CD4002AF9E1 /* Views */,
				3EA93A10227A7DAF1861D9F5 /* Cache.swift */,
				160D8278205996DA00D278D6 /* DataCache.swift */,
				35726EE71F0856E900AFA1B6 /* DayStyle.swift */,
				C58821FF1FB0F0D7008B0A2D /* Error.swift */,
				C5D1C9931FB236900067C619 /* ErrorCode.swift */,
				3EA938479CF48D7AD1B6369B /* ImageCache.swift */,
				16A509D6202BC0CA0011D788 /* ImageDownload.swift */,
				3EA934C5D8DBAA19DB0F5271 /* ImageDownloader.swift */,
				3EA938BE5468824787100228 /* ImageRepository.swift */,
				3EA93230997B8D59E3B76C8C /* InstructionPresenter.swift */,
				35D825FD1E6A2EC60088F83B /* MapboxNavigation.h */,
				C53208AA1E81FFB900910266 /* NavigationMapView.swift */,
				351BEBEA1E5BCC63006FE110 /* NavigationViewController.swift */,
				351BEBE41E5BCC63006FE110 /* RouteMapViewController.swift */,
				8DE879651FBB9980002F06C0 /* EndOfRouteViewController.swift */,
				DADAD82C20350849002E25CA /* MBRouteVoiceController.h */,
				DADAD82D20350849002E25CA /* MBRouteVoiceController.m */,
				35C9973E1E732C1B00544D1C /* RouteVoiceController.swift */,
				C565168A1FE1E23E00A0AD18 /* MapboxVoiceController.swift */,
				35F611C31F1E1C0500C43249 /* FeedbackViewController.swift */,
				8D8EA9BB20575CD80077F478 /* FeedbackCollectionViewCell.swift */,
				35025F3E1F051DD2002BA3EA /* DialogViewController.swift */,
				C5A6B2DC1F4CE8E8004260EA /* StyleType.swift */,
				35B1E2941F1FF8EC00A13D32 /* UserCourseView.swift */,
				35CB1E121F97DD740011CC44 /* FeedbackItem.swift */,
				353EC9D61FB09708002EB0AB /* StepsViewController.swift */,
				351BEBE01E5BCC63006FE110 /* Style.swift */,
				353AA55F1FCEF583009F0384 /* StyleManager.swift */,
				359D1B271FFE70D30052FA42 /* NavigationView.swift */,
				C54C655120336F2600D338E0 /* Constants.swift */,
			);
			path = MapboxNavigation;
			sourceTree = "<group>";
		};
		351BEC201E5BD4DC006FE110 /* Supporting files */ = {
			isa = PBXGroup;
			children = (
				351BEC211E5BD506006FE110 /* Resources */,
				351BEBDA1E5BCC28006FE110 /* Info.plist */,
			);
			name = "Supporting files";
			sourceTree = "<group>";
		};
		351BEC211E5BD506006FE110 /* Resources */ = {
			isa = PBXGroup;
			children = (
				351BEC281E5BD530006FE110 /* Assets.xcassets */,
				C520EE921EBB84F9008805BC /* Navigation.storyboard */,
				DAAE5F321EAE4C4700832871 /* Localizable.strings */,
				DA35256E2010A5200048DDFC /* Localizable.stringsdict */,
			);
			name = Resources;
			sourceTree = "<group>";
		};
		352BBC481E5E78D700703DF1 /* SwiftTests */ = {
			isa = PBXGroup;
			children = (
				352BBC491E5E78D700703DF1 /* Example_SwiftTests.swift */,
				352BBC4B1E5E78D700703DF1 /* Info.plist */,
			);
			name = SwiftTests;
			path = Examples/SwiftTests;
			sourceTree = "<group>";
		};
		352BBC561E5E78EA00703DF1 /* Objective-CTests */ = {
			isa = PBXGroup;
			children = (
				352BBC571E5E78EA00703DF1 /* Example_Objective_CTests.m */,
				352BBC591E5E78EA00703DF1 /* Info.plist */,
			);
			name = "Objective-CTests";
			path = "Examples/Objective-CTests";
			sourceTree = "<group>";
		};
		3546BF75207BA4A8007FF453 /* RouteTest */ = {
			isa = PBXGroup;
			children = (
				3546BF86207BA722007FF453 /* Routes */,
				3546BF76207BA4A8007FF453 /* AppDelegate.swift */,
				3546BFA4207BAB7A007FF453 /* Fixture.swift */,
				3546BF7D207BA4AA007FF453 /* Assets.xcassets */,
				3546BF82207BA4AA007FF453 /* Info.plist */,
				3546BFA2207BAB14007FF453 /* LaunchScreen.storyboard */,
			);
			path = RouteTest;
			sourceTree = "<group>";
		};
		3546BF86207BA722007FF453 /* Routes */ = {
			isa = PBXGroup;
			children = (
				3546BF87207BA73C007FF453 /* downtown-sf.json */,
				359416FD20A9CB0400372638 /* multiwaypoints.json */,
			);
			path = Routes;
			sourceTree = "<group>";
		};
		355DB5731EFA73410091BFB7 /* Fixtures */ = {
			isa = PBXGroup;
			children = (
				35EB9A6920A1A89500CB1225 /* turn_left.data */,
				352690481ECC843700E387BD /* Fixture.swift */,
				8D07C5A720B612310093D779 /* EmptyStyle.json */,
				355DB5741EFA78070091BFB7 /* GGPark-to-BernalHeights.route */,
				355DB5761EFA780E0091BFB7 /* UnionSquare-to-GGPark.route */,
				351030101F54B72000E3B7E7 /* route-for-lane-testing.json */,
				16B63DCC205C8EEF002D56D4 /* route-with-instructions.json */,
				35DC9D8E1F4321CC001ECD64 /* route-with-lanes.json */,
				3540514C1F73F3BB00ED572D /* route-with-straight-roundabout.json */,
				AE5F8770209A082500F58FDB /* route-with-banner-instructions.json */,
			);
			path = Fixtures;
			sourceTree = "<group>";
		};
		358D14641E5E3B7700ADE590 /* Swift */ = {
			isa = PBXGroup;
			children = (
				35002D721E5F6C830090E733 /* Supporting files */,
				358D14651E5E3B7700ADE590 /* AppDelegate.swift */,
				358D14671E5E3B7700ADE590 /* ViewController.swift */,
				C5D9800C1EFA8BA9006DBF2E /* CustomViewController.swift */,
				6441B1691EFC64E50076499F /* WaypointConfirmationViewController.swift */,
				DA23C9621F4FC0A600BA9522 /* MGLMapView+CustomAdditions.h */,
				DA23C9631F4FC0A600BA9522 /* MGLMapView+CustomAdditions.m */,
			);
			name = Swift;
			path = Examples/Swift;
			sourceTree = "<group>";
		};
		358D14A71E5E3FDC00ADE590 /* Objective-C */ = {
			isa = PBXGroup;
			children = (
				35002D731E5F6C8F0090E733 /* Supporting files */,
				35C6A3461E5E418D0004CA57 /* AppDelegate.h */,
				35C6A3471E5E418D0004CA57 /* AppDelegate.m */,
				35C6A34C1E5E418D0004CA57 /* ViewController.h */,
				35C6A34D1E5E418D0004CA57 /* ViewController.m */,
			);
			name = "Objective-C";
			path = "Examples/Objective-C";
			sourceTree = "<group>";
		};
		35B711D01E5E7AD2001EDA8D /* MapboxNavigationTests */ = {
			isa = PBXGroup;
			children = (
				35B711D31E5E7AD2001EDA8D /* Info.plist */,
				160D827A2059973C00D278D6 /* DataCacheTests.swift */,
				8D9CD7FD20880581004DC4B3 /* XCTestCase.swift */,
				1662244A2029059C00EA4824 /* ImageCacheTests.swift */,
				16A509D4202A87B20011D788 /* ImageDownloaderTests.swift */,
				166224442025699600EA4824 /* ImageRepositoryTests.swift */,
				35DC585C1FABC61100B5A956 /* InstructionsBannerViewIntegrationTests.swift */,
				8D54F149206ECF720038736D /* InstructionPresenterTests.swift */,
				35A262B82050A5CD00AEFF6D /* InstructionsBannerViewSnapshotTests.swift */,
				3510300E1F54B67000E3B7E7 /* LaneTests.swift */,
				3540514E1F73F3F300ED572D /* ManeuverViewTests.swift */,
				35B711D11E5E7AD2001EDA8D /* MapboxNavigationTests.swift */,
				35F1F5921FD57EFD00F8E502 /* StyleManagerTests.swift */,
				3527D2B61EC45FBD00C07FC9 /* Fixtures.xcassets */,
				355DB5731EFA73410091BFB7 /* Fixtures */,
				16E3625A2012656C00DF0592 /* Support */,
				35022319205BC94E00E1449A /* Constants.swift */,
				16E4F97E205B05FE00531791 /* MapboxVoiceControllerTests.swift */,
				AED2156E208F7FEA009AA673 /* NavigationViewControllerTests.swift */,
				AE00A739209A2C38006A3DC7 /* StepsViewControllerTests.swift */,
				35B1AEBB20AD9B3C00C8544E /* LeaksSpec.swift */,
				35B1AEBD20AD9C7800C8544E /* LeakTest.swift */,
				C55C299820D2E2F600B0406C /* NavigationMapViewTests.swift */,
			);
			path = MapboxNavigationTests;
			sourceTree = "<group>";
		};
		35B711DB1E5E7B70001EDA8D /* Examples */ = {
			isa = PBXGroup;
			children = (
				358D14641E5E3B7700ADE590 /* Swift */,
				358D14A71E5E3FDC00ADE590 /* Objective-C */,
				352BBC481E5E78D700703DF1 /* SwiftTests */,
				352BBC561E5E78EA00703DF1 /* Objective-CTests */,
			);
			name = Examples;
			sourceTree = "<group>";
		};
		A9E2B43473B53369153F54C6 /* Frameworks */ = {
			isa = PBXGroup;
			children = (
				35B1AEBA20AD9AEC00C8544E /* Nimble.framework */,
				35B1AEB920AD9AE600C8544E /* Quick.framework */,
				C5A9DDBD202E12EE007D52DA /* MapboxSpeech.framework */,
				35CC14141F799496009E872A /* Turf.framework */,
				C57607B01F4CC97D00C27423 /* Solar.framework */,
				C549F8311F17F2C5001A0A2D /* MapboxMobileEvents.framework */,
				35213DAD1EC456CF00A62B21 /* FBSnapshotTestCase.framework */,
				354A01BC1E66259600D765C2 /* Polyline.framework */,
				354A01B81E66256600D765C2 /* MapboxDirections.framework */,
				35A1D3651E6624EF00A48FE8 /* Mapbox.framework */,
			);
			name = Frameworks;
			sourceTree = "<group>";
		};
		C51923B41EA55C5E002AF9E1 /* Extensions */ = {
			isa = PBXGroup;
			children = (
				351BEC081E5BCC72006FE110 /* Bundle.swift */,
				8D24A2F720409A890098CBF8 /* CGSize.swift */,
				8D24A2F920449B430098CBF8 /* Dictionary.swift */,
				351BEC041E5BCC6C006FE110 /* ManeuverDirection.swift */,
				351BEBDF1E5BCC63006FE110 /* MGLMapView.swift */,
				35D825F91E6A2DBE0088F83B /* MGLMapView+MGLNavigationAdditions.h */,
				35D825FA1E6A2DBE0088F83B /* MGLMapView+MGLNavigationAdditions.m */,
				C58159001EA6D02700FC6C3D /* MGLVectorTileSource.swift */,
				8D5DFFF0207C04840093765A /* NSAttributedString.swift */,
				35B7837D1F9547B300291F9A /* Transitioning.swift */,
				359D283B1F9DC14F00FDE9C9 /* UICollectionView.swift */,
				8DF399B11FB257B30034904C /* UIGestureRecognizer.swift */,
				8D24A2F52040960C0098CBF8 /* UIEdgeInsets.swift */,
				35CF34B01F0A733200C2692E /* UIFont.swift */,
				8DB45E8F201698EB001EA6A3 /* UIStackView.swift */,
				351BEBF01E5BCC63006FE110 /* UIView.swift */,
				3512C7C71FB0A0C100CDD2A3 /* UIViewController.swift */,
				C5A7EC5B1FD610A80008B9BA /* VisualInstructionComponent.swift */,
				8D391CE11FD71E78006BB91F /* Waypoint.swift */,
				35ECAF2C2092275100DC3BC3 /* UIImage.swift */,
				353E3C8E20A3501C00FD1789 /* MGLStyle.swift */,
				C5F4D21820DC468B0059FABF /* CongestionLevel.swift */,
			);
			name = Extensions;
			sourceTree = "<group>";
		};
		C51923B51EA55CD4002AF9E1 /* Views */ = {
			isa = PBXGroup;
			children = (
				351BEC091E5BCC72006FE110 /* DashedLineView.swift */,
				8D53136A20653FA20044891E /* ExitView.swift */,
				8D9ADEA620A0C61A0067E845 /* GenericRouteShield.swift */,
				351BEC031E5BCC6C006FE110 /* LaneView.swift */,
				359A8AEE1FA7B25800BDB486 /* LanesStyleKit.swift */,
				351BEBED1E5BCC63006FE110 /* ManeuversStyleKit.swift */,
				351BEBEF1E5BCC63006FE110 /* ManeuverView.swift */,
				35DC9D901F4323AA001ECD64 /* LanesView.swift */,
				35E407671F5625FF00EFC814 /* StyleKitMarker.swift */,
				3531C26F1F9E095400D92F9A /* InstructionsBannerView.swift */,
				35D428281FA0B61F00176028 /* InstructionsBannerViewLayout.swift */,
				353280A01FA72871005175F3 /* InstructionLabel.swift */,
				353610CD1FAB6A8F00FB1746 /* BottomBannerView.swift */,
				355ED36F1FAB724F00BCE1B8 /* BottomBannerViewLayout.swift */,
				35F520BF1FB482A200FC9C37 /* NextBannerView.swift */,
				35DA85781FC45787004092EC /* StatusView.swift */,
				8DB63A391FBBCA2200928389 /* RatingControl.swift */,
				35B5A47D1FFFDCE5000A3C8D /* NavigationViewLayout.swift */,
<<<<<<< HEAD
				C51A1D5E20D1C4AE002099F2 /* CarPlayNavigationView.swift */,
=======
				C5FFAC1420D96F5B009E7F98 /* CarPlayNavigationViewController.swift */,
>>>>>>> d292efe0
			);
			name = Views;
			sourceTree = "<group>";
		};
		C52D09CF1DEF5E5F00BE3C5C /* Fixtures */ = {
			isa = PBXGroup;
			children = (
				35718BE41EF316BA00AFA3D1 /* tunnel.json */,
				35718BE31EF316BA00AFA3D1 /* tunnel.route */,
				C52D09CD1DEF5E5100BE3C5C /* route.json */,
				DAB2CCE61DF7AFDE001B2FE1 /* dc-line.geojson */,
				C5387A9C1F8FDB13000D2E93 /* routeWithInstructions.json */,
				C5EF397420599120009A2C50 /* straight-line.json */,
				AEF2C8F12072B603007B061F /* routeWithTunnels_9thStreetDC.json */,
				C5A60ECA20A241B600C21178 /* md5_crazy_strings.txt */,
			);
			name = Fixtures;
			sourceTree = "<group>";
		};
		C53C196A1F38E9C1008DB406 /* Resources */ = {
			isa = PBXGroup;
			children = (
				C53C196F1F38EA25008DB406 /* Localizable.strings */,
			);
			name = Resources;
			sourceTree = "<group>";
		};
		C56173591F182103005954F6 /* Extensions */ = {
			isa = PBXGroup;
			children = (
				35BF8CA11F28EB60003F6125 /* Array.swift */,
				353E68FD1EF0B985007B2AE5 /* BundleAdditions.swift */,
				359574A71F28CC3800838209 /* CLLocation.swift */,
				C5D9800E1EFBCDAD006DBF2E /* Date.swift */,
				C51DF8651F38C31C006C6A15 /* Locale.swift */,
				C578DA071EFD0FFF0052079F /* ProcessInfo.swift */,
				C561735A1F182113005954F6 /* RouteStep.swift */,
				351927351F0FA072003A702D /* ScreenCapture.swift */,
				35BF8CA31F28EBD8003F6125 /* String.swift */,
				35A5413A1EFC052700E49846 /* RouteOptions.swift */,
				C57491DE1FACC42F006F97BC /* CGPoint.swift */,
				C582FD5E203626E900A9086E /* CLLocationDirection.swift */,
				C5381F01204E03B600A5493E /* UIDevice.swift */,
				C5F2DC9F206DBF5E002F99F6 /* Sequence.swift */,
				C526305120DDB25F0010E177 /* Route.swift */,
			);
			name = Extensions;
			sourceTree = "<group>";
		};
		C5ADFBBF1DDCC7840011824B = {
			isa = PBXGroup;
			children = (
				35B711DB1E5E7B70001EDA8D /* Examples */,
				C5ADFBCB1DDCC7840011824B /* MapboxCoreNavigation */,
				351BEBD81E5BCC28006FE110 /* MapboxNavigation */,
				C5ADFBD61DDCC7840011824B /* MapboxCoreNavigationTests */,
				35B711D01E5E7AD2001EDA8D /* MapboxNavigationTests */,
				3546BF75207BA4A8007FF453 /* RouteTest */,
				C5ADFBCA1DDCC7840011824B /* Products */,
				A9E2B43473B53369153F54C6 /* Frameworks */,
			);
			sourceTree = "<group>";
		};
		C5ADFBCA1DDCC7840011824B /* Products */ = {
			isa = PBXGroup;
			children = (
				C5ADFBC91DDCC7840011824B /* MapboxCoreNavigation.framework */,
				C5ADFBD21DDCC7840011824B /* MapboxCoreNavigationTests.xctest */,
				351BEBD71E5BCC28006FE110 /* MapboxNavigation.framework */,
				358D14631E5E3B7700ADE590 /* Example-Swift.app */,
				358D14A61E5E3FDC00ADE590 /* Example-Objective-C.app */,
				352BBC471E5E78D700703DF1 /* Example-SwiftTests.xctest */,
				352BBC551E5E78EA00703DF1 /* Example-Objective-CTests.xctest */,
				35B711CF1E5E7AD2001EDA8D /* MapboxNavigationTests.xctest */,
				3546BF74207BA4A8007FF453 /* RouteTest.app */,
			);
			name = Products;
			sourceTree = "<group>";
		};
		C5ADFBCB1DDCC7840011824B /* MapboxCoreNavigation */ = {
			isa = PBXGroup;
			children = (
				C53C196A1F38E9C1008DB406 /* Resources */,
				C56173591F182103005954F6 /* Extensions */,
				C5ADFBCC1DDCC7840011824B /* MapboxCoreNavigation.h */,
				C5ADFBCD1DDCC7840011824B /* Info.plist */,
				DADAD826203504C6002E25CA /* MBNavigationSettings.h */,
				DADAD827203504C6002E25CA /* MBNavigationSettings.m */,
				35375EC01F31FA86004CE727 /* NavigationSettings.swift */,
				C58D6BAC1DDCF2AE00387F53 /* Constants.swift */,
				351BEC0B1E5BCC72006FE110 /* DistanceFormatter.swift */,
				353E68FB1EF0B7F8007B2AE5 /* NavigationLocationManager.swift */,
				351174F31EF1C0530065E248 /* ReplayLocationManager.swift */,
				C5CFE4871EF2FD4C006F48E8 /* MMEEventsManager.swift */,
				35D457A61E2D253100A89946 /* MBRouteController.h */,
				35B839481E2E3D5D0045A868 /* MBRouteController.m */,
				C5ADFBF91DDCC9580011824B /* RouteController.swift */,
				AE09EC13207BD88200782A33 /* TunnelIntersectionManager.swift */,
				64847A031F04629D003F3A69 /* Feedback.swift */,
				C5ADFBFB1DDCC9AD0011824B /* RouteProgress.swift */,
				353E69031EF0C4E5007B2AE5 /* SimulatedLocationManager.swift */,
				C5E7A31B1F4F6828001CB015 /* NavigationRouteOptions.swift */,
			);
			path = MapboxCoreNavigation;
			sourceTree = "<group>";
		};
		C5ADFBD61DDCC7840011824B /* MapboxCoreNavigationTests */ = {
			isa = PBXGroup;
			children = (
				16120A4B20645D2C007EA21D /* Support */,
				C52D09CF1DEF5E5F00BE3C5C /* Fixtures */,
				C52D09D21DEF636C00BE3C5C /* Fixture.swift */,
				C5ADFBD71DDCC7840011824B /* MapboxCoreNavigationTests.swift */,
				359A8AEC1FA78D3000BDB486 /* DistanceFormatterTests.swift */,
				C52AC1251DF0E48600396B9F /* RouteProgressTests.swift */,
				C5ADFBD91DDCC7840011824B /* Info.plist */,
				359574A91F28CCBB00838209 /* LocationTests.swift */,
				C5ABB50D20408D2C00AFA92C /* RouteControllerTests.swift */,
				AE8B1B96207D2B2B003050F6 /* TunnelIntersectionManagerTests.swift */,
				C5BF7371206AB0DF00CDBB6D /* CLHeadingPrivate.h */,
				C5BF7370206AB0DE00CDBB6D /* MapboxCoreNavigationTests-Bridging-Header.h */,
				C582BA2B2073E77E00647DAA /* StringTests.swift */,
				35C57D69208DD4A200BDD2A6 /* BridgingTests.m */,
				C5A60EC820A2417200C21178 /* MD5Tests.swift */,
				C551B0E520D42222009A986F /* NavigationLocationManagerTests.swift */,
			);
			path = MapboxCoreNavigationTests;
			sourceTree = "<group>";
		};
/* End PBXGroup section */

/* Begin PBXHeadersBuildPhase section */
		351BEBD41E5BCC28006FE110 /* Headers */ = {
			isa = PBXHeadersBuildPhase;
			buildActionMask = 2147483647;
			files = (
				DA23C9611F4FC05C00BA9522 /* MGLMapView+MGLNavigationAdditions.h in Headers */,
				35D825FE1E6A2EC60088F83B /* MapboxNavigation.h in Headers */,
				DADAD82E20350849002E25CA /* MBRouteVoiceController.h in Headers */,
			);
			runOnlyForDeploymentPostprocessing = 0;
		};
		C5ADFBC61DDCC7840011824B /* Headers */ = {
			isa = PBXHeadersBuildPhase;
			buildActionMask = 2147483647;
			files = (
				DADAD828203504C6002E25CA /* MBNavigationSettings.h in Headers */,
				35D457A71E2D253100A89946 /* MBRouteController.h in Headers */,
				C5C94C1B1DDCD22B0097296A /* MapboxCoreNavigation.h in Headers */,
			);
			runOnlyForDeploymentPostprocessing = 0;
		};
/* End PBXHeadersBuildPhase section */

/* Begin PBXNativeTarget section */
		351BEBD61E5BCC28006FE110 /* MapboxNavigation */ = {
			isa = PBXNativeTarget;
			buildConfigurationList = 351BEBDE1E5BCC28006FE110 /* Build configuration list for PBXNativeTarget "MapboxNavigation" */;
			buildPhases = (
				351BEBD21E5BCC28006FE110 /* Sources */,
				351BEBD41E5BCC28006FE110 /* Headers */,
				351BEBD51E5BCC28006FE110 /* Resources */,
				351BEBD31E5BCC28006FE110 /* Frameworks */,
			);
			buildRules = (
			);
			dependencies = (
				35CEA3581E5CEBBC009F2255 /* PBXTargetDependency */,
			);
			name = MapboxNavigation;
			productName = MapboxNavigation;
			productReference = 351BEBD71E5BCC28006FE110 /* MapboxNavigation.framework */;
			productType = "com.apple.product-type.framework";
		};
		352BBC461E5E78D700703DF1 /* Example-SwiftTests */ = {
			isa = PBXNativeTarget;
			buildConfigurationList = 352BBC4E1E5E78D700703DF1 /* Build configuration list for PBXNativeTarget "Example-SwiftTests" */;
			buildPhases = (
				352BBC431E5E78D700703DF1 /* Sources */,
				352BBC441E5E78D700703DF1 /* Frameworks */,
				352BBC451E5E78D700703DF1 /* Resources */,
			);
			buildRules = (
			);
			dependencies = (
				352BBC4D1E5E78D700703DF1 /* PBXTargetDependency */,
			);
			name = "Example-SwiftTests";
			productName = "Example-SwiftTests";
			productReference = 352BBC471E5E78D700703DF1 /* Example-SwiftTests.xctest */;
			productType = "com.apple.product-type.bundle.unit-test";
		};
		352BBC541E5E78EA00703DF1 /* Example-Objective-CTests */ = {
			isa = PBXNativeTarget;
			buildConfigurationList = 352BBC5C1E5E78EA00703DF1 /* Build configuration list for PBXNativeTarget "Example-Objective-CTests" */;
			buildPhases = (
				352BBC511E5E78EA00703DF1 /* Sources */,
				352BBC521E5E78EA00703DF1 /* Frameworks */,
				352BBC531E5E78EA00703DF1 /* Resources */,
			);
			buildRules = (
			);
			dependencies = (
				352BBC5B1E5E78EA00703DF1 /* PBXTargetDependency */,
			);
			name = "Example-Objective-CTests";
			productName = "Example-Objective-CTests";
			productReference = 352BBC551E5E78EA00703DF1 /* Example-Objective-CTests.xctest */;
			productType = "com.apple.product-type.bundle.unit-test";
		};
		3546BF73207BA4A8007FF453 /* RouteTest */ = {
			isa = PBXNativeTarget;
			buildConfigurationList = 3546BF85207BA4AA007FF453 /* Build configuration list for PBXNativeTarget "RouteTest" */;
			buildPhases = (
				3546BF70207BA4A8007FF453 /* Sources */,
				3546BF71207BA4A8007FF453 /* Frameworks */,
				3546BF72207BA4A8007FF453 /* Resources */,
				3546BF92207BA920007FF453 /* Embed Frameworks */,
				3546BFA1207BA9DA007FF453 /* Apply Mapbox Access Token */,
			);
			buildRules = (
			);
			dependencies = (
				3546BF8D207BA920007FF453 /* PBXTargetDependency */,
				3546BF91207BA920007FF453 /* PBXTargetDependency */,
			);
			name = RouteTest;
			productName = RouteTest;
			productReference = 3546BF74207BA4A8007FF453 /* RouteTest.app */;
			productType = "com.apple.product-type.application";
		};
		358D14621E5E3B7700ADE590 /* Example-Swift */ = {
			isa = PBXNativeTarget;
			buildConfigurationList = 358D14741E5E3B7700ADE590 /* Build configuration list for PBXNativeTarget "Example-Swift" */;
			buildPhases = (
				358D145F1E5E3B7700ADE590 /* Sources */,
				358D14601E5E3B7700ADE590 /* Frameworks */,
				358D14611E5E3B7700ADE590 /* Resources */,
				354A01C41E66265100D765C2 /* Embed Frameworks */,
				DA408F661FB3CA3C004D9661 /* Apply Mapbox Access Token */,
			);
			buildRules = (
			);
			dependencies = (
				354A01D41E66268800D765C2 /* PBXTargetDependency */,
				354A01D21E66268400D765C2 /* PBXTargetDependency */,
			);
			name = "Example-Swift";
			productName = "Example-Swift";
			productReference = 358D14631E5E3B7700ADE590 /* Example-Swift.app */;
			productType = "com.apple.product-type.application";
		};
		358D14A51E5E3FDC00ADE590 /* Example-Objective-C */ = {
			isa = PBXNativeTarget;
			buildConfigurationList = 358D14BA1E5E3FDC00ADE590 /* Build configuration list for PBXNativeTarget "Example-Objective-C" */;
			buildPhases = (
				358D14A21E5E3FDC00ADE590 /* Sources */,
				358D14A31E5E3FDC00ADE590 /* Frameworks */,
				358D14A41E5E3FDC00ADE590 /* Resources */,
				354A01DF1E6626EA00D765C2 /* Embed Frameworks */,
				DA408F671FB3CA5C004D9661 /* Apply Mapbox Access Token */,
			);
			buildRules = (
			);
			dependencies = (
				354A01D81E6626D400D765C2 /* PBXTargetDependency */,
				354A01DA1E6626D400D765C2 /* PBXTargetDependency */,
			);
			name = "Example-Objective-C";
			productName = "Example-Objective-C";
			productReference = 358D14A61E5E3FDC00ADE590 /* Example-Objective-C.app */;
			productType = "com.apple.product-type.application";
		};
		35B711CE1E5E7AD2001EDA8D /* MapboxNavigationTests */ = {
			isa = PBXNativeTarget;
			buildConfigurationList = 35B711D71E5E7AD2001EDA8D /* Build configuration list for PBXNativeTarget "MapboxNavigationTests" */;
			buildPhases = (
				35B711CB1E5E7AD2001EDA8D /* Sources */,
				35B711CC1E5E7AD2001EDA8D /* Frameworks */,
				35B711CD1E5E7AD2001EDA8D /* Resources */,
				35B711DA1E5E7AEC001EDA8D /* Carthage copy frameworks */,
			);
			buildRules = (
			);
			dependencies = (
				3525449C1E663D2C004C8F1C /* PBXTargetDependency */,
				35B711D61E5E7AD2001EDA8D /* PBXTargetDependency */,
				8DBCA7782080174600981EB2 /* PBXTargetDependency */,
			);
			name = MapboxNavigationTests;
			productName = MapboxNavigationTests;
			productReference = 35B711CF1E5E7AD2001EDA8D /* MapboxNavigationTests.xctest */;
			productType = "com.apple.product-type.bundle.unit-test";
		};
		C5ADFBC81DDCC7840011824B /* MapboxCoreNavigation */ = {
			isa = PBXNativeTarget;
			buildConfigurationList = C5ADFBDD1DDCC7840011824B /* Build configuration list for PBXNativeTarget "MapboxCoreNavigation" */;
			buildPhases = (
				C5ADFBC41DDCC7840011824B /* Sources */,
				C5ADFBC61DDCC7840011824B /* Headers */,
				C5ADFBC71DDCC7840011824B /* Resources */,
				35A7DBEB1E3A1C59000BAB5C /* Frameworks */,
			);
			buildRules = (
			);
			dependencies = (
			);
			name = MapboxCoreNavigation;
			productName = MapboxNavigation;
			productReference = C5ADFBC91DDCC7840011824B /* MapboxCoreNavigation.framework */;
			productType = "com.apple.product-type.framework";
		};
		C5ADFBD11DDCC7840011824B /* MapboxCoreNavigationTests */ = {
			isa = PBXNativeTarget;
			buildConfigurationList = C5ADFBE01DDCC7840011824B /* Build configuration list for PBXNativeTarget "MapboxCoreNavigationTests" */;
			buildPhases = (
				C5ADFBCE1DDCC7840011824B /* Sources */,
				C5ADFBCF1DDCC7840011824B /* Frameworks */,
				C5ADFBD01DDCC7840011824B /* Resources */,
				352BBC3A1E5E69A700703DF1 /* Carthage copy frameworks */,
			);
			buildRules = (
			);
			dependencies = (
				C5ADFBD51DDCC7840011824B /* PBXTargetDependency */,
				352BBC3F1E5E6ADC00703DF1 /* PBXTargetDependency */,
			);
			name = MapboxCoreNavigationTests;
			productName = MapboxNavigationTests;
			productReference = C5ADFBD21DDCC7840011824B /* MapboxCoreNavigationTests.xctest */;
			productType = "com.apple.product-type.bundle.unit-test";
		};
/* End PBXNativeTarget section */

/* Begin PBXProject section */
		C5ADFBC01DDCC7840011824B /* Project object */ = {
			isa = PBXProject;
			attributes = {
				KnownAssetTags = (
					New,
				);
				LastSwiftUpdateCheck = 0930;
				LastUpgradeCheck = 0930;
				ORGANIZATIONNAME = Mapbox;
				TargetAttributes = {
					351BEBD61E5BCC28006FE110 = {
						CreatedOnToolsVersion = 8.2.1;
						DevelopmentTeam = GJZR2MEM28;
						LastSwiftMigration = 0910;
						ProvisioningStyle = Automatic;
					};
					352BBC461E5E78D700703DF1 = {
						CreatedOnToolsVersion = 8.2.1;
						DevelopmentTeam = GJZR2MEM28;
						LastSwiftMigration = 0910;
						ProvisioningStyle = Automatic;
						TestTargetID = 358D14621E5E3B7700ADE590;
					};
					352BBC541E5E78EA00703DF1 = {
						CreatedOnToolsVersion = 8.2.1;
						DevelopmentTeam = GJZR2MEM28;
						ProvisioningStyle = Automatic;
						TestTargetID = 358D14A51E5E3FDC00ADE590;
					};
					3546BF73207BA4A8007FF453 = {
						CreatedOnToolsVersion = 9.3;
						DevelopmentTeam = GJZR2MEM28;
						ProvisioningStyle = Automatic;
						SystemCapabilities = {
							com.apple.BackgroundModes = {
								enabled = 1;
							};
						};
					};
					358D14621E5E3B7700ADE590 = {
						CreatedOnToolsVersion = 8.2.1;
						DevelopmentTeam = GJZR2MEM28;
						LastSwiftMigration = 0910;
						ProvisioningStyle = Automatic;
					};
					358D14A51E5E3FDC00ADE590 = {
						CreatedOnToolsVersion = 8.2.1;
						DevelopmentTeam = GJZR2MEM28;
						ProvisioningStyle = Automatic;
					};
					35B711CE1E5E7AD2001EDA8D = {
						CreatedOnToolsVersion = 8.2.1;
						DevelopmentTeam = GJZR2MEM28;
						LastSwiftMigration = 0910;
						ProvisioningStyle = Automatic;
						TestTargetID = 358D14621E5E3B7700ADE590;
					};
					C5ADFBC81DDCC7840011824B = {
						CreatedOnToolsVersion = 8.1;
						DevelopmentTeam = GJZR2MEM28;
						LastSwiftMigration = 0910;
						ProvisioningStyle = Automatic;
					};
					C5ADFBD11DDCC7840011824B = {
						CreatedOnToolsVersion = 8.1;
						DevelopmentTeam = GJZR2MEM28;
						LastSwiftMigration = 0920;
						ProvisioningStyle = Automatic;
					};
				};
			};
			buildConfigurationList = C5ADFBC31DDCC7840011824B /* Build configuration list for PBXProject "MapboxNavigation" */;
			compatibilityVersion = "Xcode 3.2";
			developmentRegion = English;
			hasScannedForEncodings = 0;
			knownRegions = (
				en,
				Base,
				"zh-Hans",
				sv,
				vi,
				ca,
				fa,
				fr,
				hu,
				lt,
				es,
				it,
				"zh-Hant",
				ru,
				sl,
				uk,
				"pt-BR",
				de,
				nl,
				bg,
				da,
				he,
				ar,
				"pt-PT",
				ko,
			);
			mainGroup = C5ADFBBF1DDCC7840011824B;
			productRefGroup = C5ADFBCA1DDCC7840011824B /* Products */;
			projectDirPath = "";
			projectRoot = "";
			targets = (
				358D14621E5E3B7700ADE590 /* Example-Swift */,
				358D14A51E5E3FDC00ADE590 /* Example-Objective-C */,
				C5ADFBC81DDCC7840011824B /* MapboxCoreNavigation */,
				351BEBD61E5BCC28006FE110 /* MapboxNavigation */,
				C5ADFBD11DDCC7840011824B /* MapboxCoreNavigationTests */,
				352BBC461E5E78D700703DF1 /* Example-SwiftTests */,
				352BBC541E5E78EA00703DF1 /* Example-Objective-CTests */,
				35B711CE1E5E7AD2001EDA8D /* MapboxNavigationTests */,
				3546BF73207BA4A8007FF453 /* RouteTest */,
			);
		};
/* End PBXProject section */

/* Begin PBXResourcesBuildPhase section */
		351BEBD51E5BCC28006FE110 /* Resources */ = {
			isa = PBXResourcesBuildPhase;
			buildActionMask = 2147483647;
			files = (
				DAAE5F301EAE4C4700832871 /* Localizable.strings in Resources */,
				351BEC291E5BD530006FE110 /* Assets.xcassets in Resources */,
				C520EE901EBB84F9008805BC /* Navigation.storyboard in Resources */,
				DA3525702010A5210048DDFC /* Localizable.stringsdict in Resources */,
			);
			runOnlyForDeploymentPostprocessing = 0;
		};
		352BBC451E5E78D700703DF1 /* Resources */ = {
			isa = PBXResourcesBuildPhase;
			buildActionMask = 2147483647;
			files = (
			);
			runOnlyForDeploymentPostprocessing = 0;
		};
		352BBC531E5E78EA00703DF1 /* Resources */ = {
			isa = PBXResourcesBuildPhase;
			buildActionMask = 2147483647;
			files = (
			);
			runOnlyForDeploymentPostprocessing = 0;
		};
		3546BF72207BA4A8007FF453 /* Resources */ = {
			isa = PBXResourcesBuildPhase;
			buildActionMask = 2147483647;
			files = (
				359416FE20A9CB0400372638 /* multiwaypoints.json in Resources */,
				3546BFA3207BAB14007FF453 /* LaunchScreen.storyboard in Resources */,
				3546BF88207BA73C007FF453 /* downtown-sf.json in Resources */,
				3546BF7E207BA4AA007FF453 /* Assets.xcassets in Resources */,
			);
			runOnlyForDeploymentPostprocessing = 0;
		};
		358D14611E5E3B7700ADE590 /* Resources */ = {
			isa = PBXResourcesBuildPhase;
			buildActionMask = 2147483647;
			files = (
				35002D691E5F6B2F0090E733 /* Main.storyboard in Resources */,
				354D9F891EF2FE900006FAA8 /* tunnel.json in Resources */,
				35002D611E5F6ADB0090E733 /* Assets.xcassets in Resources */,
				35002D621E5F6ADB0090E733 /* Base.lproj in Resources */,
				355D20DC1EF30A6D0012B1E0 /* tunnel.route in Resources */,
			);
			runOnlyForDeploymentPostprocessing = 0;
		};
		358D14A41E5E3FDC00ADE590 /* Resources */ = {
			isa = PBXResourcesBuildPhase;
			buildActionMask = 2147483647;
			files = (
				35002D6F1E5F6C7F0090E733 /* Base.lproj in Resources */,
				35002D6E1E5F6C7F0090E733 /* Assets.xcassets in Resources */,
				35002D761E5F6CD30090E733 /* Main.storyboard in Resources */,
			);
			runOnlyForDeploymentPostprocessing = 0;
		};
		35B711CD1E5E7AD2001EDA8D /* Resources */ = {
			isa = PBXResourcesBuildPhase;
			buildActionMask = 2147483647;
			files = (
				351030111F54B72000E3B7E7 /* route-for-lane-testing.json in Resources */,
				3527D2B91EC4619400C07FC9 /* Fixtures.xcassets in Resources */,
				35DC9D8D1F431E59001ECD64 /* route.json in Resources */,
				355DB5771EFA780E0091BFB7 /* UnionSquare-to-GGPark.route in Resources */,
				355DB5751EFA78070091BFB7 /* GGPark-to-BernalHeights.route in Resources */,
				35EB9A6A20A1AB7C00CB1225 /* turn_left.data in Resources */,
				3540514D1F73F3BB00ED572D /* route-with-straight-roundabout.json in Resources */,
				8D07C5A820B612310093D779 /* EmptyStyle.json in Resources */,
				16B63DCD205C8EEF002D56D4 /* route-with-instructions.json in Resources */,
				AE5F8771209A082500F58FDB /* route-with-banner-instructions.json in Resources */,
				35DC9D8F1F4321CC001ECD64 /* route-with-lanes.json in Resources */,
			);
			runOnlyForDeploymentPostprocessing = 0;
		};
		C5ADFBC71DDCC7840011824B /* Resources */ = {
			isa = PBXResourcesBuildPhase;
			buildActionMask = 2147483647;
			files = (
				C53C196D1F38EA25008DB406 /* Localizable.strings in Resources */,
			);
			runOnlyForDeploymentPostprocessing = 0;
		};
		C5ADFBD01DDCC7840011824B /* Resources */ = {
			isa = PBXResourcesBuildPhase;
			buildActionMask = 2147483647;
			files = (
				C5387A9D1F8FDB13000D2E93 /* routeWithInstructions.json in Resources */,
				C5EF397520599120009A2C50 /* straight-line.json in Resources */,
				C5A60ECD20A25DA100C21178 /* md5_crazy_strings.txt in Resources */,
				DAB2CCE71DF7AFDF001B2FE1 /* dc-line.geojson in Resources */,
				AEF2C8F22072B603007B061F /* routeWithTunnels_9thStreetDC.json in Resources */,
				35718BE71EF3194200AFA3D1 /* tunnel.json in Resources */,
				C52D09CE1DEF5E5100BE3C5C /* route.json in Resources */,
				35718BE81EF3194500AFA3D1 /* tunnel.route in Resources */,
			);
			runOnlyForDeploymentPostprocessing = 0;
		};
/* End PBXResourcesBuildPhase section */

/* Begin PBXShellScriptBuildPhase section */
		352BBC3A1E5E69A700703DF1 /* Carthage copy frameworks */ = {
			isa = PBXShellScriptBuildPhase;
			buildActionMask = 2147483647;
			files = (
			);
			inputPaths = (
				"$(SRCROOT)/Carthage/Build/iOS/MapboxDirections.framework",
				"$(SRCROOT)/Carthage/Build/iOS/Polyline.framework",
				"$(SRCROOT)/Carthage/Build/iOS/MapboxMobileEvents.framework",
			);
			name = "Carthage copy frameworks";
			outputPaths = (
			);
			runOnlyForDeploymentPostprocessing = 0;
			shellPath = /bin/sh;
			shellScript = "/usr/local/bin/carthage copy-frameworks";
		};
		3546BFA1207BA9DA007FF453 /* Apply Mapbox Access Token */ = {
			isa = PBXShellScriptBuildPhase;
			buildActionMask = 2147483647;
			files = (
			);
			inputPaths = (
			);
			name = "Apply Mapbox Access Token";
			outputPaths = (
			);
			runOnlyForDeploymentPostprocessing = 0;
			shellPath = /bin/sh;
			shellScript = "# This Run Script build phase helps to keep the navigation SDK’s developers from exposing their own access tokens during development. See <https://www.mapbox.com/help/ios-private-access-token/> for more information. If you are developing an application privately, you may add the MGLMapboxAccessToken key directly to your Info.plist file and delete this build phase.\n\ntoken_file=~/.mapbox\ntoken_file2=~/mapbox\ntoken=\"$(cat $token_file 2>/dev/null || cat $token_file2 2>/dev/null)\"\nif [ \"$token\" ]; then\nplutil -replace MGLMapboxAccessToken -string $token \"$TARGET_BUILD_DIR/$INFOPLIST_PATH\"\nelse\necho 'warning: Missing Mapbox access token'\nopen 'https://www.mapbox.com/studio/account/tokens/'\necho \"warning: Get an access token from <https://www.mapbox.com/studio/account/tokens/>, then create a new file at $token_file or $token_file2 that contains the access token.\"\nfi\n";
		};
		35B711DA1E5E7AEC001EDA8D /* Carthage copy frameworks */ = {
			isa = PBXShellScriptBuildPhase;
			buildActionMask = 2147483647;
			files = (
			);
			inputPaths = (
				"$(SRCROOT)/Carthage/Build/iOS/Mapbox.framework",
				"$(SRCROOT)/Carthage/Build/iOS/MapboxDirections.framework",
				"$(SRCROOT)/Carthage/Build/iOS/Polyline.framework",
				"$(SRCROOT)/Carthage/Build/iOS/FBSnapshotTestCase.framework",
				"$(SRCROOT)/Carthage/Build/iOS/MapboxMobileEvents.framework",
				"$(SRCROOT)/Carthage/Build/iOS/Solar.framework",
				"$(SRCROOT)/Carthage/Build/iOS/Turf.framework",
				"$(SRCROOT)/Carthage/Build/iOS/MapboxSpeech.framework",
				"$(SRCROOT)/Carthage/Build/iOS/Quick.framework",
				"$(SRCROOT)/Carthage/Build/iOS/Nimble.framework",
			);
			name = "Carthage copy frameworks";
			outputPaths = (
			);
			runOnlyForDeploymentPostprocessing = 0;
			shellPath = /bin/sh;
			shellScript = "/usr/local/bin/carthage copy-frameworks";
		};
		DA408F661FB3CA3C004D9661 /* Apply Mapbox Access Token */ = {
			isa = PBXShellScriptBuildPhase;
			buildActionMask = 2147483647;
			files = (
			);
			inputPaths = (
			);
			name = "Apply Mapbox Access Token";
			outputPaths = (
			);
			runOnlyForDeploymentPostprocessing = 0;
			shellPath = /bin/sh;
			shellScript = "# This Run Script build phase helps to keep the navigation SDK’s developers from exposing their own access tokens during development. See <https://www.mapbox.com/help/ios-private-access-token/> for more information. If you are developing an application privately, you may add the MGLMapboxAccessToken key directly to your Info.plist file and delete this build phase.\n\ntoken_file=~/.mapbox\ntoken_file2=~/mapbox\ntoken=\"$(cat $token_file 2>/dev/null || cat $token_file2 2>/dev/null)\"\nif [ \"$token\" ]; then\nplutil -replace MGLMapboxAccessToken -string $token \"$TARGET_BUILD_DIR/$INFOPLIST_PATH\"\nelse\necho 'warning: Missing Mapbox access token'\nopen 'https://www.mapbox.com/studio/account/tokens/'\necho \"warning: Get an access token from <https://www.mapbox.com/studio/account/tokens/>, then create a new file at $token_file or $token_file2 that contains the access token.\"\nfi\n";
		};
		DA408F671FB3CA5C004D9661 /* Apply Mapbox Access Token */ = {
			isa = PBXShellScriptBuildPhase;
			buildActionMask = 2147483647;
			files = (
			);
			inputPaths = (
			);
			name = "Apply Mapbox Access Token";
			outputPaths = (
			);
			runOnlyForDeploymentPostprocessing = 0;
			shellPath = /bin/sh;
			shellScript = "# This Run Script build phase helps to keep the navigation SDK’s developers from exposing their own access tokens during development. See <https://www.mapbox.com/help/ios-private-access-token/> for more information. If you are developing an application privately, you may add the MGLMapboxAccessToken key directly to your Info.plist file and delete this build phase.\n\ntoken_file=~/.mapbox\ntoken_file2=~/mapbox\ntoken=\"$(cat $token_file 2>/dev/null || cat $token_file2 2>/dev/null)\"\nif [ \"$token\" ]; then\nplutil -replace MGLMapboxAccessToken -string $token \"$TARGET_BUILD_DIR/$INFOPLIST_PATH\"\nelse\necho 'warning: Missing Mapbox access token'\nopen 'https://www.mapbox.com/studio/account/tokens/'\necho \"warning: Get an access token from <https://www.mapbox.com/studio/account/tokens/>, then create a new file at $token_file or $token_file2 that contains the access token.\"\nfi\n";
		};
/* End PBXShellScriptBuildPhase section */

/* Begin PBXSourcesBuildPhase section */
		351BEBD21E5BCC28006FE110 /* Sources */ = {
			isa = PBXSourcesBuildPhase;
			buildActionMask = 2147483647;
			files = (
				351BEBF11E5BCC63006FE110 /* MGLMapView.swift in Sources */,
				351BEC061E5BCC6C006FE110 /* ManeuverDirection.swift in Sources */,
				35D825FC1E6A2DBE0088F83B /* MGLMapView+MGLNavigationAdditions.m in Sources */,
				353280A11FA72871005175F3 /* InstructionLabel.swift in Sources */,
				351BEBFF1E5BCC63006FE110 /* ManeuversStyleKit.swift in Sources */,
				35D428291FA0B61F00176028 /* InstructionsBannerViewLayout.swift in Sources */,
				C54C655220336F2600D338E0 /* Constants.swift in Sources */,
				353610CE1FAB6A8F00FB1746 /* BottomBannerView.swift in Sources */,
				C58822001FB0F0D7008B0A2D /* Error.swift in Sources */,
				35C9973F1E732C1B00544D1C /* RouteVoiceController.swift in Sources */,
				C5F4D21920DC468B0059FABF /* CongestionLevel.swift in Sources */,
				8D24A2FA20449B430098CBF8 /* Dictionary.swift in Sources */,
				8DB45E90201698EB001EA6A3 /* UIStackView.swift in Sources */,
				351BEBFC1E5BCC63006FE110 /* NavigationViewController.swift in Sources */,
				8D8EA9BC20575CD80077F478 /* FeedbackCollectionViewCell.swift in Sources */,
				35E407681F5625FF00EFC814 /* StyleKitMarker.swift in Sources */,
				C588C3C21F33882100520EF2 /* String.swift in Sources */,
				3512C7C81FB0A0C100CDD2A3 /* UIViewController.swift in Sources */,
				C53208AB1E81FFB900910266 /* NavigationMapView.swift in Sources */,
				351BEBF61E5BCC63006FE110 /* RouteMapViewController.swift in Sources */,
				16A509D7202BC0CA0011D788 /* ImageDownload.swift in Sources */,
				8DB63A3A1FBBCA2200928389 /* RatingControl.swift in Sources */,
				C51A1D5F20D1C4AE002099F2 /* CarPlayNavigationView.swift in Sources */,
				8D391CE21FD71E78006BB91F /* Waypoint.swift in Sources */,
				353EC9D71FB09708002EB0AB /* StepsViewController.swift in Sources */,
				35726EE81F0856E900AFA1B6 /* DayStyle.swift in Sources */,
				8D9ADEA720A0C61A0067E845 /* GenericRouteShield.swift in Sources */,
				35DC9D911F4323AA001ECD64 /* LanesView.swift in Sources */,
				359D1B281FFE70D30052FA42 /* NavigationView.swift in Sources */,
				C5FFAC1520D96F5C009E7F98 /* CarPlayNavigationViewController.swift in Sources */,
				8DE879661FBB9980002F06C0 /* EndOfRouteViewController.swift in Sources */,
				8D24A2F62040960C0098CBF8 /* UIEdgeInsets.swift in Sources */,
				353E3C8F20A3501C00FD1789 /* MGLStyle.swift in Sources */,
				DADAD82F20350849002E25CA /* MBRouteVoiceController.m in Sources */,
				C57491DF1FACC42F006F97BC /* CGPoint.swift in Sources */,
				8D53136B20653FA20044891E /* ExitView.swift in Sources */,
				C58159011EA6D02700FC6C3D /* MGLVectorTileSource.swift in Sources */,
				351BEC011E5BCC63006FE110 /* ManeuverView.swift in Sources */,
				35B1E2951F1FF8EC00A13D32 /* UserCourseView.swift in Sources */,
				35B5A47E1FFFDCE5000A3C8D /* NavigationViewLayout.swift in Sources */,
				3531C2701F9E095400D92F9A /* InstructionsBannerView.swift in Sources */,
				C5F2DCA1206DBF5E002F99F6 /* Sequence.swift in Sources */,
				35DA85791FC45787004092EC /* StatusView.swift in Sources */,
				35025F3F1F051DD2002BA3EA /* DialogViewController.swift in Sources */,
				359A8AEF1FA7B25B00BDB486 /* LanesStyleKit.swift in Sources */,
				355ED3701FAB724F00BCE1B8 /* BottomBannerViewLayout.swift in Sources */,
				351BEC0E1E5BCC72006FE110 /* DashedLineView.swift in Sources */,
				35ECAF2D2092275100DC3BC3 /* UIImage.swift in Sources */,
				351BEC051E5BCC6C006FE110 /* LaneView.swift in Sources */,
				C5A7EC5C1FD610A80008B9BA /* VisualInstructionComponent.swift in Sources */,
				351BEC0D1E5BCC72006FE110 /* Bundle.swift in Sources */,
				8DF399B21FB257B30034904C /* UIGestureRecognizer.swift in Sources */,
				35B7837E1F9547B300291F9A /* Transitioning.swift in Sources */,
				8D5DFFF1207C04840093765A /* NSAttributedString.swift in Sources */,
				C565168B1FE1E23E00A0AD18 /* MapboxVoiceController.swift in Sources */,
				35CF34B11F0A733200C2692E /* UIFont.swift in Sources */,
				C51DF8671F38C337006C6A15 /* Date.swift in Sources */,
				359D283C1F9DC14F00FDE9C9 /* UICollectionView.swift in Sources */,
				8D24A2F820409A890098CBF8 /* CGSize.swift in Sources */,
				35CB1E131F97DD740011CC44 /* FeedbackItem.swift in Sources */,
				35F611C41F1E1C0500C43249 /* FeedbackViewController.swift in Sources */,
				353AA5601FCEF583009F0384 /* StyleManager.swift in Sources */,
				35F520C01FB482A200FC9C37 /* NextBannerView.swift in Sources */,
				C5A6B2DD1F4CE8E8004260EA /* StyleType.swift in Sources */,
				C5381F03204E052A00A5493E /* UIDevice.swift in Sources */,
				351BEC021E5BCC63006FE110 /* UIView.swift in Sources */,
				160D8279205996DA00D278D6 /* DataCache.swift in Sources */,
				351BEBF21E5BCC63006FE110 /* Style.swift in Sources */,
				C5D1C9941FB236900067C619 /* ErrorCode.swift in Sources */,
				3EA937B1F4DF73EB004BA6BE /* InstructionPresenter.swift in Sources */,
				3EA93A1FEFDDB709DE84BED9 /* ImageRepository.swift in Sources */,
				3EA9371104016CD402547F1A /* ImageCache.swift in Sources */,
				3EA9369C33A8F10DAE9043AA /* ImageDownloader.swift in Sources */,
				3EA9301B03F8679BEDD4795F /* Cache.swift in Sources */,
			);
			runOnlyForDeploymentPostprocessing = 0;
		};
		352BBC431E5E78D700703DF1 /* Sources */ = {
			isa = PBXSourcesBuildPhase;
			buildActionMask = 2147483647;
			files = (
				352BBC4A1E5E78D700703DF1 /* Example_SwiftTests.swift in Sources */,
			);
			runOnlyForDeploymentPostprocessing = 0;
		};
		352BBC511E5E78EA00703DF1 /* Sources */ = {
			isa = PBXSourcesBuildPhase;
			buildActionMask = 2147483647;
			files = (
				352BBC581E5E78EA00703DF1 /* Example_Objective_CTests.m in Sources */,
			);
			runOnlyForDeploymentPostprocessing = 0;
		};
		3546BF70207BA4A8007FF453 /* Sources */ = {
			isa = PBXSourcesBuildPhase;
			buildActionMask = 2147483647;
			files = (
				3546BF77207BA4A8007FF453 /* AppDelegate.swift in Sources */,
				3546BFA5207BAB7A007FF453 /* Fixture.swift in Sources */,
			);
			runOnlyForDeploymentPostprocessing = 0;
		};
		358D145F1E5E3B7700ADE590 /* Sources */ = {
			isa = PBXSourcesBuildPhase;
			buildActionMask = 2147483647;
			files = (
				358D14681E5E3B7700ADE590 /* ViewController.swift in Sources */,
				C5D9800D1EFA8BA9006DBF2E /* CustomViewController.swift in Sources */,
				DA23C9641F4FC0A600BA9522 /* MGLMapView+CustomAdditions.m in Sources */,
				6441B16A1EFC64E50076499F /* WaypointConfirmationViewController.swift in Sources */,
				358D14661E5E3B7700ADE590 /* AppDelegate.swift in Sources */,
			);
			runOnlyForDeploymentPostprocessing = 0;
		};
		358D14A21E5E3FDC00ADE590 /* Sources */ = {
			isa = PBXSourcesBuildPhase;
			buildActionMask = 2147483647;
			files = (
				352BBC401E5E6C9F00703DF1 /* AppDelegate.m in Sources */,
				35002D711E5F6C7F0090E733 /* main.m in Sources */,
				35C6A35B1E5E418D0004CA57 /* ViewController.m in Sources */,
			);
			runOnlyForDeploymentPostprocessing = 0;
		};
		35B711CB1E5E7AD2001EDA8D /* Sources */ = {
			isa = PBXSourcesBuildPhase;
			buildActionMask = 2147483647;
			files = (
				8D9CD7FF20880581004DC4B3 /* XCTestCase.swift in Sources */,
				35DC585D1FABC61100B5A956 /* InstructionsBannerViewIntegrationTests.swift in Sources */,
				3502231A205BC94E00E1449A /* Constants.swift in Sources */,
				C55C299920D2E2F600B0406C /* NavigationMapViewTests.swift in Sources */,
				1662244720256C0700EA4824 /* ImageLoadingURLProtocolSpy.swift in Sources */,
				AE291FFF20975A7E00F23DFC /* NavigationViewControllerTests.swift in Sources */,
				35EFD009207CA5E800BF3873 /* ManeuverViewTests.swift in Sources */,
				16E4F97F205B05FE00531791 /* MapboxVoiceControllerTests.swift in Sources */,
				35A262B92050A5CD00AEFF6D /* InstructionsBannerViewSnapshotTests.swift in Sources */,
				35F1F5931FD57EFD00F8E502 /* StyleManagerTests.swift in Sources */,
				AE00A73A209A2C38006A3DC7 /* StepsViewControllerTests.swift in Sources */,
				16435E06206EE37800AF48B6 /* DummyURLSessionDataTask.swift in Sources */,
				35B1AEBC20AD9B3C00C8544E /* LeaksSpec.swift in Sources */,
				16A509D5202A87B20011D788 /* ImageDownloaderTests.swift in Sources */,
				8D54F14A206ECF720038736D /* InstructionPresenterTests.swift in Sources */,
				166224452025699600EA4824 /* ImageRepositoryTests.swift in Sources */,
				160D827B2059973C00D278D6 /* DataCacheTests.swift in Sources */,
				35B1AEBE20AD9C7800C8544E /* LeakTest.swift in Sources */,
				16E3625C201265D600DF0592 /* ImageDownloadOperationSpy.swift in Sources */,
				1662244B2029059C00EA4824 /* ImageCacheTests.swift in Sources */,
				3510300F1F54B67000E3B7E7 /* LaneTests.swift in Sources */,
				352690491ECC843700E387BD /* Fixture.swift in Sources */,
				3EA932D8F44915EFF3B8A088 /* SpeechAPISpy.swift in Sources */,
			);
			runOnlyForDeploymentPostprocessing = 0;
		};
		C5ADFBC41DDCC7840011824B /* Sources */ = {
			isa = PBXSourcesBuildPhase;
			buildActionMask = 2147483647;
			files = (
				C5381F02204E03B600A5493E /* UIDevice.swift in Sources */,
				C561735B1F182113005954F6 /* RouteStep.swift in Sources */,
				C582FD5F203626E900A9086E /* CLLocationDirection.swift in Sources */,
				35BF8CA21F28EB60003F6125 /* Array.swift in Sources */,
				353E68FC1EF0B7F8007B2AE5 /* NavigationLocationManager.swift in Sources */,
				C526305220DDB25F0010E177 /* Route.swift in Sources */,
				353E68FE1EF0B985007B2AE5 /* BundleAdditions.swift in Sources */,
				C5E7A31C1F4F6828001CB015 /* NavigationRouteOptions.swift in Sources */,
				351174F41EF1C0530065E248 /* ReplayLocationManager.swift in Sources */,
				C5C94C1C1DDCD2340097296A /* RouteController.swift in Sources */,
				359574A81F28CC5A00838209 /* CLLocation.swift in Sources */,
				351927361F0FA072003A702D /* ScreenCapture.swift in Sources */,
				C5D9800F1EFBCDAD006DBF2E /* Date.swift in Sources */,
				35B839491E2E3D5D0045A868 /* MBRouteController.m in Sources */,
				DADAD829203504C6002E25CA /* MBNavigationSettings.m in Sources */,
				35A5413B1EFC052700E49846 /* RouteOptions.swift in Sources */,
				353E69041EF0C4E5007B2AE5 /* SimulatedLocationManager.swift in Sources */,
				AE8B1B95207BFAEF003050F6 /* TunnelIntersectionManager.swift in Sources */,
				DAFA92071F01735000A7FB09 /* DistanceFormatter.swift in Sources */,
				C5C94C1D1DDCD2370097296A /* RouteProgress.swift in Sources */,
				C5CFE4881EF2FD4C006F48E8 /* MMEEventsManager.swift in Sources */,
				C578DA081EFD0FFF0052079F /* ProcessInfo.swift in Sources */,
				C5F2DCA0206DBF5E002F99F6 /* Sequence.swift in Sources */,
				35BF8CA41F28EBD8003F6125 /* String.swift in Sources */,
				64847A041F04629D003F3A69 /* Feedback.swift in Sources */,
				C58D6BAD1DDCF2AE00387F53 /* Constants.swift in Sources */,
				35C77F621FE8219900338416 /* NavigationSettings.swift in Sources */,
				C51DF8661F38C31C006C6A15 /* Locale.swift in Sources */,
			);
			runOnlyForDeploymentPostprocessing = 0;
		};
		C5ADFBCE1DDCC7840011824B /* Sources */ = {
			isa = PBXSourcesBuildPhase;
			buildActionMask = 2147483647;
			files = (
				16435E05206EE37800AF48B6 /* DummyURLSessionDataTask.swift in Sources */,
				C5ADFBD81DDCC7840011824B /* MapboxCoreNavigationTests.swift in Sources */,
				16120A4D20645D6E007EA21D /* EventsManagerSpy.swift in Sources */,
				C551B0E620D42222009A986F /* NavigationLocationManagerTests.swift in Sources */,
				359A8AED1FA78D3000BDB486 /* DistanceFormatterTests.swift in Sources */,
				AE8B1B97207D2B2B003050F6 /* TunnelIntersectionManagerTests.swift in Sources */,
				C52AC1261DF0E48600396B9F /* RouteProgressTests.swift in Sources */,
				359574AA1F28CCBB00838209 /* LocationTests.swift in Sources */,
				C582BA2C2073E77E00647DAA /* StringTests.swift in Sources */,
				35C57D6A208DD4A200BDD2A6 /* BridgingTests.m in Sources */,
				C52D09D31DEF636C00BE3C5C /* Fixture.swift in Sources */,
				C5A60ECC20A25BC900C21178 /* MD5Tests.swift in Sources */,
				16435E03206EE32F00AF48B6 /* DirectionsSpy.swift in Sources */,
				C5ABB50E20408D2C00AFA92C /* RouteControllerTests.swift in Sources */,
				3EA93DC5BA00B5DFCBE7BAC3 /* RouteControllerDelegateSpy.swift in Sources */,
			);
			runOnlyForDeploymentPostprocessing = 0;
		};
/* End PBXSourcesBuildPhase section */

/* Begin PBXTargetDependency section */
		3525449C1E663D2C004C8F1C /* PBXTargetDependency */ = {
			isa = PBXTargetDependency;
			target = C5ADFBC81DDCC7840011824B /* MapboxCoreNavigation */;
			targetProxy = 3525449B1E663D2C004C8F1C /* PBXContainerItemProxy */;
		};
		352BBC3F1E5E6ADC00703DF1 /* PBXTargetDependency */ = {
			isa = PBXTargetDependency;
			target = 358D14621E5E3B7700ADE590 /* Example-Swift */;
			targetProxy = 352BBC3E1E5E6ADC00703DF1 /* PBXContainerItemProxy */;
		};
		352BBC4D1E5E78D700703DF1 /* PBXTargetDependency */ = {
			isa = PBXTargetDependency;
			target = 358D14621E5E3B7700ADE590 /* Example-Swift */;
			targetProxy = 352BBC4C1E5E78D700703DF1 /* PBXContainerItemProxy */;
		};
		352BBC5B1E5E78EA00703DF1 /* PBXTargetDependency */ = {
			isa = PBXTargetDependency;
			target = 358D14A51E5E3FDC00ADE590 /* Example-Objective-C */;
			targetProxy = 352BBC5A1E5E78EA00703DF1 /* PBXContainerItemProxy */;
		};
		3546BF8D207BA920007FF453 /* PBXTargetDependency */ = {
			isa = PBXTargetDependency;
			target = C5ADFBC81DDCC7840011824B /* MapboxCoreNavigation */;
			targetProxy = 3546BF8C207BA920007FF453 /* PBXContainerItemProxy */;
		};
		3546BF91207BA920007FF453 /* PBXTargetDependency */ = {
			isa = PBXTargetDependency;
			target = 351BEBD61E5BCC28006FE110 /* MapboxNavigation */;
			targetProxy = 3546BF90207BA920007FF453 /* PBXContainerItemProxy */;
		};
		354A01D21E66268400D765C2 /* PBXTargetDependency */ = {
			isa = PBXTargetDependency;
			target = 351BEBD61E5BCC28006FE110 /* MapboxNavigation */;
			targetProxy = 354A01D11E66268400D765C2 /* PBXContainerItemProxy */;
		};
		354A01D41E66268800D765C2 /* PBXTargetDependency */ = {
			isa = PBXTargetDependency;
			target = C5ADFBC81DDCC7840011824B /* MapboxCoreNavigation */;
			targetProxy = 354A01D31E66268800D765C2 /* PBXContainerItemProxy */;
		};
		354A01D81E6626D400D765C2 /* PBXTargetDependency */ = {
			isa = PBXTargetDependency;
			target = C5ADFBC81DDCC7840011824B /* MapboxCoreNavigation */;
			targetProxy = 354A01D71E6626D400D765C2 /* PBXContainerItemProxy */;
		};
		354A01DA1E6626D400D765C2 /* PBXTargetDependency */ = {
			isa = PBXTargetDependency;
			target = 351BEBD61E5BCC28006FE110 /* MapboxNavigation */;
			targetProxy = 354A01D91E6626D400D765C2 /* PBXContainerItemProxy */;
		};
		35B711D61E5E7AD2001EDA8D /* PBXTargetDependency */ = {
			isa = PBXTargetDependency;
			target = 351BEBD61E5BCC28006FE110 /* MapboxNavigation */;
			targetProxy = 35B711D51E5E7AD2001EDA8D /* PBXContainerItemProxy */;
		};
		35CEA3581E5CEBBC009F2255 /* PBXTargetDependency */ = {
			isa = PBXTargetDependency;
			target = C5ADFBC81DDCC7840011824B /* MapboxCoreNavigation */;
			targetProxy = 35CEA3571E5CEBBC009F2255 /* PBXContainerItemProxy */;
		};
		8DBCA7782080174600981EB2 /* PBXTargetDependency */ = {
			isa = PBXTargetDependency;
			target = 358D14621E5E3B7700ADE590 /* Example-Swift */;
			targetProxy = 8DBCA7772080174600981EB2 /* PBXContainerItemProxy */;
		};
		C5ADFBD51DDCC7840011824B /* PBXTargetDependency */ = {
			isa = PBXTargetDependency;
			target = C5ADFBC81DDCC7840011824B /* MapboxCoreNavigation */;
			targetProxy = C5ADFBD41DDCC7840011824B /* PBXContainerItemProxy */;
		};
/* End PBXTargetDependency section */

/* Begin PBXVariantGroup section */
		35002D661E5F6B1B0090E733 /* Main.storyboard */ = {
			isa = PBXVariantGroup;
			children = (
				35002D671E5F6B1B0090E733 /* Base */,
				35C6ED9C1EBB224A00A27EF8 /* zh-Hans */,
				35C6ED9E1EBB224D00A27EF8 /* sv */,
				35C6EDA01EBB224E00A27EF8 /* vi */,
				35C6EDA21EBB224F00A27EF8 /* ca */,
				35C6EDAD1EBB266300A27EF8 /* en */,
				DA625E901F10557300FBE176 /* fa */,
				DA625E931F105B1900FBE176 /* fr */,
				DA625E981F105C1200FBE176 /* hu */,
				DA625E9D1F105D1A00FBE176 /* lt */,
				DAA293011F16DA0C00D94613 /* es */,
				DAE7114C1F22E94E009AED76 /* it */,
				DA8264851F2AAD8400454B24 /* zh-Hant */,
				35190E911F461A32007C1393 /* ru */,
				DA3327391F50C6DA00C5EE88 /* sl */,
				DA33273D1F50C7CA00C5EE88 /* uk */,
				3531C2671F9DDC6E00D92F9A /* pt-BR */,
				DA545ABA1FA993DF0090908E /* de */,
				DA545ABE1FA9A1370090908E /* nl */,
				DA5AD03C1FEBA03700FC7D7B /* bg */,
				DA3525712011435E0048DDFC /* da */,
				DAC049C020171886004C2217 /* he */,
				DAE26B1A20644047001D6E1F /* ar */,
				DAE26B20206441D8001D6E1F /* pt-PT */,
			);
			name = Main.storyboard;
			sourceTree = "<group>";
		};
		35002D741E5F6CD30090E733 /* Main.storyboard */ = {
			isa = PBXVariantGroup;
			children = (
				35002D751E5F6CD30090E733 /* Base */,
				35C6EDA41EBB227100A27EF8 /* zh-Hans */,
				35C6EDA61EBB227600A27EF8 /* sv */,
				35C6EDA81EBB227900A27EF8 /* vi */,
				35C6EDAA1EBB228000A27EF8 /* ca */,
				35C6EDB21EBB286500A27EF8 /* en */,
				DA625E911F10559600FBE176 /* fa */,
				DA625E941F105B1A00FBE176 /* fr */,
				DA625E991F105C1300FBE176 /* hu */,
				DA625E9E1F105D1A00FBE176 /* lt */,
				DAA293021F16DA1300D94613 /* es */,
				DAE7114D1F22E966009AED76 /* it */,
				DA8264861F2AAD9F00454B24 /* zh-Hant */,
				35190E921F461A32007C1393 /* ru */,
				DA33273A1F50C6FC00C5EE88 /* sl */,
				DA33273E1F50C7D800C5EE88 /* uk */,
				3531C2681F9DDC6E00D92F9A /* pt-BR */,
				DA545ABB1FA993FB0090908E /* de */,
				DA545ABF1FA9A1530090908E /* nl */,
				DA5AD03D1FEBA03700FC7D7B /* bg */,
				DA352568201096F20048DDFC /* da */,
				DA1811FD20128B0900C91918 /* he */,
				DAE26B1B20644047001D6E1F /* ar */,
				DAE26B21206441D9001D6E1F /* pt-PT */,
			);
			name = Main.storyboard;
			sourceTree = "<group>";
		};
		C520EE921EBB84F9008805BC /* Navigation.storyboard */ = {
			isa = PBXVariantGroup;
			children = (
				C520EE911EBB84F9008805BC /* Base */,
				C520EE941EBBBD55008805BC /* en */,
				DA625E921F1055DE00FBE176 /* fa */,
				DA625E951F105B1A00FBE176 /* fr */,
				DA625E9A1F105C1300FBE176 /* hu */,
				DA625EA41F1060E300FBE176 /* ca */,
				DA625EA51F10614500FBE176 /* es */,
				DA625EA91F1061DA00FBE176 /* sv */,
				DA625EAA1F10621A00FBE176 /* vi */,
				DAA292FF1F16CC2200D94613 /* lt */,
				DAE7114E1F22E977009AED76 /* it */,
				DA8264871F2AADC200454B24 /* zh-Hant */,
				35190E931F461A32007C1393 /* ru */,
				DA33273B1F50C70E00C5EE88 /* sl */,
				DA33273F1F50C7E400C5EE88 /* uk */,
				3531C2691F9DDC6F00D92F9A /* pt-BR */,
				DA545AC31FAA86350090908E /* de */,
				DA352572201143BA0048DDFC /* da */,
				DA1811FE20128B0900C91918 /* he */,
				DAE26B1C20644047001D6E1F /* ar */,
				DAE26B22206441D9001D6E1F /* pt-PT */,
				DAFEB36A2093A0D800A86A83 /* ko */,
			);
			name = Navigation.storyboard;
			path = Resources;
			sourceTree = "<group>";
		};
		C53C196F1F38EA25008DB406 /* Localizable.strings */ = {
			isa = PBXVariantGroup;
			children = (
				C53C19701F38EACD008DB406 /* zh-Hans */,
				C53C19711F38EADB008DB406 /* it */,
				C53C19721F38EADB008DB406 /* es */,
				C53C19731F38EADC008DB406 /* lt */,
				C53C19751F38EADE008DB406 /* fr */,
				C53C19771F38EAE4008DB406 /* ca */,
				C53C197A1F38EAEA008DB406 /* Base */,
				DA678B7B1F6CF46600F05913 /* hu */,
				DA678B7C1F6CF47200F05913 /* sv */,
				DA678B7D1F6CF47A00F05913 /* vi */,
				3531C26A1F9DDC6F00D92F9A /* pt-BR */,
				DA545ABC1FA9941F0090908E /* de */,
				DA545AC01FA9A15A0090908E /* nl */,
				DA18120120128B7B00C91918 /* he */,
				DAC049BE201715D5004C2217 /* ru */,
				DAE26B1F2064407D001D6E1F /* ar */,
				DAE26B23206441F7001D6E1F /* pt-PT */,
				DAFEB36D2093A11F00A86A83 /* ko */,
			);
			name = Localizable.strings;
			path = Resources;
			sourceTree = "<group>";
		};
		DA35256E2010A5200048DDFC /* Localizable.stringsdict */ = {
			isa = PBXVariantGroup;
			children = (
				DA35256F2010A5200048DDFC /* en */,
				DA181204201290FC00C91918 /* es */,
				DA1812052012910000C91918 /* vi */,
				DA181207201292E700C91918 /* fr */,
				DAC049BF201715EA004C2217 /* ru */,
				DAF257122017C1E800367EF5 /* sv */,
				DAD88E00202AC7AA00AAA536 /* uk */,
				DAD88E02202AC81F00AAA536 /* da */,
				DAE26B2520644225001D6E1F /* pt-PT */,
				DAE26B2820647A82001D6E1F /* he */,
				DAFEB36F2093A3EF00A86A83 /* ko */,
				DA73F87820BF851B0067649B /* de */,
			);
			name = Localizable.stringsdict;
			sourceTree = "<group>";
		};
		DAAE5F321EAE4C4700832871 /* Localizable.strings */ = {
			isa = PBXVariantGroup;
			children = (
				DAAE5F311EAE4C4700832871 /* Base */,
				DAAE5F331EAE4C5A00832871 /* zh-Hans */,
				357F0DF01EB9D99F00A0B53C /* sv */,
				357F0DF11EB9DAB400A0B53C /* vi */,
				35C6ED9A1EBB1DE400A27EF8 /* ca */,
				DA625E9C1F105CB100FBE176 /* hu */,
				DA625EA71F10616600FBE176 /* es */,
				DA678B7A1F6CEE6200F05913 /* ru */,
				3531C26B1F9DDC6F00D92F9A /* pt-BR */,
				DA545AC21FA9A16D0090908E /* nl */,
				DA545AC41FAA86450090908E /* de */,
				DA5AD0401FEBA23200FC7D7B /* bg */,
				DA352573201143D30048DDFC /* da */,
				DA18120320128E9400C91918 /* fr */,
				DAC049C1201718AC004C2217 /* he */,
				DAD88E01202AC80100AAA536 /* uk */,
				DAE26B2420644215001D6E1F /* pt-PT */,
				DAE26B272064742F001D6E1F /* ar */,
				DAFEB36E2093A3E000A86A83 /* ko */,
			);
			name = Localizable.strings;
			path = Resources;
			sourceTree = "<group>";
		};
/* End PBXVariantGroup section */

/* Begin XCBuildConfiguration section */
		351BEBDC1E5BCC28006FE110 /* Debug */ = {
			isa = XCBuildConfiguration;
			buildSettings = {
				CLANG_ENABLE_MODULES = YES;
				CODE_SIGN_IDENTITY = "iPhone Developer";
				"CODE_SIGN_IDENTITY[sdk=iphoneos*]" = "";
				DEBUG_INFORMATION_FORMAT = dwarf;
				DEFINES_MODULE = YES;
				DEVELOPMENT_TEAM = GJZR2MEM28;
				DYLIB_COMPATIBILITY_VERSION = 1;
				DYLIB_CURRENT_VERSION = 28;
				DYLIB_INSTALL_NAME_BASE = "@rpath";
				FRAMEWORK_SEARCH_PATHS = (
					"$(inherited)",
					"$(PROJECT_DIR)/Carthage/Build/iOS",
				);
				INFOPLIST_FILE = MapboxNavigation/Info.plist;
				INSTALL_PATH = "$(LOCAL_LIBRARY_DIR)/Frameworks";
				IPHONEOS_DEPLOYMENT_TARGET = 12.0;
				LD_RUNPATH_SEARCH_PATHS = "$(inherited) @executable_path/Frameworks @loader_path/Frameworks";
				PRODUCT_BUNDLE_IDENTIFIER = com.mapbox.MapboxNavigation;
				PRODUCT_NAME = "$(TARGET_NAME)";
				SKIP_INSTALL = YES;
				SWIFT_OPTIMIZATION_LEVEL = "-Onone";
				SWIFT_SWIFT3_OBJC_INFERENCE = Off;
				SWIFT_VERSION = 4.0;
			};
			name = Debug;
		};
		351BEBDD1E5BCC28006FE110 /* Release */ = {
			isa = XCBuildConfiguration;
			buildSettings = {
				CLANG_ENABLE_MODULES = YES;
				CODE_SIGN_IDENTITY = "";
				DEFINES_MODULE = YES;
				DEVELOPMENT_TEAM = GJZR2MEM28;
				DYLIB_COMPATIBILITY_VERSION = 1;
				DYLIB_CURRENT_VERSION = 28;
				DYLIB_INSTALL_NAME_BASE = "@rpath";
				FRAMEWORK_SEARCH_PATHS = (
					"$(inherited)",
					"$(PROJECT_DIR)/Carthage/Build/iOS",
				);
				INFOPLIST_FILE = MapboxNavigation/Info.plist;
				INSTALL_PATH = "$(LOCAL_LIBRARY_DIR)/Frameworks";
				IPHONEOS_DEPLOYMENT_TARGET = 12.0;
				LD_RUNPATH_SEARCH_PATHS = "$(inherited) @executable_path/Frameworks @loader_path/Frameworks";
				PRODUCT_BUNDLE_IDENTIFIER = com.mapbox.MapboxNavigation;
				PRODUCT_NAME = "$(TARGET_NAME)";
				SKIP_INSTALL = YES;
				SWIFT_SWIFT3_OBJC_INFERENCE = Off;
				SWIFT_VERSION = 4.0;
			};
			name = Release;
		};
		352BBC4F1E5E78D700703DF1 /* Debug */ = {
			isa = XCBuildConfiguration;
			buildSettings = {
				BUNDLE_LOADER = "$(TEST_HOST)";
				DEBUG_INFORMATION_FORMAT = dwarf;
				DEVELOPMENT_TEAM = GJZR2MEM28;
				FRAMEWORK_SEARCH_PATHS = (
					"$(inherited)",
					"$(PROJECT_DIR)/Carthage/Build/iOS",
				);
				INFOPLIST_FILE = Examples/SwiftTests/Info.plist;
				LD_RUNPATH_SEARCH_PATHS = "$(inherited) @executable_path/Frameworks @loader_path/Frameworks";
				PRODUCT_BUNDLE_IDENTIFIER = "com.mapbox.Example-SwiftTests";
				PRODUCT_NAME = "$(TARGET_NAME)";
				SWIFT_SWIFT3_OBJC_INFERENCE = Off;
				SWIFT_VERSION = 4.0;
				TEST_HOST = "$(BUILT_PRODUCTS_DIR)/Example-Swift.app/Example-Swift";
			};
			name = Debug;
		};
		352BBC501E5E78D700703DF1 /* Release */ = {
			isa = XCBuildConfiguration;
			buildSettings = {
				BUNDLE_LOADER = "$(TEST_HOST)";
				DEVELOPMENT_TEAM = GJZR2MEM28;
				FRAMEWORK_SEARCH_PATHS = (
					"$(inherited)",
					"$(PROJECT_DIR)/Carthage/Build/iOS",
				);
				INFOPLIST_FILE = Examples/SwiftTests/Info.plist;
				LD_RUNPATH_SEARCH_PATHS = "$(inherited) @executable_path/Frameworks @loader_path/Frameworks";
				PRODUCT_BUNDLE_IDENTIFIER = "com.mapbox.Example-SwiftTests";
				PRODUCT_NAME = "$(TARGET_NAME)";
				SWIFT_SWIFT3_OBJC_INFERENCE = Off;
				SWIFT_VERSION = 4.0;
				TEST_HOST = "$(BUILT_PRODUCTS_DIR)/Example-Swift.app/Example-Swift";
			};
			name = Release;
		};
		352BBC5D1E5E78EA00703DF1 /* Debug */ = {
			isa = XCBuildConfiguration;
			buildSettings = {
				BUNDLE_LOADER = "$(TEST_HOST)";
				DEBUG_INFORMATION_FORMAT = dwarf;
				DEVELOPMENT_TEAM = GJZR2MEM28;
				INFOPLIST_FILE = "Examples/Objective-CTests/Info.plist";
				LD_RUNPATH_SEARCH_PATHS = "$(inherited) @executable_path/Frameworks @loader_path/Frameworks";
				PRODUCT_BUNDLE_IDENTIFIER = "com.mapbox.Example-Objective-CTests";
				PRODUCT_NAME = "$(TARGET_NAME)";
				TEST_HOST = "$(BUILT_PRODUCTS_DIR)/Example-Objective-C.app/Example-Objective-C";
			};
			name = Debug;
		};
		352BBC5E1E5E78EA00703DF1 /* Release */ = {
			isa = XCBuildConfiguration;
			buildSettings = {
				BUNDLE_LOADER = "$(TEST_HOST)";
				DEVELOPMENT_TEAM = GJZR2MEM28;
				INFOPLIST_FILE = "Examples/Objective-CTests/Info.plist";
				LD_RUNPATH_SEARCH_PATHS = "$(inherited) @executable_path/Frameworks @loader_path/Frameworks";
				PRODUCT_BUNDLE_IDENTIFIER = "com.mapbox.Example-Objective-CTests";
				PRODUCT_NAME = "$(TARGET_NAME)";
				TEST_HOST = "$(BUILT_PRODUCTS_DIR)/Example-Objective-C.app/Example-Objective-C";
			};
			name = Release;
		};
		3546BF83207BA4AA007FF453 /* Debug */ = {
			isa = XCBuildConfiguration;
			buildSettings = {
				ALWAYS_EMBED_SWIFT_STANDARD_LIBRARIES = YES;
				ASSETCATALOG_COMPILER_APPICON_NAME = AppIcon;
				CLANG_ANALYZER_NUMBER_OBJECT_CONVERSION = YES_AGGRESSIVE;
				CLANG_CXX_LANGUAGE_STANDARD = "gnu++14";
				CLANG_ENABLE_OBJC_WEAK = YES;
				CLANG_WARN_DEPRECATED_OBJC_IMPLEMENTATIONS = YES;
				CLANG_WARN_OBJC_IMPLICIT_RETAIN_SELF = YES;
				CLANG_WARN_UNGUARDED_AVAILABILITY = YES_AGGRESSIVE;
				CODE_SIGN_IDENTITY = "iPhone Developer";
				CODE_SIGN_STYLE = Automatic;
				DEBUG_INFORMATION_FORMAT = dwarf;
				DEVELOPMENT_TEAM = GJZR2MEM28;
				FRAMEWORK_SEARCH_PATHS = (
					"$(inherited)",
					"$(PROJECT_DIR)/Carthage/Build/iOS",
				);
				GCC_C_LANGUAGE_STANDARD = gnu11;
				INFOPLIST_FILE = RouteTest/Info.plist;
				LD_RUNPATH_SEARCH_PATHS = "$(inherited) @executable_path/Frameworks";
				PRODUCT_BUNDLE_IDENTIFIER = com.mapbox.RouteTest;
				PRODUCT_NAME = "$(TARGET_NAME)";
				SWIFT_VERSION = 4.0;
			};
			name = Debug;
		};
		3546BF84207BA4AA007FF453 /* Release */ = {
			isa = XCBuildConfiguration;
			buildSettings = {
				ALWAYS_EMBED_SWIFT_STANDARD_LIBRARIES = YES;
				ASSETCATALOG_COMPILER_APPICON_NAME = AppIcon;
				CLANG_ANALYZER_NUMBER_OBJECT_CONVERSION = YES_AGGRESSIVE;
				CLANG_CXX_LANGUAGE_STANDARD = "gnu++14";
				CLANG_ENABLE_OBJC_WEAK = YES;
				CLANG_WARN_DEPRECATED_OBJC_IMPLEMENTATIONS = YES;
				CLANG_WARN_OBJC_IMPLICIT_RETAIN_SELF = YES;
				CLANG_WARN_UNGUARDED_AVAILABILITY = YES_AGGRESSIVE;
				CODE_SIGN_IDENTITY = "iPhone Developer";
				CODE_SIGN_STYLE = Automatic;
				DEVELOPMENT_TEAM = GJZR2MEM28;
				FRAMEWORK_SEARCH_PATHS = (
					"$(inherited)",
					"$(PROJECT_DIR)/Carthage/Build/iOS",
				);
				GCC_C_LANGUAGE_STANDARD = gnu11;
				INFOPLIST_FILE = RouteTest/Info.plist;
				LD_RUNPATH_SEARCH_PATHS = "$(inherited) @executable_path/Frameworks";
				PRODUCT_BUNDLE_IDENTIFIER = com.mapbox.RouteTest;
				PRODUCT_NAME = "$(TARGET_NAME)";
				SWIFT_VERSION = 4.0;
			};
			name = Release;
		};
		358D14721E5E3B7700ADE590 /* Debug */ = {
			isa = XCBuildConfiguration;
			buildSettings = {
				ALWAYS_EMBED_SWIFT_STANDARD_LIBRARIES = YES;
				ASSETCATALOG_COMPILER_APPICON_NAME = AppIcon;
				CLANG_ENABLE_MODULES = YES;
				CODE_SIGN_IDENTITY = "iPhone Developer";
				DEBUG_INFORMATION_FORMAT = dwarf;
				DEVELOPMENT_TEAM = GJZR2MEM28;
				FRAMEWORK_SEARCH_PATHS = (
					"$(inherited)",
					"$(PROJECT_DIR)/Carthage/Build/iOS",
				);
				INFOPLIST_FILE = "$(SRCROOT)/Examples/Swift/Info.plist";
				LD_RUNPATH_SEARCH_PATHS = "$(inherited) @executable_path/Frameworks";
				PRODUCT_BUNDLE_IDENTIFIER = "com.mapbox.Example-Swift";
				PRODUCT_NAME = "$(TARGET_NAME)";
				SWIFT_OBJC_BRIDGING_HEADER = "Examples/Swift/Example-Swift-BridgingHeader.h";
				SWIFT_OPTIMIZATION_LEVEL = "-Onone";
				SWIFT_SWIFT3_OBJC_INFERENCE = Off;
				SWIFT_VERSION = 4.0;
			};
			name = Debug;
		};
		358D14731E5E3B7700ADE590 /* Release */ = {
			isa = XCBuildConfiguration;
			buildSettings = {
				ALWAYS_EMBED_SWIFT_STANDARD_LIBRARIES = YES;
				ASSETCATALOG_COMPILER_APPICON_NAME = AppIcon;
				CLANG_ENABLE_MODULES = YES;
				DEVELOPMENT_TEAM = GJZR2MEM28;
				FRAMEWORK_SEARCH_PATHS = (
					"$(inherited)",
					"$(PROJECT_DIR)/Carthage/Build/iOS",
				);
				INFOPLIST_FILE = "$(SRCROOT)/Examples/Swift/Info.plist";
				LD_RUNPATH_SEARCH_PATHS = "$(inherited) @executable_path/Frameworks";
				PRODUCT_BUNDLE_IDENTIFIER = "com.mapbox.Example-Swift";
				PRODUCT_NAME = "$(TARGET_NAME)";
				SWIFT_OBJC_BRIDGING_HEADER = "Examples/Swift/Example-Swift-BridgingHeader.h";
				SWIFT_SWIFT3_OBJC_INFERENCE = Off;
				SWIFT_VERSION = 4.0;
			};
			name = Release;
		};
		358D14BB1E5E3FDC00ADE590 /* Debug */ = {
			isa = XCBuildConfiguration;
			buildSettings = {
				ALWAYS_EMBED_SWIFT_STANDARD_LIBRARIES = YES;
				ASSETCATALOG_COMPILER_APPICON_NAME = AppIcon;
				CODE_SIGN_IDENTITY = "iPhone Developer";
				DEBUG_INFORMATION_FORMAT = dwarf;
				DEVELOPMENT_TEAM = GJZR2MEM28;
				FRAMEWORK_SEARCH_PATHS = (
					"$(inherited)",
					"$(PROJECT_DIR)/Carthage/Build/iOS",
				);
				INFOPLIST_FILE = "$(SRCROOT)/Examples/Objective-C/Info.plist";
				LD_RUNPATH_SEARCH_PATHS = "$(inherited) @executable_path/Frameworks";
				PRODUCT_BUNDLE_IDENTIFIER = "com.mapbox.Example-Objective-C";
				PRODUCT_NAME = "$(TARGET_NAME)";
			};
			name = Debug;
		};
		358D14BC1E5E3FDC00ADE590 /* Release */ = {
			isa = XCBuildConfiguration;
			buildSettings = {
				ALWAYS_EMBED_SWIFT_STANDARD_LIBRARIES = YES;
				ASSETCATALOG_COMPILER_APPICON_NAME = AppIcon;
				DEVELOPMENT_TEAM = GJZR2MEM28;
				FRAMEWORK_SEARCH_PATHS = (
					"$(inherited)",
					"$(PROJECT_DIR)/Carthage/Build/iOS",
				);
				INFOPLIST_FILE = "$(SRCROOT)/Examples/Objective-C/Info.plist";
				LD_RUNPATH_SEARCH_PATHS = "$(inherited) @executable_path/Frameworks";
				PRODUCT_BUNDLE_IDENTIFIER = "com.mapbox.Example-Objective-C";
				PRODUCT_NAME = "$(TARGET_NAME)";
			};
			name = Release;
		};
		35B711D81E5E7AD2001EDA8D /* Debug */ = {
			isa = XCBuildConfiguration;
			buildSettings = {
				ALWAYS_EMBED_SWIFT_STANDARD_LIBRARIES = YES;
				DEBUG_INFORMATION_FORMAT = dwarf;
				DEVELOPMENT_TEAM = GJZR2MEM28;
				FRAMEWORK_SEARCH_PATHS = (
					"$(inherited)",
					"$(PROJECT_DIR)/Carthage/Build/iOS",
				);
				INFOPLIST_FILE = MapboxNavigationTests/Info.plist;
				LD_RUNPATH_SEARCH_PATHS = "$(inherited) @executable_path/Frameworks @loader_path/Frameworks";
				PRODUCT_BUNDLE_IDENTIFIER = com.mapbox.MapboxNavigationTests;
				PRODUCT_NAME = "$(TARGET_NAME)";
				SWIFT_SWIFT3_OBJC_INFERENCE = Off;
				SWIFT_VERSION = 4.0;
				TEST_HOST = "$(BUILT_PRODUCTS_DIR)/Example-Swift.app/Example-Swift";
			};
			name = Debug;
		};
		35B711D91E5E7AD2001EDA8D /* Release */ = {
			isa = XCBuildConfiguration;
			buildSettings = {
				ALWAYS_EMBED_SWIFT_STANDARD_LIBRARIES = YES;
				DEVELOPMENT_TEAM = GJZR2MEM28;
				FRAMEWORK_SEARCH_PATHS = (
					"$(inherited)",
					"$(PROJECT_DIR)/Carthage/Build/iOS",
				);
				INFOPLIST_FILE = MapboxNavigationTests/Info.plist;
				LD_RUNPATH_SEARCH_PATHS = "$(inherited) @executable_path/Frameworks @loader_path/Frameworks";
				PRODUCT_BUNDLE_IDENTIFIER = com.mapbox.MapboxNavigationTests;
				PRODUCT_NAME = "$(TARGET_NAME)";
				SWIFT_SWIFT3_OBJC_INFERENCE = Off;
				SWIFT_VERSION = 4.0;
				TEST_HOST = "$(BUILT_PRODUCTS_DIR)/Example-Swift.app/Example-Swift";
			};
			name = Release;
		};
		C5ADFBDB1DDCC7840011824B /* Debug */ = {
			isa = XCBuildConfiguration;
			buildSettings = {
				ALWAYS_SEARCH_USER_PATHS = NO;
				CLANG_ANALYZER_LOCALIZABILITY_NONLOCALIZED = YES;
				CLANG_ANALYZER_NONNULL = YES;
				CLANG_CXX_LANGUAGE_STANDARD = "gnu++0x";
				CLANG_CXX_LIBRARY = "libc++";
				CLANG_ENABLE_MODULES = YES;
				CLANG_ENABLE_OBJC_ARC = YES;
				CLANG_WARN_BLOCK_CAPTURE_AUTORELEASING = YES;
				CLANG_WARN_BOOL_CONVERSION = YES;
				CLANG_WARN_COMMA = YES;
				CLANG_WARN_CONSTANT_CONVERSION = YES;
				CLANG_WARN_DEPRECATED_OBJC_IMPLEMENTATIONS = YES;
				CLANG_WARN_DIRECT_OBJC_ISA_USAGE = YES_ERROR;
				CLANG_WARN_DOCUMENTATION_COMMENTS = YES;
				CLANG_WARN_EMPTY_BODY = YES;
				CLANG_WARN_ENUM_CONVERSION = YES;
				CLANG_WARN_INFINITE_RECURSION = YES;
				CLANG_WARN_INT_CONVERSION = YES;
				CLANG_WARN_NON_LITERAL_NULL_CONVERSION = YES;
				CLANG_WARN_OBJC_IMPLICIT_RETAIN_SELF = YES;
				CLANG_WARN_OBJC_LITERAL_CONVERSION = YES;
				CLANG_WARN_OBJC_ROOT_CLASS = YES_ERROR;
				CLANG_WARN_RANGE_LOOP_ANALYSIS = YES;
				CLANG_WARN_STRICT_PROTOTYPES = YES;
				CLANG_WARN_SUSPICIOUS_MOVE = YES;
				CLANG_WARN_SUSPICIOUS_MOVES = YES;
				CLANG_WARN_UNREACHABLE_CODE = YES;
				CLANG_WARN__DUPLICATE_METHOD_MATCH = YES;
				"CODE_SIGN_IDENTITY[sdk=iphoneos*]" = "iPhone Developer";
				COPY_PHASE_STRIP = NO;
				CURRENT_PROJECT_VERSION = 28;
				DEBUG_INFORMATION_FORMAT = "dwarf-with-dsym";
				ENABLE_STRICT_OBJC_MSGSEND = YES;
				ENABLE_TESTABILITY = YES;
				GCC_C_LANGUAGE_STANDARD = gnu99;
				GCC_DYNAMIC_NO_PIC = NO;
				GCC_NO_COMMON_BLOCKS = YES;
				GCC_OPTIMIZATION_LEVEL = 0;
				GCC_PREPROCESSOR_DEFINITIONS = (
					"DEBUG=1",
					"$(inherited)",
				);
				GCC_WARN_64_TO_32_BIT_CONVERSION = YES;
				GCC_WARN_ABOUT_RETURN_TYPE = YES_ERROR;
				GCC_WARN_UNDECLARED_SELECTOR = YES;
				GCC_WARN_UNINITIALIZED_AUTOS = YES_AGGRESSIVE;
				GCC_WARN_UNUSED_FUNCTION = YES;
				GCC_WARN_UNUSED_VARIABLE = YES;
				IPHONEOS_DEPLOYMENT_TARGET = 9.0;
				MTL_ENABLE_DEBUG_INFO = YES;
				ONLY_ACTIVE_ARCH = YES;
				SDKROOT = iphoneos;
				SWIFT_ACTIVE_COMPILATION_CONDITIONS = DEBUG;
				SWIFT_OPTIMIZATION_LEVEL = "-Onone";
				SWIFT_VERSION = 4.0;
				TARGETED_DEVICE_FAMILY = "1,2";
				VERSIONING_SYSTEM = "apple-generic";
				VERSION_INFO_PREFIX = "";
			};
			name = Debug;
		};
		C5ADFBDC1DDCC7840011824B /* Release */ = {
			isa = XCBuildConfiguration;
			buildSettings = {
				ALWAYS_SEARCH_USER_PATHS = NO;
				CLANG_ANALYZER_LOCALIZABILITY_NONLOCALIZED = YES;
				CLANG_ANALYZER_NONNULL = YES;
				CLANG_CXX_LANGUAGE_STANDARD = "gnu++0x";
				CLANG_CXX_LIBRARY = "libc++";
				CLANG_ENABLE_MODULES = YES;
				CLANG_ENABLE_OBJC_ARC = YES;
				CLANG_WARN_BLOCK_CAPTURE_AUTORELEASING = YES;
				CLANG_WARN_BOOL_CONVERSION = YES;
				CLANG_WARN_COMMA = YES;
				CLANG_WARN_CONSTANT_CONVERSION = YES;
				CLANG_WARN_DEPRECATED_OBJC_IMPLEMENTATIONS = YES;
				CLANG_WARN_DIRECT_OBJC_ISA_USAGE = YES_ERROR;
				CLANG_WARN_DOCUMENTATION_COMMENTS = YES;
				CLANG_WARN_EMPTY_BODY = YES;
				CLANG_WARN_ENUM_CONVERSION = YES;
				CLANG_WARN_INFINITE_RECURSION = YES;
				CLANG_WARN_INT_CONVERSION = YES;
				CLANG_WARN_NON_LITERAL_NULL_CONVERSION = YES;
				CLANG_WARN_OBJC_IMPLICIT_RETAIN_SELF = YES;
				CLANG_WARN_OBJC_LITERAL_CONVERSION = YES;
				CLANG_WARN_OBJC_ROOT_CLASS = YES_ERROR;
				CLANG_WARN_RANGE_LOOP_ANALYSIS = YES;
				CLANG_WARN_STRICT_PROTOTYPES = YES;
				CLANG_WARN_SUSPICIOUS_MOVE = YES;
				CLANG_WARN_SUSPICIOUS_MOVES = YES;
				CLANG_WARN_UNREACHABLE_CODE = YES;
				CLANG_WARN__DUPLICATE_METHOD_MATCH = YES;
				"CODE_SIGN_IDENTITY[sdk=iphoneos*]" = "iPhone Developer";
				COPY_PHASE_STRIP = NO;
				CURRENT_PROJECT_VERSION = 28;
				DEBUG_INFORMATION_FORMAT = "dwarf-with-dsym";
				ENABLE_NS_ASSERTIONS = NO;
				ENABLE_STRICT_OBJC_MSGSEND = YES;
				GCC_C_LANGUAGE_STANDARD = gnu99;
				GCC_NO_COMMON_BLOCKS = YES;
				GCC_WARN_64_TO_32_BIT_CONVERSION = YES;
				GCC_WARN_ABOUT_RETURN_TYPE = YES_ERROR;
				GCC_WARN_UNDECLARED_SELECTOR = YES;
				GCC_WARN_UNINITIALIZED_AUTOS = YES_AGGRESSIVE;
				GCC_WARN_UNUSED_FUNCTION = YES;
				GCC_WARN_UNUSED_VARIABLE = YES;
				IPHONEOS_DEPLOYMENT_TARGET = 9.0;
				MTL_ENABLE_DEBUG_INFO = NO;
				SDKROOT = iphoneos;
				SWIFT_OPTIMIZATION_LEVEL = "-Owholemodule";
				SWIFT_VERSION = 4.0;
				TARGETED_DEVICE_FAMILY = "1,2";
				VALIDATE_PRODUCT = YES;
				VERSIONING_SYSTEM = "apple-generic";
				VERSION_INFO_PREFIX = "";
			};
			name = Release;
		};
		C5ADFBDE1DDCC7840011824B /* Debug */ = {
			isa = XCBuildConfiguration;
			buildSettings = {
				CLANG_ENABLE_MODULES = YES;
				CODE_SIGN_IDENTITY = "iPhone Developer";
				"CODE_SIGN_IDENTITY[sdk=iphoneos*]" = "";
				DEFINES_MODULE = YES;
				DEVELOPMENT_TEAM = GJZR2MEM28;
				DYLIB_COMPATIBILITY_VERSION = 1;
				DYLIB_CURRENT_VERSION = 28;
				DYLIB_INSTALL_NAME_BASE = "@rpath";
				FRAMEWORK_SEARCH_PATHS = (
					"$(inherited)",
					"$(PROJECT_DIR)/Carthage/Build/iOS",
				);
				INFOPLIST_FILE = MapboxCoreNavigation/Info.plist;
				INSTALL_PATH = "$(LOCAL_LIBRARY_DIR)/Frameworks";
				LD_RUNPATH_SEARCH_PATHS = "$(inherited) @executable_path/Frameworks @loader_path/Frameworks";
				PRODUCT_BUNDLE_IDENTIFIER = com.mapbox.MapboxCoreNavigation;
				PRODUCT_NAME = "$(TARGET_NAME)";
				SKIP_INSTALL = YES;
				SWIFT_OPTIMIZATION_LEVEL = "-Onone";
				SWIFT_SWIFT3_OBJC_INFERENCE = Off;
				SWIFT_VERSION = 4.0;
			};
			name = Debug;
		};
		C5ADFBDF1DDCC7840011824B /* Release */ = {
			isa = XCBuildConfiguration;
			buildSettings = {
				CLANG_ENABLE_MODULES = YES;
				CODE_SIGN_IDENTITY = "";
				DEFINES_MODULE = YES;
				DEVELOPMENT_TEAM = GJZR2MEM28;
				DYLIB_COMPATIBILITY_VERSION = 1;
				DYLIB_CURRENT_VERSION = 28;
				DYLIB_INSTALL_NAME_BASE = "@rpath";
				FRAMEWORK_SEARCH_PATHS = (
					"$(inherited)",
					"$(PROJECT_DIR)/Carthage/Build/iOS",
				);
				INFOPLIST_FILE = MapboxCoreNavigation/Info.plist;
				INSTALL_PATH = "$(LOCAL_LIBRARY_DIR)/Frameworks";
				LD_RUNPATH_SEARCH_PATHS = "$(inherited) @executable_path/Frameworks @loader_path/Frameworks";
				PRODUCT_BUNDLE_IDENTIFIER = com.mapbox.MapboxCoreNavigation;
				PRODUCT_NAME = "$(TARGET_NAME)";
				SKIP_INSTALL = YES;
				SWIFT_SWIFT3_OBJC_INFERENCE = Off;
				SWIFT_VERSION = 4.0;
			};
			name = Release;
		};
		C5ADFBE11DDCC7840011824B /* Debug */ = {
			isa = XCBuildConfiguration;
			buildSettings = {
				ALWAYS_EMBED_SWIFT_STANDARD_LIBRARIES = YES;
				CLANG_ENABLE_MODULES = YES;
				DEVELOPMENT_TEAM = GJZR2MEM28;
				FRAMEWORK_SEARCH_PATHS = (
					"$(inherited)",
					"$(PROJECT_DIR)/Carthage/Build/iOS",
				);
				INFOPLIST_FILE = MapboxCoreNavigationTests/Info.plist;
				LD_RUNPATH_SEARCH_PATHS = "$(inherited) $(PROJECT_DIR)/Carthage/Build/iOS @executable_path/Frameworks @loader_path/Frameworks";
				PRODUCT_BUNDLE_IDENTIFIER = com.mapbox.MapboxCoreNavigationTests;
				PRODUCT_NAME = "$(TARGET_NAME)";
				SWIFT_OBJC_BRIDGING_HEADER = "MapboxCoreNavigationTests/MapboxCoreNavigationTests-Bridging-Header.h";
				SWIFT_OPTIMIZATION_LEVEL = "-Onone";
				SWIFT_SWIFT3_OBJC_INFERENCE = Off;
				SWIFT_VERSION = 4.0;
			};
			name = Debug;
		};
		C5ADFBE21DDCC7840011824B /* Release */ = {
			isa = XCBuildConfiguration;
			buildSettings = {
				ALWAYS_EMBED_SWIFT_STANDARD_LIBRARIES = YES;
				CLANG_ENABLE_MODULES = YES;
				DEVELOPMENT_TEAM = GJZR2MEM28;
				FRAMEWORK_SEARCH_PATHS = (
					"$(inherited)",
					"$(PROJECT_DIR)/Carthage/Build/iOS",
				);
				INFOPLIST_FILE = MapboxCoreNavigationTests/Info.plist;
				LD_RUNPATH_SEARCH_PATHS = "$(inherited) $(PROJECT_DIR)/Carthage/Build/iOS @executable_path/Frameworks @loader_path/Frameworks";
				PRODUCT_BUNDLE_IDENTIFIER = com.mapbox.MapboxCoreNavigationTests;
				PRODUCT_NAME = "$(TARGET_NAME)";
				SWIFT_OBJC_BRIDGING_HEADER = "MapboxCoreNavigationTests/MapboxCoreNavigationTests-Bridging-Header.h";
				SWIFT_SWIFT3_OBJC_INFERENCE = Off;
				SWIFT_VERSION = 4.0;
			};
			name = Release;
		};
/* End XCBuildConfiguration section */

/* Begin XCConfigurationList section */
		351BEBDE1E5BCC28006FE110 /* Build configuration list for PBXNativeTarget "MapboxNavigation" */ = {
			isa = XCConfigurationList;
			buildConfigurations = (
				351BEBDC1E5BCC28006FE110 /* Debug */,
				351BEBDD1E5BCC28006FE110 /* Release */,
			);
			defaultConfigurationIsVisible = 0;
			defaultConfigurationName = Release;
		};
		352BBC4E1E5E78D700703DF1 /* Build configuration list for PBXNativeTarget "Example-SwiftTests" */ = {
			isa = XCConfigurationList;
			buildConfigurations = (
				352BBC4F1E5E78D700703DF1 /* Debug */,
				352BBC501E5E78D700703DF1 /* Release */,
			);
			defaultConfigurationIsVisible = 0;
			defaultConfigurationName = Release;
		};
		352BBC5C1E5E78EA00703DF1 /* Build configuration list for PBXNativeTarget "Example-Objective-CTests" */ = {
			isa = XCConfigurationList;
			buildConfigurations = (
				352BBC5D1E5E78EA00703DF1 /* Debug */,
				352BBC5E1E5E78EA00703DF1 /* Release */,
			);
			defaultConfigurationIsVisible = 0;
			defaultConfigurationName = Release;
		};
		3546BF85207BA4AA007FF453 /* Build configuration list for PBXNativeTarget "RouteTest" */ = {
			isa = XCConfigurationList;
			buildConfigurations = (
				3546BF83207BA4AA007FF453 /* Debug */,
				3546BF84207BA4AA007FF453 /* Release */,
			);
			defaultConfigurationIsVisible = 0;
			defaultConfigurationName = Release;
		};
		358D14741E5E3B7700ADE590 /* Build configuration list for PBXNativeTarget "Example-Swift" */ = {
			isa = XCConfigurationList;
			buildConfigurations = (
				358D14721E5E3B7700ADE590 /* Debug */,
				358D14731E5E3B7700ADE590 /* Release */,
			);
			defaultConfigurationIsVisible = 0;
			defaultConfigurationName = Release;
		};
		358D14BA1E5E3FDC00ADE590 /* Build configuration list for PBXNativeTarget "Example-Objective-C" */ = {
			isa = XCConfigurationList;
			buildConfigurations = (
				358D14BB1E5E3FDC00ADE590 /* Debug */,
				358D14BC1E5E3FDC00ADE590 /* Release */,
			);
			defaultConfigurationIsVisible = 0;
			defaultConfigurationName = Release;
		};
		35B711D71E5E7AD2001EDA8D /* Build configuration list for PBXNativeTarget "MapboxNavigationTests" */ = {
			isa = XCConfigurationList;
			buildConfigurations = (
				35B711D81E5E7AD2001EDA8D /* Debug */,
				35B711D91E5E7AD2001EDA8D /* Release */,
			);
			defaultConfigurationIsVisible = 0;
			defaultConfigurationName = Release;
		};
		C5ADFBC31DDCC7840011824B /* Build configuration list for PBXProject "MapboxNavigation" */ = {
			isa = XCConfigurationList;
			buildConfigurations = (
				C5ADFBDB1DDCC7840011824B /* Debug */,
				C5ADFBDC1DDCC7840011824B /* Release */,
			);
			defaultConfigurationIsVisible = 0;
			defaultConfigurationName = Release;
		};
		C5ADFBDD1DDCC7840011824B /* Build configuration list for PBXNativeTarget "MapboxCoreNavigation" */ = {
			isa = XCConfigurationList;
			buildConfigurations = (
				C5ADFBDE1DDCC7840011824B /* Debug */,
				C5ADFBDF1DDCC7840011824B /* Release */,
			);
			defaultConfigurationIsVisible = 0;
			defaultConfigurationName = Release;
		};
		C5ADFBE01DDCC7840011824B /* Build configuration list for PBXNativeTarget "MapboxCoreNavigationTests" */ = {
			isa = XCConfigurationList;
			buildConfigurations = (
				C5ADFBE11DDCC7840011824B /* Debug */,
				C5ADFBE21DDCC7840011824B /* Release */,
			);
			defaultConfigurationIsVisible = 0;
			defaultConfigurationName = Release;
		};
/* End XCConfigurationList section */
	};
	rootObject = C5ADFBC01DDCC7840011824B /* Project object */;
}<|MERGE_RESOLUTION|>--- conflicted
+++ resolved
@@ -202,7 +202,6 @@
 		AEF2C8F22072B603007B061F /* routeWithTunnels_9thStreetDC.json in Resources */ = {isa = PBXBuildFile; fileRef = AEF2C8F12072B603007B061F /* routeWithTunnels_9thStreetDC.json */; };
 		C51245F21F19471C00E33B52 /* MapboxMobileEvents.framework in Frameworks */ = {isa = PBXBuildFile; fileRef = C549F8311F17F2C5001A0A2D /* MapboxMobileEvents.framework */; };
 		C51245F31F19471C00E33B52 /* MapboxMobileEvents.framework in Embed Frameworks */ = {isa = PBXBuildFile; fileRef = C549F8311F17F2C5001A0A2D /* MapboxMobileEvents.framework */; settings = {ATTRIBUTES = (CodeSignOnCopy, RemoveHeadersOnCopy, ); }; };
-		C51A1D5F20D1C4AE002099F2 /* CarPlayNavigationView.swift in Sources */ = {isa = PBXBuildFile; fileRef = C51A1D5E20D1C4AE002099F2 /* CarPlayNavigationView.swift */; };
 		C51DF8661F38C31C006C6A15 /* Locale.swift in Sources */ = {isa = PBXBuildFile; fileRef = C51DF8651F38C31C006C6A15 /* Locale.swift */; };
 		C51DF8671F38C337006C6A15 /* Date.swift in Sources */ = {isa = PBXBuildFile; fileRef = C5D9800E1EFBCDAD006DBF2E /* Date.swift */; };
 		C520EE901EBB84F9008805BC /* Navigation.storyboard in Resources */ = {isa = PBXBuildFile; fileRef = C520EE921EBB84F9008805BC /* Navigation.storyboard */; };
@@ -613,7 +612,6 @@
 		AE8B1B96207D2B2B003050F6 /* TunnelIntersectionManagerTests.swift */ = {isa = PBXFileReference; lastKnownFileType = sourcecode.swift; path = TunnelIntersectionManagerTests.swift; sourceTree = "<group>"; };
 		AED2156E208F7FEA009AA673 /* NavigationViewControllerTests.swift */ = {isa = PBXFileReference; lastKnownFileType = sourcecode.swift; path = NavigationViewControllerTests.swift; sourceTree = "<group>"; };
 		AEF2C8F12072B603007B061F /* routeWithTunnels_9thStreetDC.json */ = {isa = PBXFileReference; fileEncoding = 4; lastKnownFileType = text.json; path = routeWithTunnels_9thStreetDC.json; sourceTree = "<group>"; };
-		C51A1D5E20D1C4AE002099F2 /* CarPlayNavigationView.swift */ = {isa = PBXFileReference; lastKnownFileType = sourcecode.swift; path = CarPlayNavigationView.swift; sourceTree = "<group>"; };
 		C51DF8651F38C31C006C6A15 /* Locale.swift */ = {isa = PBXFileReference; fileEncoding = 4; lastKnownFileType = sourcecode.swift; path = Locale.swift; sourceTree = "<group>"; };
 		C520EE911EBB84F9008805BC /* Base */ = {isa = PBXFileReference; lastKnownFileType = file.storyboard; name = Base; path = Base.lproj/Navigation.storyboard; sourceTree = "<group>"; };
 		C520EE941EBBBD55008805BC /* en */ = {isa = PBXFileReference; lastKnownFileType = text.plist.strings; name = en; path = Base.lproj/Navigation.strings; sourceTree = "<group>"; };
@@ -1173,11 +1171,7 @@
 				35DA85781FC45787004092EC /* StatusView.swift */,
 				8DB63A391FBBCA2200928389 /* RatingControl.swift */,
 				35B5A47D1FFFDCE5000A3C8D /* NavigationViewLayout.swift */,
-<<<<<<< HEAD
-				C51A1D5E20D1C4AE002099F2 /* CarPlayNavigationView.swift */,
-=======
 				C5FFAC1420D96F5B009E7F98 /* CarPlayNavigationViewController.swift */,
->>>>>>> d292efe0
 			);
 			name = Views;
 			sourceTree = "<group>";
@@ -1848,7 +1842,6 @@
 				351BEBF61E5BCC63006FE110 /* RouteMapViewController.swift in Sources */,
 				16A509D7202BC0CA0011D788 /* ImageDownload.swift in Sources */,
 				8DB63A3A1FBBCA2200928389 /* RatingControl.swift in Sources */,
-				C51A1D5F20D1C4AE002099F2 /* CarPlayNavigationView.swift in Sources */,
 				8D391CE21FD71E78006BB91F /* Waypoint.swift in Sources */,
 				353EC9D71FB09708002EB0AB /* StepsViewController.swift in Sources */,
 				35726EE81F0856E900AFA1B6 /* DayStyle.swift in Sources */,
@@ -2298,7 +2291,6 @@
 				);
 				INFOPLIST_FILE = MapboxNavigation/Info.plist;
 				INSTALL_PATH = "$(LOCAL_LIBRARY_DIR)/Frameworks";
-				IPHONEOS_DEPLOYMENT_TARGET = 12.0;
 				LD_RUNPATH_SEARCH_PATHS = "$(inherited) @executable_path/Frameworks @loader_path/Frameworks";
 				PRODUCT_BUNDLE_IDENTIFIER = com.mapbox.MapboxNavigation;
 				PRODUCT_NAME = "$(TARGET_NAME)";
@@ -2325,7 +2317,6 @@
 				);
 				INFOPLIST_FILE = MapboxNavigation/Info.plist;
 				INSTALL_PATH = "$(LOCAL_LIBRARY_DIR)/Frameworks";
-				IPHONEOS_DEPLOYMENT_TARGET = 12.0;
 				LD_RUNPATH_SEARCH_PATHS = "$(inherited) @executable_path/Frameworks @loader_path/Frameworks";
 				PRODUCT_BUNDLE_IDENTIFIER = com.mapbox.MapboxNavigation;
 				PRODUCT_NAME = "$(TARGET_NAME)";
