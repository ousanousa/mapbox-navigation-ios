--- conflicted
+++ resolved
@@ -291,7 +291,6 @@
 		B47C1B98261FD3F30078546C /* turn_left.data in Resources */ = {isa = PBXBuildFile; fileRef = B47C1B04261FD0A30078546C /* turn_left.data */; };
 		B47C1BA1261FD3FB0078546C /* UnionSquare-to-GGPark.route in Resources */ = {isa = PBXBuildFile; fileRef = B47C1AD5261FD0A30078546C /* UnionSquare-to-GGPark.route */; };
 		B48CEFC125796FD300696BB3 /* route-for-vanishing-route-line.json in Resources */ = {isa = PBXBuildFile; fileRef = B48CEFAB25796F5A00696BB3 /* route-for-vanishing-route-line.json */; };
-<<<<<<< HEAD
 		B4A78D19261FD47700FDF212 /* route-with-banner-instructions.json in Resources */ = {isa = PBXBuildFile; fileRef = B47C1AE5261FD0A30078546C /* route-with-banner-instructions.json */; };
 		B4A78D1A261FD47700FDF212 /* route-with-missing-road-classes.json in Resources */ = {isa = PBXBuildFile; fileRef = B47C1AE6261FD0A30078546C /* route-with-missing-road-classes.json */; };
 		B4A78D1B261FD47700FDF212 /* route-with-instructions.json in Resources */ = {isa = PBXBuildFile; fileRef = B47C1AE7261FD0A30078546C /* route-with-instructions.json */; };
@@ -318,10 +317,6 @@
 		B4A78D30261FD47700FDF212 /* route-with-road-classes-single-congestion.json in Resources */ = {isa = PBXBuildFile; fileRef = B47C1AFC261FD0A30078546C /* route-with-road-classes-single-congestion.json */; };
 		B4A78D31261FD47700FDF212 /* route-with-lanes.json in Resources */ = {isa = PBXBuildFile; fileRef = B47C1AFD261FD0A30078546C /* route-with-lanes.json */; };
 		B4A78D32261FD47700FDF212 /* sthlm-double-back.json in Resources */ = {isa = PBXBuildFile; fileRef = B47C1AFE261FD0A30078546C /* sthlm-double-back.json */; };
-=======
-		B4F7631C2578751300177B33 /* VanishingRouteLine.swift in Sources */ = {isa = PBXBuildFile; fileRef = B4F7631B2578751300177B33 /* VanishingRouteLine.swift */; };
-		C3D225512587F411007DBCDF /* StatusViewTests.swift in Sources */ = {isa = PBXBuildFile; fileRef = C3D225502587F411007DBCDF /* StatusViewTests.swift */; };
->>>>>>> cf946f82
 		C51511D120EAC89D00372A91 /* CPMapTemplate.swift in Sources */ = {isa = PBXBuildFile; fileRef = C51511D020EAC89D00372A91 /* CPMapTemplate.swift */; };
 		C51DF8661F38C31C006C6A15 /* Locale.swift in Sources */ = {isa = PBXBuildFile; fileRef = C51DF8651F38C31C006C6A15 /* Locale.swift */; };
 		C51FC31720F689F800400CE7 /* CustomStyles.swift in Sources */ = {isa = PBXBuildFile; fileRef = C51FC31620F689F800400CE7 /* CustomStyles.swift */; };
@@ -409,14 +404,9 @@
 		DAD903AF23E3DCC80057CF1F /* DateTests.swift in Sources */ = {isa = PBXBuildFile; fileRef = DAD903AE23E3DCC80057CF1F /* DateTests.swift */; };
 		DADD82802161EC0300B8B47D /* UIViewAnimationOptionsTests.swift in Sources */ = {isa = PBXBuildFile; fileRef = DADD827F2161EC0300B8B47D /* UIViewAnimationOptionsTests.swift */; };
 		DAFA92071F01735000A7FB09 /* DistanceFormatter.swift in Sources */ = {isa = PBXBuildFile; fileRef = 351BEC0B1E5BCC72006FE110 /* DistanceFormatter.swift */; };
-<<<<<<< HEAD
 		F46FF187260277F7007CC0E0 /* DateComponentsFormatter+NavigationAdditions.swift in Sources */ = {isa = PBXBuildFile; fileRef = F46FF186260277F7007CC0E0 /* DateComponentsFormatter+NavigationAdditions.swift */; };
-=======
-		F452634C25B2506A00F7A464 /* Turf.swift in Sources */ = {isa = PBXBuildFile; fileRef = F452634B25B2506A00F7A464 /* Turf.swift */; };
->>>>>>> cf946f82
 		F4BF512E24EAD7A50066A49B /* FeedbackSubtypeCollectionViewCell.swift in Sources */ = {isa = PBXBuildFile; fileRef = F4BF512D24EAD7A50066A49B /* FeedbackSubtypeCollectionViewCell.swift */; };
 		F4C5A26F24EF1D16004ED0DD /* FeedbackSubtypeViewController.swift in Sources */ = {isa = PBXBuildFile; fileRef = F4C5A26E24EF1D16004ED0DD /* FeedbackSubtypeViewController.swift */; };
-		F4FD7739256D886E007C525A /* DateComponentsFormatter+MGLNavigationAdditions.swift in Sources */ = {isa = PBXBuildFile; fileRef = F4FD7738256D886E007C525A /* DateComponentsFormatter+MGLNavigationAdditions.swift */; };
 /* End PBXBuildFile section */
 
 /* Begin PBXContainerItemProxy section */
@@ -882,12 +872,7 @@
 		B47C1B03261FD0A30078546C /* Info.plist */ = {isa = PBXFileReference; lastKnownFileType = text.plist.xml; path = Info.plist; sourceTree = "<group>"; };
 		B47C1B04261FD0A30078546C /* turn_left.data */ = {isa = PBXFileReference; lastKnownFileType = file; path = turn_left.data; sourceTree = "<group>"; };
 		B48CEFAB25796F5A00696BB3 /* route-for-vanishing-route-line.json */ = {isa = PBXFileReference; fileEncoding = 4; lastKnownFileType = text.json; path = "route-for-vanishing-route-line.json"; sourceTree = "<group>"; };
-<<<<<<< HEAD
 		B4D4291826260D5900EE92A8 /* MBXInfo.plist */ = {isa = PBXFileReference; lastKnownFileType = text.plist.xml; path = MBXInfo.plist; sourceTree = "<group>"; };
-=======
-		B4F7631B2578751300177B33 /* VanishingRouteLine.swift */ = {isa = PBXFileReference; fileEncoding = 4; lastKnownFileType = sourcecode.swift; path = VanishingRouteLine.swift; sourceTree = "<group>"; };
-		C3D225502587F411007DBCDF /* StatusViewTests.swift */ = {isa = PBXFileReference; lastKnownFileType = sourcecode.swift; path = StatusViewTests.swift; sourceTree = "<group>"; };
->>>>>>> cf946f82
 		C51511D020EAC89D00372A91 /* CPMapTemplate.swift */ = {isa = PBXFileReference; lastKnownFileType = sourcecode.swift; path = CPMapTemplate.swift; sourceTree = "<group>"; };
 		C51DF8651F38C31C006C6A15 /* Locale.swift */ = {isa = PBXFileReference; fileEncoding = 4; lastKnownFileType = sourcecode.swift; path = Locale.swift; sourceTree = "<group>"; };
 		C51FC31620F689F800400CE7 /* CustomStyles.swift */ = {isa = PBXFileReference; lastKnownFileType = sourcecode.swift; name = CustomStyles.swift; path = Example/CustomStyles.swift; sourceTree = "<group>"; };
@@ -1059,14 +1044,9 @@
 		DAFEB36D2093A11F00A86A83 /* ko */ = {isa = PBXFileReference; lastKnownFileType = text.plist.strings; name = ko; path = ko.lproj/Localizable.strings; sourceTree = "<group>"; };
 		DAFEB36E2093A3E000A86A83 /* ko */ = {isa = PBXFileReference; lastKnownFileType = text.plist.strings; name = ko; path = ko.lproj/Localizable.strings; sourceTree = "<group>"; };
 		DAFEB36F2093A3EF00A86A83 /* ko */ = {isa = PBXFileReference; lastKnownFileType = text.plist.stringsdict; name = ko; path = Resources/ko.lproj/Localizable.stringsdict; sourceTree = "<group>"; };
-<<<<<<< HEAD
 		F46FF186260277F7007CC0E0 /* DateComponentsFormatter+NavigationAdditions.swift */ = {isa = PBXFileReference; fileEncoding = 4; lastKnownFileType = sourcecode.swift; path = "DateComponentsFormatter+NavigationAdditions.swift"; sourceTree = "<group>"; };
-=======
-		F452634B25B2506A00F7A464 /* Turf.swift */ = {isa = PBXFileReference; lastKnownFileType = sourcecode.swift; path = Turf.swift; sourceTree = "<group>"; };
->>>>>>> cf946f82
 		F4BF512D24EAD7A50066A49B /* FeedbackSubtypeCollectionViewCell.swift */ = {isa = PBXFileReference; lastKnownFileType = sourcecode.swift; path = FeedbackSubtypeCollectionViewCell.swift; sourceTree = "<group>"; };
 		F4C5A26E24EF1D16004ED0DD /* FeedbackSubtypeViewController.swift */ = {isa = PBXFileReference; lastKnownFileType = sourcecode.swift; path = FeedbackSubtypeViewController.swift; sourceTree = "<group>"; };
-		F4FD7738256D886E007C525A /* DateComponentsFormatter+MGLNavigationAdditions.swift */ = {isa = PBXFileReference; lastKnownFileType = sourcecode.swift; path = "DateComponentsFormatter+MGLNavigationAdditions.swift"; sourceTree = "<group>"; };
 /* End PBXFileReference section */
 
 /* Begin PBXFrameworksBuildPhase section */
@@ -1717,18 +1697,12 @@
 				AE46F95420EA735B00537AC2 /* VisualInstruction.swift */,
 				C5A7EC5B1FD610A80008B9BA /* VisualInstructionComponent.swift */,
 				350E2C5E22707EB80014CEB3 /* UIScreen.swift */,
-<<<<<<< HEAD
 				CFD47D8F20FD85EC00BC1E49 /* CredentialsManager.swift */,
 				8A17635A25CC89D800737520 /* Expression.swift */,
 				B419BFF125F00A9C0086639B /* Feature.swift */,
 				8AE9081125FAA53300F37077 /* Collection.swift */,
 				8A8C3D97260175D20071D274 /* CLLocationDirection+Camera.swift */,
 				8A446644260A7B24008BA55E /* BoundingBox.swift */,
-=======
-				CFD47D8F20FD85EC00BC1E49 /* MGLAccountManager.swift */,
-				F4FD7738256D886E007C525A /* DateComponentsFormatter+MGLNavigationAdditions.swift */,
-				F452634B25B2506A00F7A464 /* Turf.swift */,
->>>>>>> cf946f82
 			);
 			name = Extensions;
 			sourceTree = "<group>";
@@ -2541,12 +2515,7 @@
 			isa = PBXSourcesBuildPhase;
 			buildActionMask = 2147483647;
 			files = (
-<<<<<<< HEAD
 				351BEBF11E5BCC63006FE110 /* MapView.swift in Sources */,
-=======
-				F452634C25B2506A00F7A464 /* Turf.swift in Sources */,
-				351BEBF11E5BCC63006FE110 /* MGLMapView.swift in Sources */,
->>>>>>> cf946f82
 				DA443DDE2278C90E00ED1307 /* CPTrip.swift in Sources */,
 				8A18569926320B8F00F8AE38 /* OverviewCameraOptions.swift in Sources */,
 				2B72EC5E241276D10003B370 /* RouteVoiceController.swift in Sources */,
@@ -2597,11 +2566,7 @@
 				8AA849E924E722410008EE59 /* WaypointStyle.swift in Sources */,
 				8A41F5EC25BF624900BD6FCF /* MapOrnamentPosition.swift in Sources */,
 				359D1B281FFE70D30052FA42 /* NavigationView.swift in Sources */,
-<<<<<<< HEAD
 				8AD866FF25CA1BF10019A638 /* NavigationViewportDataSource.swift in Sources */,
-=======
-				F4FD7739256D886E007C525A /* DateComponentsFormatter+MGLNavigationAdditions.swift in Sources */,
->>>>>>> cf946f82
 				C5FFAC1520D96F5C009E7F98 /* CarPlayNavigationViewController.swift in Sources */,
 				8DE879661FBB9980002F06C0 /* EndOfRouteViewController.swift in Sources */,
 				AE47A33422B1F6AE0096458C /* InstructionsCardContainerView.swift in Sources */,
@@ -3175,11 +3140,7 @@
 				DEFINES_MODULE = YES;
 				DEVELOPMENT_TEAM = GJZR2MEM28;
 				DYLIB_COMPATIBILITY_VERSION = 1;
-<<<<<<< HEAD
 				DYLIB_CURRENT_VERSION = 52;
-=======
-				DYLIB_CURRENT_VERSION = 45;
->>>>>>> cf946f82
 				DYLIB_INSTALL_NAME_BASE = "@rpath";
 				FRAMEWORK_SEARCH_PATHS = (
 					"$(inherited)",
@@ -3206,11 +3167,7 @@
 				DEFINES_MODULE = YES;
 				DEVELOPMENT_TEAM = GJZR2MEM28;
 				DYLIB_COMPATIBILITY_VERSION = 1;
-<<<<<<< HEAD
 				DYLIB_CURRENT_VERSION = 52;
-=======
-				DYLIB_CURRENT_VERSION = 45;
->>>>>>> cf946f82
 				DYLIB_INSTALL_NAME_BASE = "@rpath";
 				FRAMEWORK_SEARCH_PATHS = (
 					"$(inherited)",
@@ -3448,20 +3405,12 @@
 				CLANG_WARN_UNGUARDED_AVAILABILITY = YES_AGGRESSIVE;
 				CODE_SIGN_IDENTITY = "";
 				CODE_SIGN_STYLE = Automatic;
-<<<<<<< HEAD
 				CURRENT_PROJECT_VERSION = 52;
-=======
-				CURRENT_PROJECT_VERSION = 45;
->>>>>>> cf946f82
 				DEBUG_INFORMATION_FORMAT = dwarf;
 				DEFINES_MODULE = YES;
 				DEVELOPMENT_TEAM = GJZR2MEM28;
 				DYLIB_COMPATIBILITY_VERSION = 1;
-<<<<<<< HEAD
 				DYLIB_CURRENT_VERSION = 52;
-=======
-				DYLIB_CURRENT_VERSION = 45;
->>>>>>> cf946f82
 				DYLIB_INSTALL_NAME_BASE = "@rpath";
 				FRAMEWORK_SEARCH_PATHS = (
 					"$(inherited)",
@@ -3496,19 +3445,11 @@
 				CLANG_WARN_UNGUARDED_AVAILABILITY = YES_AGGRESSIVE;
 				CODE_SIGN_IDENTITY = "";
 				CODE_SIGN_STYLE = Automatic;
-<<<<<<< HEAD
 				CURRENT_PROJECT_VERSION = 52;
 				DEFINES_MODULE = YES;
 				DEVELOPMENT_TEAM = GJZR2MEM28;
 				DYLIB_COMPATIBILITY_VERSION = 1;
 				DYLIB_CURRENT_VERSION = 52;
-=======
-				CURRENT_PROJECT_VERSION = 45;
-				DEFINES_MODULE = YES;
-				DEVELOPMENT_TEAM = GJZR2MEM28;
-				DYLIB_COMPATIBILITY_VERSION = 1;
-				DYLIB_CURRENT_VERSION = 45;
->>>>>>> cf946f82
 				DYLIB_INSTALL_NAME_BASE = "@rpath";
 				FRAMEWORK_SEARCH_PATHS = (
 					"$(inherited)",
@@ -3548,13 +3489,8 @@
 					"$(inherited)",
 					"@executable_path/Frameworks",
 				);
-<<<<<<< HEAD
 				PRODUCT_BUNDLE_IDENTIFIER = "com.Mapbox.CarPlay-Example";
-				PRODUCT_NAME = "$(TARGET_NAME)";
-=======
-				PRODUCT_BUNDLE_IDENTIFIER = "com.mapbox.Example-CarPlay";
 				PRODUCT_NAME = Example;
->>>>>>> cf946f82
 				PROVISIONING_PROFILE = "69c90fd8-c53b-41a4-ac73-5bc11068a49a";
 				PROVISIONING_PROFILE_SPECIFIER = "CarPlay Provisioning Profile";
 				SWIFT_OBJC_BRIDGING_HEADER = "Example/Example-Swift-BridgingHeader.h";
@@ -3579,13 +3515,8 @@
 					"$(inherited)",
 					"@executable_path/Frameworks",
 				);
-<<<<<<< HEAD
 				PRODUCT_BUNDLE_IDENTIFIER = "com.Mapbox.CarPlay-Example";
-				PRODUCT_NAME = "$(TARGET_NAME)";
-=======
-				PRODUCT_BUNDLE_IDENTIFIER = "com.mapbox.Example-CarPlay";
 				PRODUCT_NAME = Example;
->>>>>>> cf946f82
 				PROVISIONING_PROFILE = "69c90fd8-c53b-41a4-ac73-5bc11068a49a";
 				PROVISIONING_PROFILE_SPECIFIER = "CarPlay Provisioning Profile";
 				SWIFT_OBJC_BRIDGING_HEADER = "Example/Example-Swift-BridgingHeader.h";
@@ -3626,11 +3557,7 @@
 				CLANG_WARN__DUPLICATE_METHOD_MATCH = YES;
 				"CODE_SIGN_IDENTITY[sdk=iphoneos*]" = "iPhone Developer";
 				COPY_PHASE_STRIP = NO;
-<<<<<<< HEAD
 				CURRENT_PROJECT_VERSION = 52;
-=======
-				CURRENT_PROJECT_VERSION = 45;
->>>>>>> cf946f82
 				DEBUG_INFORMATION_FORMAT = "dwarf-with-dsym";
 				ENABLE_STRICT_OBJC_MSGSEND = YES;
 				ENABLE_TESTABILITY = YES;
@@ -3695,11 +3622,7 @@
 				CLANG_WARN__DUPLICATE_METHOD_MATCH = YES;
 				"CODE_SIGN_IDENTITY[sdk=iphoneos*]" = "iPhone Developer";
 				COPY_PHASE_STRIP = NO;
-<<<<<<< HEAD
 				CURRENT_PROJECT_VERSION = 52;
-=======
-				CURRENT_PROJECT_VERSION = 45;
->>>>>>> cf946f82
 				DEBUG_INFORMATION_FORMAT = "dwarf-with-dsym";
 				ENABLE_NS_ASSERTIONS = NO;
 				ENABLE_STRICT_OBJC_MSGSEND = YES;
@@ -3733,11 +3656,7 @@
 				DEFINES_MODULE = YES;
 				DEVELOPMENT_TEAM = GJZR2MEM28;
 				DYLIB_COMPATIBILITY_VERSION = 1;
-<<<<<<< HEAD
 				DYLIB_CURRENT_VERSION = 52;
-=======
-				DYLIB_CURRENT_VERSION = 45;
->>>>>>> cf946f82
 				DYLIB_INSTALL_NAME_BASE = "@rpath";
 				FRAMEWORK_SEARCH_PATHS = (
 					"$(inherited)",
@@ -3766,11 +3685,7 @@
 				DEFINES_MODULE = YES;
 				DEVELOPMENT_TEAM = GJZR2MEM28;
 				DYLIB_COMPATIBILITY_VERSION = 1;
-<<<<<<< HEAD
 				DYLIB_CURRENT_VERSION = 52;
-=======
-				DYLIB_CURRENT_VERSION = 45;
->>>>>>> cf946f82
 				DYLIB_INSTALL_NAME_BASE = "@rpath";
 				FRAMEWORK_SEARCH_PATHS = (
 					"$(inherited)",
