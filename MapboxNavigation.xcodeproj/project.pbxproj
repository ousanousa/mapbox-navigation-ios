// !$*UTF8*$!
{
	archiveVersion = 1;
	classes = {
	};
	objectVersion = 46;
	objects = {

/* Begin PBXBuildFile section */
		160D8279205996DA00D278D6 /* DataCache.swift in Sources */ = {isa = PBXBuildFile; fileRef = 160D8278205996DA00D278D6 /* DataCache.swift */; };
		160D827B2059973C00D278D6 /* DataCacheTests.swift in Sources */ = {isa = PBXBuildFile; fileRef = 160D827A2059973C00D278D6 /* DataCacheTests.swift */; };
		16120A4D20645D6E007EA21D /* EventsManagerSpy.swift in Sources */ = {isa = PBXBuildFile; fileRef = 16120A4C20645D6E007EA21D /* EventsManagerSpy.swift */; };
		16435E03206EE32F00AF48B6 /* DirectionsSpy.swift in Sources */ = {isa = PBXBuildFile; fileRef = 16435E02206EE32F00AF48B6 /* DirectionsSpy.swift */; };
		16435E05206EE37800AF48B6 /* DummyURLSessionDataTask.swift in Sources */ = {isa = PBXBuildFile; fileRef = 16435E04206EE37800AF48B6 /* DummyURLSessionDataTask.swift */; };
		16435E06206EE37800AF48B6 /* DummyURLSessionDataTask.swift in Sources */ = {isa = PBXBuildFile; fileRef = 16435E04206EE37800AF48B6 /* DummyURLSessionDataTask.swift */; };
		166224452025699600EA4824 /* ImageRepositoryTests.swift in Sources */ = {isa = PBXBuildFile; fileRef = 166224442025699600EA4824 /* ImageRepositoryTests.swift */; };
		1662244720256C0700EA4824 /* ImageLoadingURLProtocolSpy.swift in Sources */ = {isa = PBXBuildFile; fileRef = 1662244620256C0700EA4824 /* ImageLoadingURLProtocolSpy.swift */; };
		1662244B2029059C00EA4824 /* ImageCacheTests.swift in Sources */ = {isa = PBXBuildFile; fileRef = 1662244A2029059C00EA4824 /* ImageCacheTests.swift */; };
		16A509D5202A87B20011D788 /* ImageDownloaderTests.swift in Sources */ = {isa = PBXBuildFile; fileRef = 16A509D4202A87B20011D788 /* ImageDownloaderTests.swift */; };
		16A509D7202BC0CA0011D788 /* ImageDownload.swift in Sources */ = {isa = PBXBuildFile; fileRef = 16A509D6202BC0CA0011D788 /* ImageDownload.swift */; };
		16B63DCD205C8EEF002D56D4 /* route-with-instructions.json in Resources */ = {isa = PBXBuildFile; fileRef = 16B63DCC205C8EEF002D56D4 /* route-with-instructions.json */; };
		16E3625C201265D600DF0592 /* ImageDownloadOperationSpy.swift in Sources */ = {isa = PBXBuildFile; fileRef = 16E3625B201265D600DF0592 /* ImageDownloadOperationSpy.swift */; };
		16E4F97F205B05FE00531791 /* MapboxVoiceControllerTests.swift in Sources */ = {isa = PBXBuildFile; fileRef = 16E4F97E205B05FE00531791 /* MapboxVoiceControllerTests.swift */; };
		35002D611E5F6ADB0090E733 /* Assets.xcassets in Resources */ = {isa = PBXBuildFile; fileRef = 35002D5F1E5F6ADB0090E733 /* Assets.xcassets */; };
		35002D621E5F6ADB0090E733 /* Base.lproj in Resources */ = {isa = PBXBuildFile; fileRef = 35002D601E5F6ADB0090E733 /* Base.lproj */; };
		35002D691E5F6B2F0090E733 /* Main.storyboard in Resources */ = {isa = PBXBuildFile; fileRef = 35002D661E5F6B1B0090E733 /* Main.storyboard */; };
		35002D6E1E5F6C7F0090E733 /* Assets.xcassets in Resources */ = {isa = PBXBuildFile; fileRef = 35002D6A1E5F6C7F0090E733 /* Assets.xcassets */; };
		35002D6F1E5F6C7F0090E733 /* Base.lproj in Resources */ = {isa = PBXBuildFile; fileRef = 35002D6B1E5F6C7F0090E733 /* Base.lproj */; };
		35002D711E5F6C7F0090E733 /* main.m in Sources */ = {isa = PBXBuildFile; fileRef = 35002D6D1E5F6C7F0090E733 /* main.m */; };
		35002D761E5F6CD30090E733 /* Main.storyboard in Resources */ = {isa = PBXBuildFile; fileRef = 35002D741E5F6CD30090E733 /* Main.storyboard */; };
		3502231A205BC94E00E1449A /* Constants.swift in Sources */ = {isa = PBXBuildFile; fileRef = 35022319205BC94E00E1449A /* Constants.swift */; };
		35025F3F1F051DD2002BA3EA /* DialogViewController.swift in Sources */ = {isa = PBXBuildFile; fileRef = 35025F3E1F051DD2002BA3EA /* DialogViewController.swift */; };
		3510300F1F54B67000E3B7E7 /* LaneTests.swift in Sources */ = {isa = PBXBuildFile; fileRef = 3510300E1F54B67000E3B7E7 /* LaneTests.swift */; };
		351030111F54B72000E3B7E7 /* route-for-lane-testing.json in Resources */ = {isa = PBXBuildFile; fileRef = 351030101F54B72000E3B7E7 /* route-for-lane-testing.json */; };
		351174F41EF1C0530065E248 /* ReplayLocationManager.swift in Sources */ = {isa = PBXBuildFile; fileRef = 351174F31EF1C0530065E248 /* ReplayLocationManager.swift */; };
		3512C7C81FB0A0C100CDD2A3 /* UIViewController.swift in Sources */ = {isa = PBXBuildFile; fileRef = 3512C7C71FB0A0C100CDD2A3 /* UIViewController.swift */; };
		351927361F0FA072003A702D /* ScreenCapture.swift in Sources */ = {isa = PBXBuildFile; fileRef = 351927351F0FA072003A702D /* ScreenCapture.swift */; };
		351BEBF11E5BCC63006FE110 /* MGLMapView.swift in Sources */ = {isa = PBXBuildFile; fileRef = 351BEBDF1E5BCC63006FE110 /* MGLMapView.swift */; };
		351BEBF21E5BCC63006FE110 /* Style.swift in Sources */ = {isa = PBXBuildFile; fileRef = 351BEBE01E5BCC63006FE110 /* Style.swift */; };
		351BEBF61E5BCC63006FE110 /* RouteMapViewController.swift in Sources */ = {isa = PBXBuildFile; fileRef = 351BEBE41E5BCC63006FE110 /* RouteMapViewController.swift */; };
		351BEBFC1E5BCC63006FE110 /* NavigationViewController.swift in Sources */ = {isa = PBXBuildFile; fileRef = 351BEBEA1E5BCC63006FE110 /* NavigationViewController.swift */; };
		351BEBFF1E5BCC63006FE110 /* ManeuversStyleKit.swift in Sources */ = {isa = PBXBuildFile; fileRef = 351BEBED1E5BCC63006FE110 /* ManeuversStyleKit.swift */; };
		351BEC011E5BCC63006FE110 /* ManeuverView.swift in Sources */ = {isa = PBXBuildFile; fileRef = 351BEBEF1E5BCC63006FE110 /* ManeuverView.swift */; };
		351BEC021E5BCC63006FE110 /* UIView.swift in Sources */ = {isa = PBXBuildFile; fileRef = 351BEBF01E5BCC63006FE110 /* UIView.swift */; };
		351BEC051E5BCC6C006FE110 /* LaneView.swift in Sources */ = {isa = PBXBuildFile; fileRef = 351BEC031E5BCC6C006FE110 /* LaneView.swift */; };
		351BEC061E5BCC6C006FE110 /* ManeuverDirection.swift in Sources */ = {isa = PBXBuildFile; fileRef = 351BEC041E5BCC6C006FE110 /* ManeuverDirection.swift */; };
		351BEC0D1E5BCC72006FE110 /* Bundle.swift in Sources */ = {isa = PBXBuildFile; fileRef = 351BEC081E5BCC72006FE110 /* Bundle.swift */; };
		351BEC0E1E5BCC72006FE110 /* DashedLineView.swift in Sources */ = {isa = PBXBuildFile; fileRef = 351BEC091E5BCC72006FE110 /* DashedLineView.swift */; };
		351BEC291E5BD530006FE110 /* Assets.xcassets in Resources */ = {isa = PBXBuildFile; fileRef = 351BEC281E5BD530006FE110 /* Assets.xcassets */; };
		35213DAF1EC456E800A62B21 /* FBSnapshotTestCase.framework in Frameworks */ = {isa = PBXBuildFile; fileRef = 35213DAD1EC456CF00A62B21 /* FBSnapshotTestCase.framework */; };
		3525449D1E663D32004C8F1C /* MapboxCoreNavigation.framework in Frameworks */ = {isa = PBXBuildFile; fileRef = C5ADFBC91DDCC7840011824B /* MapboxCoreNavigation.framework */; };
		352690491ECC843700E387BD /* Fixture.swift in Sources */ = {isa = PBXBuildFile; fileRef = 352690481ECC843700E387BD /* Fixture.swift */; };
		3527D2B91EC4619400C07FC9 /* Fixtures.xcassets in Resources */ = {isa = PBXBuildFile; fileRef = 3527D2B61EC45FBD00C07FC9 /* Fixtures.xcassets */; };
		352BBC3B1E5E6A0C00703DF1 /* MapboxCoreNavigation.framework in Frameworks */ = {isa = PBXBuildFile; fileRef = C5ADFBC91DDCC7840011824B /* MapboxCoreNavigation.framework */; };
		352BBC401E5E6C9F00703DF1 /* AppDelegate.m in Sources */ = {isa = PBXBuildFile; fileRef = 35C6A3471E5E418D0004CA57 /* AppDelegate.m */; };
		352BBC4A1E5E78D700703DF1 /* Example_SwiftTests.swift in Sources */ = {isa = PBXBuildFile; fileRef = 352BBC491E5E78D700703DF1 /* Example_SwiftTests.swift */; };
		352BBC581E5E78EA00703DF1 /* Example_Objective_CTests.m in Sources */ = {isa = PBXBuildFile; fileRef = 352BBC571E5E78EA00703DF1 /* Example_Objective_CTests.m */; };
		3531C2701F9E095400D92F9A /* InstructionsBannerView.swift in Sources */ = {isa = PBXBuildFile; fileRef = 3531C26F1F9E095400D92F9A /* InstructionsBannerView.swift */; };
		353280A11FA72871005175F3 /* InstructionLabel.swift in Sources */ = {isa = PBXBuildFile; fileRef = 353280A01FA72871005175F3 /* InstructionLabel.swift */; };
		353610CE1FAB6A8F00FB1746 /* BottomBannerView.swift in Sources */ = {isa = PBXBuildFile; fileRef = 353610CD1FAB6A8F00FB1746 /* BottomBannerView.swift */; };
		353AA5601FCEF583009F0384 /* StyleManager.swift in Sources */ = {isa = PBXBuildFile; fileRef = 353AA55F1FCEF583009F0384 /* StyleManager.swift */; };
		353E68FC1EF0B7F8007B2AE5 /* NavigationLocationManager.swift in Sources */ = {isa = PBXBuildFile; fileRef = 353E68FB1EF0B7F8007B2AE5 /* NavigationLocationManager.swift */; };
		353E68FE1EF0B985007B2AE5 /* BundleAdditions.swift in Sources */ = {isa = PBXBuildFile; fileRef = 353E68FD1EF0B985007B2AE5 /* BundleAdditions.swift */; };
		353E69041EF0C4E5007B2AE5 /* SimulatedLocationManager.swift in Sources */ = {isa = PBXBuildFile; fileRef = 353E69031EF0C4E5007B2AE5 /* SimulatedLocationManager.swift */; };
		353EC9D71FB09708002EB0AB /* StepsViewController.swift in Sources */ = {isa = PBXBuildFile; fileRef = 353EC9D61FB09708002EB0AB /* StepsViewController.swift */; };
		3540514D1F73F3BB00ED572D /* route-with-straight-roundabout.json in Resources */ = {isa = PBXBuildFile; fileRef = 3540514C1F73F3BB00ED572D /* route-with-straight-roundabout.json */; };
		3546BF77207BA4A8007FF453 /* AppDelegate.swift in Sources */ = {isa = PBXBuildFile; fileRef = 3546BF76207BA4A8007FF453 /* AppDelegate.swift */; };
		3546BF7E207BA4AA007FF453 /* Assets.xcassets in Resources */ = {isa = PBXBuildFile; fileRef = 3546BF7D207BA4AA007FF453 /* Assets.xcassets */; };
		3546BF88207BA73C007FF453 /* downtown-sf.json in Resources */ = {isa = PBXBuildFile; fileRef = 3546BF87207BA73C007FF453 /* downtown-sf.json */; };
		3546BF8A207BA920007FF453 /* MapboxCoreNavigation.framework in Frameworks */ = {isa = PBXBuildFile; fileRef = C5ADFBC91DDCC7840011824B /* MapboxCoreNavigation.framework */; };
		3546BF8B207BA920007FF453 /* MapboxCoreNavigation.framework in Embed Frameworks */ = {isa = PBXBuildFile; fileRef = C5ADFBC91DDCC7840011824B /* MapboxCoreNavigation.framework */; settings = {ATTRIBUTES = (CodeSignOnCopy, RemoveHeadersOnCopy, ); }; };
		3546BF8E207BA920007FF453 /* MapboxNavigation.framework in Frameworks */ = {isa = PBXBuildFile; fileRef = 351BEBD71E5BCC28006FE110 /* MapboxNavigation.framework */; };
		3546BF8F207BA920007FF453 /* MapboxNavigation.framework in Embed Frameworks */ = {isa = PBXBuildFile; fileRef = 351BEBD71E5BCC28006FE110 /* MapboxNavigation.framework */; settings = {ATTRIBUTES = (CodeSignOnCopy, RemoveHeadersOnCopy, ); }; };
		3546BF93207BA935007FF453 /* MapboxSpeech.framework in Frameworks */ = {isa = PBXBuildFile; fileRef = C5A9DDBD202E12EE007D52DA /* MapboxSpeech.framework */; };
		3546BF94207BA935007FF453 /* MapboxSpeech.framework in Embed Frameworks */ = {isa = PBXBuildFile; fileRef = C5A9DDBD202E12EE007D52DA /* MapboxSpeech.framework */; settings = {ATTRIBUTES = (CodeSignOnCopy, RemoveHeadersOnCopy, ); }; };
		3546BF95207BA935007FF453 /* Turf.framework in Frameworks */ = {isa = PBXBuildFile; fileRef = 35CC14141F799496009E872A /* Turf.framework */; };
		3546BF96207BA935007FF453 /* Turf.framework in Embed Frameworks */ = {isa = PBXBuildFile; fileRef = 35CC14141F799496009E872A /* Turf.framework */; settings = {ATTRIBUTES = (CodeSignOnCopy, RemoveHeadersOnCopy, ); }; };
		3546BF97207BA935007FF453 /* Solar.framework in Frameworks */ = {isa = PBXBuildFile; fileRef = C57607B01F4CC97D00C27423 /* Solar.framework */; };
		3546BF98207BA935007FF453 /* Solar.framework in Embed Frameworks */ = {isa = PBXBuildFile; fileRef = C57607B01F4CC97D00C27423 /* Solar.framework */; settings = {ATTRIBUTES = (CodeSignOnCopy, RemoveHeadersOnCopy, ); }; };
		3546BF99207BA935007FF453 /* MapboxMobileEvents.framework in Frameworks */ = {isa = PBXBuildFile; fileRef = C549F8311F17F2C5001A0A2D /* MapboxMobileEvents.framework */; };
		3546BF9A207BA935007FF453 /* MapboxMobileEvents.framework in Embed Frameworks */ = {isa = PBXBuildFile; fileRef = C549F8311F17F2C5001A0A2D /* MapboxMobileEvents.framework */; settings = {ATTRIBUTES = (CodeSignOnCopy, RemoveHeadersOnCopy, ); }; };
		3546BF9B207BA935007FF453 /* Polyline.framework in Frameworks */ = {isa = PBXBuildFile; fileRef = 354A01BC1E66259600D765C2 /* Polyline.framework */; };
		3546BF9C207BA935007FF453 /* Polyline.framework in Embed Frameworks */ = {isa = PBXBuildFile; fileRef = 354A01BC1E66259600D765C2 /* Polyline.framework */; settings = {ATTRIBUTES = (CodeSignOnCopy, RemoveHeadersOnCopy, ); }; };
		3546BF9D207BA935007FF453 /* MapboxDirections.framework in Frameworks */ = {isa = PBXBuildFile; fileRef = 354A01B81E66256600D765C2 /* MapboxDirections.framework */; };
		3546BF9E207BA935007FF453 /* MapboxDirections.framework in Embed Frameworks */ = {isa = PBXBuildFile; fileRef = 354A01B81E66256600D765C2 /* MapboxDirections.framework */; settings = {ATTRIBUTES = (CodeSignOnCopy, RemoveHeadersOnCopy, ); }; };
		3546BF9F207BA935007FF453 /* Mapbox.framework in Frameworks */ = {isa = PBXBuildFile; fileRef = 35A1D3651E6624EF00A48FE8 /* Mapbox.framework */; };
		3546BFA0207BA935007FF453 /* Mapbox.framework in Embed Frameworks */ = {isa = PBXBuildFile; fileRef = 35A1D3651E6624EF00A48FE8 /* Mapbox.framework */; settings = {ATTRIBUTES = (CodeSignOnCopy, RemoveHeadersOnCopy, ); }; };
		3546BFA3207BAB14007FF453 /* LaunchScreen.storyboard in Resources */ = {isa = PBXBuildFile; fileRef = 3546BFA2207BAB14007FF453 /* LaunchScreen.storyboard */; };
		3546BFA5207BAB7A007FF453 /* Fixture.swift in Sources */ = {isa = PBXBuildFile; fileRef = 3546BFA4207BAB7A007FF453 /* Fixture.swift */; };
		354A01B91E66256600D765C2 /* MapboxDirections.framework in Frameworks */ = {isa = PBXBuildFile; fileRef = 354A01B81E66256600D765C2 /* MapboxDirections.framework */; };
		354A01BF1E6625D100D765C2 /* Mapbox.framework in Frameworks */ = {isa = PBXBuildFile; fileRef = 35A1D3651E6624EF00A48FE8 /* Mapbox.framework */; };
		354A01C21E66265100D765C2 /* Mapbox.framework in Frameworks */ = {isa = PBXBuildFile; fileRef = 35A1D3651E6624EF00A48FE8 /* Mapbox.framework */; };
		354A01C31E66265100D765C2 /* Mapbox.framework in Embed Frameworks */ = {isa = PBXBuildFile; fileRef = 35A1D3651E6624EF00A48FE8 /* Mapbox.framework */; settings = {ATTRIBUTES = (CodeSignOnCopy, RemoveHeadersOnCopy, ); }; };
		354A01C91E66265B00D765C2 /* Polyline.framework in Frameworks */ = {isa = PBXBuildFile; fileRef = 354A01BC1E66259600D765C2 /* Polyline.framework */; };
		354A01CA1E66265B00D765C2 /* Polyline.framework in Embed Frameworks */ = {isa = PBXBuildFile; fileRef = 354A01BC1E66259600D765C2 /* Polyline.framework */; settings = {ATTRIBUTES = (CodeSignOnCopy, RemoveHeadersOnCopy, ); }; };
		354A01CF1E66266100D765C2 /* MapboxDirections.framework in Frameworks */ = {isa = PBXBuildFile; fileRef = 354A01B81E66256600D765C2 /* MapboxDirections.framework */; };
		354A01D01E66266100D765C2 /* MapboxDirections.framework in Embed Frameworks */ = {isa = PBXBuildFile; fileRef = 354A01B81E66256600D765C2 /* MapboxDirections.framework */; settings = {ATTRIBUTES = (CodeSignOnCopy, RemoveHeadersOnCopy, ); }; };
		354A01D51E6626AC00D765C2 /* MapboxCoreNavigation.framework in Embed Frameworks */ = {isa = PBXBuildFile; fileRef = C5ADFBC91DDCC7840011824B /* MapboxCoreNavigation.framework */; settings = {ATTRIBUTES = (CodeSignOnCopy, RemoveHeadersOnCopy, ); }; };
		354A01DB1E6626E900D765C2 /* MapboxCoreNavigation.framework in Frameworks */ = {isa = PBXBuildFile; fileRef = C5ADFBC91DDCC7840011824B /* MapboxCoreNavigation.framework */; };
		354A01DC1E6626E900D765C2 /* MapboxCoreNavigation.framework in Embed Frameworks */ = {isa = PBXBuildFile; fileRef = C5ADFBC91DDCC7840011824B /* MapboxCoreNavigation.framework */; settings = {ATTRIBUTES = (CodeSignOnCopy, RemoveHeadersOnCopy, ); }; };
		354A01DD1E6626EA00D765C2 /* MapboxNavigation.framework in Frameworks */ = {isa = PBXBuildFile; fileRef = 351BEBD71E5BCC28006FE110 /* MapboxNavigation.framework */; };
		354A01DE1E6626EA00D765C2 /* MapboxNavigation.framework in Embed Frameworks */ = {isa = PBXBuildFile; fileRef = 351BEBD71E5BCC28006FE110 /* MapboxNavigation.framework */; settings = {ATTRIBUTES = (CodeSignOnCopy, RemoveHeadersOnCopy, ); }; };
		354A01E41E6626EF00D765C2 /* Polyline.framework in Frameworks */ = {isa = PBXBuildFile; fileRef = 354A01BC1E66259600D765C2 /* Polyline.framework */; };
		354A01E51E6626EF00D765C2 /* Polyline.framework in Embed Frameworks */ = {isa = PBXBuildFile; fileRef = 354A01BC1E66259600D765C2 /* Polyline.framework */; settings = {ATTRIBUTES = (CodeSignOnCopy, RemoveHeadersOnCopy, ); }; };
		354A01EA1E6626EF00D765C2 /* MapboxDirections.framework in Frameworks */ = {isa = PBXBuildFile; fileRef = 354A01B81E66256600D765C2 /* MapboxDirections.framework */; };
		354A01EB1E6626EF00D765C2 /* MapboxDirections.framework in Embed Frameworks */ = {isa = PBXBuildFile; fileRef = 354A01B81E66256600D765C2 /* MapboxDirections.framework */; settings = {ATTRIBUTES = (CodeSignOnCopy, RemoveHeadersOnCopy, ); }; };
		354A01EC1E6626EF00D765C2 /* Mapbox.framework in Frameworks */ = {isa = PBXBuildFile; fileRef = 35A1D3651E6624EF00A48FE8 /* Mapbox.framework */; };
		354A01ED1E6626EF00D765C2 /* Mapbox.framework in Embed Frameworks */ = {isa = PBXBuildFile; fileRef = 35A1D3651E6624EF00A48FE8 /* Mapbox.framework */; settings = {ATTRIBUTES = (CodeSignOnCopy, RemoveHeadersOnCopy, ); }; };
		354D9F891EF2FE900006FAA8 /* tunnel.json in Resources */ = {isa = PBXBuildFile; fileRef = 354D9F871EF2FE900006FAA8 /* tunnel.json */; };
		355D20DC1EF30A6D0012B1E0 /* tunnel.route in Resources */ = {isa = PBXBuildFile; fileRef = 355D20DB1EF30A6D0012B1E0 /* tunnel.route */; };
		355DB5751EFA78070091BFB7 /* GGPark-to-BernalHeights.route in Resources */ = {isa = PBXBuildFile; fileRef = 355DB5741EFA78070091BFB7 /* GGPark-to-BernalHeights.route */; };
		355DB5771EFA780E0091BFB7 /* UnionSquare-to-GGPark.route in Resources */ = {isa = PBXBuildFile; fileRef = 355DB5761EFA780E0091BFB7 /* UnionSquare-to-GGPark.route */; };
		355ED3701FAB724F00BCE1B8 /* BottomBannerViewLayout.swift in Sources */ = {isa = PBXBuildFile; fileRef = 355ED36F1FAB724F00BCE1B8 /* BottomBannerViewLayout.swift */; };
		35718BE71EF3194200AFA3D1 /* tunnel.json in Resources */ = {isa = PBXBuildFile; fileRef = 35718BE41EF316BA00AFA3D1 /* tunnel.json */; };
		35718BE81EF3194500AFA3D1 /* tunnel.route in Resources */ = {isa = PBXBuildFile; fileRef = 35718BE31EF316BA00AFA3D1 /* tunnel.route */; };
		35726EE81F0856E900AFA1B6 /* DayStyle.swift in Sources */ = {isa = PBXBuildFile; fileRef = 35726EE71F0856E900AFA1B6 /* DayStyle.swift */; };
		358D14661E5E3B7700ADE590 /* AppDelegate.swift in Sources */ = {isa = PBXBuildFile; fileRef = 358D14651E5E3B7700ADE590 /* AppDelegate.swift */; };
		358D14681E5E3B7700ADE590 /* ViewController.swift in Sources */ = {isa = PBXBuildFile; fileRef = 358D14671E5E3B7700ADE590 /* ViewController.swift */; };
		359574A81F28CC5A00838209 /* CLLocation.swift in Sources */ = {isa = PBXBuildFile; fileRef = 359574A71F28CC3800838209 /* CLLocation.swift */; };
		359574AA1F28CCBB00838209 /* LocationTests.swift in Sources */ = {isa = PBXBuildFile; fileRef = 359574A91F28CCBB00838209 /* LocationTests.swift */; };
		359A8AED1FA78D3000BDB486 /* DistanceFormatterTests.swift in Sources */ = {isa = PBXBuildFile; fileRef = 359A8AEC1FA78D3000BDB486 /* DistanceFormatterTests.swift */; };
		359A8AEF1FA7B25B00BDB486 /* LanesStyleKit.swift in Sources */ = {isa = PBXBuildFile; fileRef = 359A8AEE1FA7B25800BDB486 /* LanesStyleKit.swift */; };
		359D00CF1E732D7100C2E770 /* Polyline.framework in Frameworks */ = {isa = PBXBuildFile; fileRef = 354A01BC1E66259600D765C2 /* Polyline.framework */; };
		359D1B281FFE70D30052FA42 /* NavigationView.swift in Sources */ = {isa = PBXBuildFile; fileRef = 359D1B271FFE70D30052FA42 /* NavigationView.swift */; };
		359D283C1F9DC14F00FDE9C9 /* UICollectionView.swift in Sources */ = {isa = PBXBuildFile; fileRef = 359D283B1F9DC14F00FDE9C9 /* UICollectionView.swift */; };
		35A262B92050A5CD00AEFF6D /* InstructionsBannerViewSnapshotTests.swift in Sources */ = {isa = PBXBuildFile; fileRef = 35A262B82050A5CD00AEFF6D /* InstructionsBannerViewSnapshotTests.swift */; };
		35A5413B1EFC052700E49846 /* RouteOptions.swift in Sources */ = {isa = PBXBuildFile; fileRef = 35A5413A1EFC052700E49846 /* RouteOptions.swift */; };
		35B1E2951F1FF8EC00A13D32 /* UserCourseView.swift in Sources */ = {isa = PBXBuildFile; fileRef = 35B1E2941F1FF8EC00A13D32 /* UserCourseView.swift */; };
		35B5A47E1FFFDCE5000A3C8D /* NavigationViewLayout.swift in Sources */ = {isa = PBXBuildFile; fileRef = 35B5A47D1FFFDCE5000A3C8D /* NavigationViewLayout.swift */; };
		35B711D41E5E7AD2001EDA8D /* MapboxNavigation.framework in Frameworks */ = {isa = PBXBuildFile; fileRef = 351BEBD71E5BCC28006FE110 /* MapboxNavigation.framework */; };
		35B7837E1F9547B300291F9A /* Transitioning.swift in Sources */ = {isa = PBXBuildFile; fileRef = 35B7837D1F9547B300291F9A /* Transitioning.swift */; };
		35B839491E2E3D5D0045A868 /* MBRouteController.m in Sources */ = {isa = PBXBuildFile; fileRef = 35B839481E2E3D5D0045A868 /* MBRouteController.m */; };
		35BF8CA21F28EB60003F6125 /* Array.swift in Sources */ = {isa = PBXBuildFile; fileRef = 35BF8CA11F28EB60003F6125 /* Array.swift */; };
		35BF8CA41F28EBD8003F6125 /* String.swift in Sources */ = {isa = PBXBuildFile; fileRef = 35BF8CA31F28EBD8003F6125 /* String.swift */; };
		35C57D6A208DD4A200BDD2A6 /* BridgingTests.m in Sources */ = {isa = PBXBuildFile; fileRef = 35C57D69208DD4A200BDD2A6 /* BridgingTests.m */; };
		35C6A35B1E5E418D0004CA57 /* ViewController.m in Sources */ = {isa = PBXBuildFile; fileRef = 35C6A34D1E5E418D0004CA57 /* ViewController.m */; };
		35C714AE203B251300F0C2AE /* MapboxSpeech.framework in Frameworks */ = {isa = PBXBuildFile; fileRef = C5A9DDBD202E12EE007D52DA /* MapboxSpeech.framework */; };
		35C714AF203B251300F0C2AE /* MapboxSpeech.framework in Embed Frameworks */ = {isa = PBXBuildFile; fileRef = C5A9DDBD202E12EE007D52DA /* MapboxSpeech.framework */; settings = {ATTRIBUTES = (CodeSignOnCopy, RemoveHeadersOnCopy, ); }; };
		35C714B0203B251F00F0C2AE /* MapboxSpeech.framework in Frameworks */ = {isa = PBXBuildFile; fileRef = C5A9DDBD202E12EE007D52DA /* MapboxSpeech.framework */; };
		35C714B1203B251F00F0C2AE /* MapboxSpeech.framework in Embed Frameworks */ = {isa = PBXBuildFile; fileRef = C5A9DDBD202E12EE007D52DA /* MapboxSpeech.framework */; settings = {ATTRIBUTES = (CodeSignOnCopy, RemoveHeadersOnCopy, ); }; };
		35C77F621FE8219900338416 /* NavigationSettings.swift in Sources */ = {isa = PBXBuildFile; fileRef = 35375EC01F31FA86004CE727 /* NavigationSettings.swift */; };
		35C9973F1E732C1B00544D1C /* RouteVoiceController.swift in Sources */ = {isa = PBXBuildFile; fileRef = 35C9973E1E732C1B00544D1C /* RouteVoiceController.swift */; };
		35CB1E131F97DD740011CC44 /* FeedbackItem.swift in Sources */ = {isa = PBXBuildFile; fileRef = 35CB1E121F97DD740011CC44 /* FeedbackItem.swift */; };
		35CC14151F7994B0009E872A /* Turf.framework in Frameworks */ = {isa = PBXBuildFile; fileRef = 35CC14141F799496009E872A /* Turf.framework */; };
		35CC14161F7994B1009E872A /* Turf.framework in Frameworks */ = {isa = PBXBuildFile; fileRef = 35CC14141F799496009E872A /* Turf.framework */; };
		35CC14171F79A434009E872A /* Turf.framework in Frameworks */ = {isa = PBXBuildFile; fileRef = 35CC14141F799496009E872A /* Turf.framework */; };
		35CC14181F79A434009E872A /* Turf.framework in Embed Frameworks */ = {isa = PBXBuildFile; fileRef = 35CC14141F799496009E872A /* Turf.framework */; settings = {ATTRIBUTES = (CodeSignOnCopy, RemoveHeadersOnCopy, ); }; };
		35CC14191F79A43B009E872A /* Turf.framework in Frameworks */ = {isa = PBXBuildFile; fileRef = 35CC14141F799496009E872A /* Turf.framework */; };
		35CC141A1F79A43B009E872A /* Turf.framework in Embed Frameworks */ = {isa = PBXBuildFile; fileRef = 35CC14141F799496009E872A /* Turf.framework */; settings = {ATTRIBUTES = (CodeSignOnCopy, RemoveHeadersOnCopy, ); }; };
		35CF34B11F0A733200C2692E /* UIFont.swift in Sources */ = {isa = PBXBuildFile; fileRef = 35CF34B01F0A733200C2692E /* UIFont.swift */; };
		35D428291FA0B61F00176028 /* InstructionsBannerViewLayout.swift in Sources */ = {isa = PBXBuildFile; fileRef = 35D428281FA0B61F00176028 /* InstructionsBannerViewLayout.swift */; };
		35D4282B1FA0DF1D00176028 /* MapboxNavigation.framework in Embed Frameworks */ = {isa = PBXBuildFile; fileRef = 351BEBD71E5BCC28006FE110 /* MapboxNavigation.framework */; settings = {ATTRIBUTES = (CodeSignOnCopy, RemoveHeadersOnCopy, ); }; };
		35D457A71E2D253100A89946 /* MBRouteController.h in Headers */ = {isa = PBXBuildFile; fileRef = 35D457A61E2D253100A89946 /* MBRouteController.h */; settings = {ATTRIBUTES = (Public, ); }; };
		35D825FC1E6A2DBE0088F83B /* MGLMapView+MGLNavigationAdditions.m in Sources */ = {isa = PBXBuildFile; fileRef = 35D825FA1E6A2DBE0088F83B /* MGLMapView+MGLNavigationAdditions.m */; };
		35D825FE1E6A2EC60088F83B /* MapboxNavigation.h in Headers */ = {isa = PBXBuildFile; fileRef = 35D825FD1E6A2EC60088F83B /* MapboxNavigation.h */; settings = {ATTRIBUTES = (Public, ); }; };
		35DA85791FC45787004092EC /* StatusView.swift in Sources */ = {isa = PBXBuildFile; fileRef = 35DA85781FC45787004092EC /* StatusView.swift */; };
		35DC585D1FABC61100B5A956 /* InstructionsBannerViewIntegrationTests.swift in Sources */ = {isa = PBXBuildFile; fileRef = 35DC585C1FABC61100B5A956 /* InstructionsBannerViewIntegrationTests.swift */; };
		35DC9D8D1F431E59001ECD64 /* route.json in Resources */ = {isa = PBXBuildFile; fileRef = C52D09CD1DEF5E5100BE3C5C /* route.json */; };
		35DC9D8F1F4321CC001ECD64 /* route-with-lanes.json in Resources */ = {isa = PBXBuildFile; fileRef = 35DC9D8E1F4321CC001ECD64 /* route-with-lanes.json */; };
		35DC9D911F4323AA001ECD64 /* LanesView.swift in Sources */ = {isa = PBXBuildFile; fileRef = 35DC9D901F4323AA001ECD64 /* LanesView.swift */; };
		35E407681F5625FF00EFC814 /* StyleKitMarker.swift in Sources */ = {isa = PBXBuildFile; fileRef = 35E407671F5625FF00EFC814 /* StyleKitMarker.swift */; };
		35E9B0AD1F9E0F8F00BF84AB /* MapboxNavigation.framework in Frameworks */ = {isa = PBXBuildFile; fileRef = 351BEBD71E5BCC28006FE110 /* MapboxNavigation.framework */; };
		35ECAF2D2092275100DC3BC3 /* UIImage.swift in Sources */ = {isa = PBXBuildFile; fileRef = 35ECAF2C2092275100DC3BC3 /* UIImage.swift */; };
		35EFD009207CA5E800BF3873 /* ManeuverViewTests.swift in Sources */ = {isa = PBXBuildFile; fileRef = 3540514E1F73F3F300ED572D /* ManeuverViewTests.swift */; };
		35F1F5931FD57EFD00F8E502 /* StyleManagerTests.swift in Sources */ = {isa = PBXBuildFile; fileRef = 35F1F5921FD57EFD00F8E502 /* StyleManagerTests.swift */; };
		35F520C01FB482A200FC9C37 /* NextBannerView.swift in Sources */ = {isa = PBXBuildFile; fileRef = 35F520BF1FB482A200FC9C37 /* NextBannerView.swift */; };
		35F611C41F1E1C0500C43249 /* FeedbackViewController.swift in Sources */ = {isa = PBXBuildFile; fileRef = 35F611C31F1E1C0500C43249 /* FeedbackViewController.swift */; };
		3EA9301B03F8679BEDD4795F /* Cache.swift in Sources */ = {isa = PBXBuildFile; fileRef = 3EA93A10227A7DAF1861D9F5 /* Cache.swift */; };
		3EA932D8F44915EFF3B8A088 /* SpeechAPISpy.swift in Sources */ = {isa = PBXBuildFile; fileRef = 3EA93170CB959F3065ACFFC3 /* SpeechAPISpy.swift */; };
		3EA9369C33A8F10DAE9043AA /* ImageDownloader.swift in Sources */ = {isa = PBXBuildFile; fileRef = 3EA934C5D8DBAA19DB0F5271 /* ImageDownloader.swift */; };
		3EA9371104016CD402547F1A /* ImageCache.swift in Sources */ = {isa = PBXBuildFile; fileRef = 3EA938479CF48D7AD1B6369B /* ImageCache.swift */; };
		3EA937B1F4DF73EB004BA6BE /* InstructionPresenter.swift in Sources */ = {isa = PBXBuildFile; fileRef = 3EA93230997B8D59E3B76C8C /* InstructionPresenter.swift */; };
		3EA93A1FEFDDB709DE84BED9 /* ImageRepository.swift in Sources */ = {isa = PBXBuildFile; fileRef = 3EA938BE5468824787100228 /* ImageRepository.swift */; };
		3EA93DC5BA00B5DFCBE7BAC3 /* RouteControllerDelegateSpy.swift in Sources */ = {isa = PBXBuildFile; fileRef = 3EA93EBD6E6BEC966BBE51D6 /* RouteControllerDelegateSpy.swift */; };
		6441B16A1EFC64E50076499F /* WaypointConfirmationViewController.swift in Sources */ = {isa = PBXBuildFile; fileRef = 6441B1691EFC64E50076499F /* WaypointConfirmationViewController.swift */; };
		64847A041F04629D003F3A69 /* Feedback.swift in Sources */ = {isa = PBXBuildFile; fileRef = 64847A031F04629D003F3A69 /* Feedback.swift */; };
		8D24A2F62040960C0098CBF8 /* UIEdgeInsets.swift in Sources */ = {isa = PBXBuildFile; fileRef = 8D24A2F52040960C0098CBF8 /* UIEdgeInsets.swift */; };
		8D24A2F820409A890098CBF8 /* CGSize.swift in Sources */ = {isa = PBXBuildFile; fileRef = 8D24A2F720409A890098CBF8 /* CGSize.swift */; };
		8D24A2FA20449B430098CBF8 /* Dictionary.swift in Sources */ = {isa = PBXBuildFile; fileRef = 8D24A2F920449B430098CBF8 /* Dictionary.swift */; };
		8D391CE21FD71E78006BB91F /* Waypoint.swift in Sources */ = {isa = PBXBuildFile; fileRef = 8D391CE11FD71E78006BB91F /* Waypoint.swift */; };
		8D53136B20653FA20044891E /* ExitView.swift in Sources */ = {isa = PBXBuildFile; fileRef = 8D53136A20653FA20044891E /* ExitView.swift */; };
		8D54F14A206ECF720038736D /* InstructionPresenterTests.swift in Sources */ = {isa = PBXBuildFile; fileRef = 8D54F149206ECF720038736D /* InstructionPresenterTests.swift */; };
		8D5DFFF1207C04840093765A /* NSAttributedString.swift in Sources */ = {isa = PBXBuildFile; fileRef = 8D5DFFF0207C04840093765A /* NSAttributedString.swift */; };
		8D8EA9BC20575CD80077F478 /* FeedbackCollectionViewCell.swift in Sources */ = {isa = PBXBuildFile; fileRef = 8D8EA9BB20575CD80077F478 /* FeedbackCollectionViewCell.swift */; };
		8D9CD7FF20880581004DC4B3 /* XCTestCase.swift in Sources */ = {isa = PBXBuildFile; fileRef = 8D9CD7FD20880581004DC4B3 /* XCTestCase.swift */; };
		8DB45E90201698EB001EA6A3 /* UIStackView.swift in Sources */ = {isa = PBXBuildFile; fileRef = 8DB45E8F201698EB001EA6A3 /* UIStackView.swift */; };
		8DB63A3A1FBBCA2200928389 /* RatingControl.swift in Sources */ = {isa = PBXBuildFile; fileRef = 8DB63A391FBBCA2200928389 /* RatingControl.swift */; };
		8DE879661FBB9980002F06C0 /* EndOfRouteViewController.swift in Sources */ = {isa = PBXBuildFile; fileRef = 8DE879651FBB9980002F06C0 /* EndOfRouteViewController.swift */; };
		8DF399B21FB257B30034904C /* UIGestureRecognizer.swift in Sources */ = {isa = PBXBuildFile; fileRef = 8DF399B11FB257B30034904C /* UIGestureRecognizer.swift */; };
<<<<<<< HEAD
=======
		AE291FFF20975A7E00F23DFC /* NavigationViewControllerTests.swift in Sources */ = {isa = PBXBuildFile; fileRef = AED2156E208F7FEA009AA673 /* NavigationViewControllerTests.swift */; };
>>>>>>> 4800468b
		AE00A73A209A2C38006A3DC7 /* StepsViewControllerTests.swift in Sources */ = {isa = PBXBuildFile; fileRef = AE00A739209A2C38006A3DC7 /* StepsViewControllerTests.swift */; };
		AE5F8771209A082500F58FDB /* route-with-banner-instructions.json in Resources */ = {isa = PBXBuildFile; fileRef = AE5F8770209A082500F58FDB /* route-with-banner-instructions.json */; };
		C51245F21F19471C00E33B52 /* MapboxMobileEvents.framework in Frameworks */ = {isa = PBXBuildFile; fileRef = C549F8311F17F2C5001A0A2D /* MapboxMobileEvents.framework */; };
		C51245F31F19471C00E33B52 /* MapboxMobileEvents.framework in Embed Frameworks */ = {isa = PBXBuildFile; fileRef = C549F8311F17F2C5001A0A2D /* MapboxMobileEvents.framework */; settings = {ATTRIBUTES = (CodeSignOnCopy, RemoveHeadersOnCopy, ); }; };
		C51DF8661F38C31C006C6A15 /* Locale.swift in Sources */ = {isa = PBXBuildFile; fileRef = C51DF8651F38C31C006C6A15 /* Locale.swift */; };
		C51DF8671F38C337006C6A15 /* Date.swift in Sources */ = {isa = PBXBuildFile; fileRef = C5D9800E1EFBCDAD006DBF2E /* Date.swift */; };
		C520EE901EBB84F9008805BC /* Navigation.storyboard in Resources */ = {isa = PBXBuildFile; fileRef = C520EE921EBB84F9008805BC /* Navigation.storyboard */; };
		C52AC1261DF0E48600396B9F /* RouteProgressTests.swift in Sources */ = {isa = PBXBuildFile; fileRef = C52AC1251DF0E48600396B9F /* RouteProgressTests.swift */; };
		C52D09CE1DEF5E5100BE3C5C /* route.json in Resources */ = {isa = PBXBuildFile; fileRef = C52D09CD1DEF5E5100BE3C5C /* route.json */; };
		C52D09D31DEF636C00BE3C5C /* Fixture.swift in Sources */ = {isa = PBXBuildFile; fileRef = C52D09D21DEF636C00BE3C5C /* Fixture.swift */; };
		C53208AB1E81FFB900910266 /* NavigationMapView.swift in Sources */ = {isa = PBXBuildFile; fileRef = C53208AA1E81FFB900910266 /* NavigationMapView.swift */; };
		C5381F02204E03B600A5493E /* UIDevice.swift in Sources */ = {isa = PBXBuildFile; fileRef = C5381F01204E03B600A5493E /* UIDevice.swift */; };
		C5381F03204E052A00A5493E /* UIDevice.swift in Sources */ = {isa = PBXBuildFile; fileRef = C5381F01204E03B600A5493E /* UIDevice.swift */; };
		C5387A9D1F8FDB13000D2E93 /* routeWithInstructions.json in Resources */ = {isa = PBXBuildFile; fileRef = C5387A9C1F8FDB13000D2E93 /* routeWithInstructions.json */; };
		C53C196D1F38EA25008DB406 /* Localizable.strings in Resources */ = {isa = PBXBuildFile; fileRef = C53C196F1F38EA25008DB406 /* Localizable.strings */; };
		C549F8321F17F2C5001A0A2D /* MapboxMobileEvents.framework in Frameworks */ = {isa = PBXBuildFile; fileRef = C549F8311F17F2C5001A0A2D /* MapboxMobileEvents.framework */; };
		C549F8331F17F2C5001A0A2D /* MapboxMobileEvents.framework in Embed Frameworks */ = {isa = PBXBuildFile; fileRef = C549F8311F17F2C5001A0A2D /* MapboxMobileEvents.framework */; settings = {ATTRIBUTES = (CodeSignOnCopy, RemoveHeadersOnCopy, ); }; };
		C54C655220336F2600D338E0 /* Constants.swift in Sources */ = {isa = PBXBuildFile; fileRef = C54C655120336F2600D338E0 /* Constants.swift */; };
		C561735B1F182113005954F6 /* RouteStep.swift in Sources */ = {isa = PBXBuildFile; fileRef = C561735A1F182113005954F6 /* RouteStep.swift */; };
		C565168B1FE1E23E00A0AD18 /* MapboxVoiceController.swift in Sources */ = {isa = PBXBuildFile; fileRef = C565168A1FE1E23E00A0AD18 /* MapboxVoiceController.swift */; };
		C57491DF1FACC42F006F97BC /* CGPoint.swift in Sources */ = {isa = PBXBuildFile; fileRef = C57491DE1FACC42F006F97BC /* CGPoint.swift */; };
		C57607B11F4CC9E800C27423 /* Solar.framework in Frameworks */ = {isa = PBXBuildFile; fileRef = C57607B01F4CC97D00C27423 /* Solar.framework */; };
		C57607B21F4CC9E800C27423 /* Solar.framework in Embed Frameworks */ = {isa = PBXBuildFile; fileRef = C57607B01F4CC97D00C27423 /* Solar.framework */; settings = {ATTRIBUTES = (CodeSignOnCopy, RemoveHeadersOnCopy, ); }; };
		C578DA081EFD0FFF0052079F /* ProcessInfo.swift in Sources */ = {isa = PBXBuildFile; fileRef = C578DA071EFD0FFF0052079F /* ProcessInfo.swift */; };
		C58159011EA6D02700FC6C3D /* MGLVectorTileSource.swift in Sources */ = {isa = PBXBuildFile; fileRef = C58159001EA6D02700FC6C3D /* MGLVectorTileSource.swift */; };
		C582BA2C2073E77E00647DAA /* StringTests.swift in Sources */ = {isa = PBXBuildFile; fileRef = C582BA2B2073E77E00647DAA /* StringTests.swift */; };
		C582FD5F203626E900A9086E /* CLLocationDirection.swift in Sources */ = {isa = PBXBuildFile; fileRef = C582FD5E203626E900A9086E /* CLLocationDirection.swift */; };
		C58822001FB0F0D7008B0A2D /* Error.swift in Sources */ = {isa = PBXBuildFile; fileRef = C58821FF1FB0F0D7008B0A2D /* Error.swift */; };
		C588C3C21F33882100520EF2 /* String.swift in Sources */ = {isa = PBXBuildFile; fileRef = 35BF8CA31F28EBD8003F6125 /* String.swift */; };
		C58D6BAD1DDCF2AE00387F53 /* Constants.swift in Sources */ = {isa = PBXBuildFile; fileRef = C58D6BAC1DDCF2AE00387F53 /* Constants.swift */; };
		C5A6B2DD1F4CE8E8004260EA /* StyleType.swift in Sources */ = {isa = PBXBuildFile; fileRef = C5A6B2DC1F4CE8E8004260EA /* StyleType.swift */; };
		C5A6B2DE1F4DE57E004260EA /* Solar.framework in Frameworks */ = {isa = PBXBuildFile; fileRef = C57607B01F4CC97D00C27423 /* Solar.framework */; };
		C5A6B2DF1F4DE57E004260EA /* Solar.framework in Embed Frameworks */ = {isa = PBXBuildFile; fileRef = C57607B01F4CC97D00C27423 /* Solar.framework */; settings = {ATTRIBUTES = (CodeSignOnCopy, RemoveHeadersOnCopy, ); }; };
		C5A7EC5C1FD610A80008B9BA /* VisualInstructionComponent.swift in Sources */ = {isa = PBXBuildFile; fileRef = C5A7EC5B1FD610A80008B9BA /* VisualInstructionComponent.swift */; };
		C5ABB50E20408D2C00AFA92C /* RouteControllerTests.swift in Sources */ = {isa = PBXBuildFile; fileRef = C5ABB50D20408D2C00AFA92C /* RouteControllerTests.swift */; };
		C5ADFBD81DDCC7840011824B /* MapboxCoreNavigationTests.swift in Sources */ = {isa = PBXBuildFile; fileRef = C5ADFBD71DDCC7840011824B /* MapboxCoreNavigationTests.swift */; };
		C5C94C1B1DDCD22B0097296A /* MapboxCoreNavigation.h in Headers */ = {isa = PBXBuildFile; fileRef = C5ADFBCC1DDCC7840011824B /* MapboxCoreNavigation.h */; settings = {ATTRIBUTES = (Public, ); }; };
		C5C94C1C1DDCD2340097296A /* RouteController.swift in Sources */ = {isa = PBXBuildFile; fileRef = C5ADFBF91DDCC9580011824B /* RouteController.swift */; };
		C5C94C1D1DDCD2370097296A /* RouteProgress.swift in Sources */ = {isa = PBXBuildFile; fileRef = C5ADFBFB1DDCC9AD0011824B /* RouteProgress.swift */; };
		C5CFE4881EF2FD4C006F48E8 /* MMEEventsManager.swift in Sources */ = {isa = PBXBuildFile; fileRef = C5CFE4871EF2FD4C006F48E8 /* MMEEventsManager.swift */; };
		C5D1C9941FB236900067C619 /* ErrorCode.swift in Sources */ = {isa = PBXBuildFile; fileRef = C5D1C9931FB236900067C619 /* ErrorCode.swift */; };
		C5D9800D1EFA8BA9006DBF2E /* CustomViewController.swift in Sources */ = {isa = PBXBuildFile; fileRef = C5D9800C1EFA8BA9006DBF2E /* CustomViewController.swift */; };
		C5D9800F1EFBCDAD006DBF2E /* Date.swift in Sources */ = {isa = PBXBuildFile; fileRef = C5D9800E1EFBCDAD006DBF2E /* Date.swift */; };
		C5E7A31C1F4F6828001CB015 /* NavigationRouteOptions.swift in Sources */ = {isa = PBXBuildFile; fileRef = C5E7A31B1F4F6828001CB015 /* NavigationRouteOptions.swift */; };
		C5EA98721F19414C00C8AA16 /* MapboxMobileEvents.framework in Frameworks */ = {isa = PBXBuildFile; fileRef = C549F8311F17F2C5001A0A2D /* MapboxMobileEvents.framework */; };
		C5EF397520599120009A2C50 /* straight-line.json in Resources */ = {isa = PBXBuildFile; fileRef = C5EF397420599120009A2C50 /* straight-line.json */; };
		C5F2DCA0206DBF5E002F99F6 /* Sequence.swift in Sources */ = {isa = PBXBuildFile; fileRef = C5F2DC9F206DBF5E002F99F6 /* Sequence.swift */; };
		C5F2DCA1206DBF5E002F99F6 /* Sequence.swift in Sources */ = {isa = PBXBuildFile; fileRef = C5F2DC9F206DBF5E002F99F6 /* Sequence.swift */; };
		DA23C9611F4FC05C00BA9522 /* MGLMapView+MGLNavigationAdditions.h in Headers */ = {isa = PBXBuildFile; fileRef = 35D825F91E6A2DBE0088F83B /* MGLMapView+MGLNavigationAdditions.h */; settings = {ATTRIBUTES = (Public, ); }; };
		DA23C9641F4FC0A600BA9522 /* MGLMapView+CustomAdditions.m in Sources */ = {isa = PBXBuildFile; fileRef = DA23C9631F4FC0A600BA9522 /* MGLMapView+CustomAdditions.m */; };
		DA3525702010A5210048DDFC /* Localizable.stringsdict in Resources */ = {isa = PBXBuildFile; fileRef = DA35256E2010A5200048DDFC /* Localizable.stringsdict */; };
		DAAE5F301EAE4C4700832871 /* Localizable.strings in Resources */ = {isa = PBXBuildFile; fileRef = DAAE5F321EAE4C4700832871 /* Localizable.strings */; };
		DAB2CCE71DF7AFDF001B2FE1 /* dc-line.geojson in Resources */ = {isa = PBXBuildFile; fileRef = DAB2CCE61DF7AFDE001B2FE1 /* dc-line.geojson */; };
		DADAD828203504C6002E25CA /* MBNavigationSettings.h in Headers */ = {isa = PBXBuildFile; fileRef = DADAD826203504C6002E25CA /* MBNavigationSettings.h */; settings = {ATTRIBUTES = (Public, ); }; };
		DADAD829203504C6002E25CA /* MBNavigationSettings.m in Sources */ = {isa = PBXBuildFile; fileRef = DADAD827203504C6002E25CA /* MBNavigationSettings.m */; };
		DADAD82E20350849002E25CA /* MBRouteVoiceController.h in Headers */ = {isa = PBXBuildFile; fileRef = DADAD82C20350849002E25CA /* MBRouteVoiceController.h */; settings = {ATTRIBUTES = (Public, ); }; };
		DADAD82F20350849002E25CA /* MBRouteVoiceController.m in Sources */ = {isa = PBXBuildFile; fileRef = DADAD82D20350849002E25CA /* MBRouteVoiceController.m */; };
		DAFA92071F01735000A7FB09 /* DistanceFormatter.swift in Sources */ = {isa = PBXBuildFile; fileRef = 351BEC0B1E5BCC72006FE110 /* DistanceFormatter.swift */; };
/* End PBXBuildFile section */

/* Begin PBXContainerItemProxy section */
		3525449B1E663D2C004C8F1C /* PBXContainerItemProxy */ = {
			isa = PBXContainerItemProxy;
			containerPortal = C5ADFBC01DDCC7840011824B /* Project object */;
			proxyType = 1;
			remoteGlobalIDString = C5ADFBC81DDCC7840011824B;
			remoteInfo = MapboxCoreNavigation;
		};
		352BBC3E1E5E6ADC00703DF1 /* PBXContainerItemProxy */ = {
			isa = PBXContainerItemProxy;
			containerPortal = C5ADFBC01DDCC7840011824B /* Project object */;
			proxyType = 1;
			remoteGlobalIDString = 358D14621E5E3B7700ADE590;
			remoteInfo = "Example-Swift";
		};
		352BBC4C1E5E78D700703DF1 /* PBXContainerItemProxy */ = {
			isa = PBXContainerItemProxy;
			containerPortal = C5ADFBC01DDCC7840011824B /* Project object */;
			proxyType = 1;
			remoteGlobalIDString = 358D14621E5E3B7700ADE590;
			remoteInfo = "Example-Swift";
		};
		352BBC5A1E5E78EA00703DF1 /* PBXContainerItemProxy */ = {
			isa = PBXContainerItemProxy;
			containerPortal = C5ADFBC01DDCC7840011824B /* Project object */;
			proxyType = 1;
			remoteGlobalIDString = 358D14A51E5E3FDC00ADE590;
			remoteInfo = "Example-Objective-C";
		};
		3546BF8C207BA920007FF453 /* PBXContainerItemProxy */ = {
			isa = PBXContainerItemProxy;
			containerPortal = C5ADFBC01DDCC7840011824B /* Project object */;
			proxyType = 1;
			remoteGlobalIDString = C5ADFBC81DDCC7840011824B;
			remoteInfo = MapboxCoreNavigation;
		};
		3546BF90207BA920007FF453 /* PBXContainerItemProxy */ = {
			isa = PBXContainerItemProxy;
			containerPortal = C5ADFBC01DDCC7840011824B /* Project object */;
			proxyType = 1;
			remoteGlobalIDString = 351BEBD61E5BCC28006FE110;
			remoteInfo = MapboxNavigation;
		};
		354A01D11E66268400D765C2 /* PBXContainerItemProxy */ = {
			isa = PBXContainerItemProxy;
			containerPortal = C5ADFBC01DDCC7840011824B /* Project object */;
			proxyType = 1;
			remoteGlobalIDString = 351BEBD61E5BCC28006FE110;
			remoteInfo = MapboxNavigation;
		};
		354A01D31E66268800D765C2 /* PBXContainerItemProxy */ = {
			isa = PBXContainerItemProxy;
			containerPortal = C5ADFBC01DDCC7840011824B /* Project object */;
			proxyType = 1;
			remoteGlobalIDString = C5ADFBC81DDCC7840011824B;
			remoteInfo = MapboxCoreNavigation;
		};
		354A01D71E6626D400D765C2 /* PBXContainerItemProxy */ = {
			isa = PBXContainerItemProxy;
			containerPortal = C5ADFBC01DDCC7840011824B /* Project object */;
			proxyType = 1;
			remoteGlobalIDString = C5ADFBC81DDCC7840011824B;
			remoteInfo = MapboxCoreNavigation;
		};
		354A01D91E6626D400D765C2 /* PBXContainerItemProxy */ = {
			isa = PBXContainerItemProxy;
			containerPortal = C5ADFBC01DDCC7840011824B /* Project object */;
			proxyType = 1;
			remoteGlobalIDString = 351BEBD61E5BCC28006FE110;
			remoteInfo = MapboxNavigation;
		};
		35B711D51E5E7AD2001EDA8D /* PBXContainerItemProxy */ = {
			isa = PBXContainerItemProxy;
			containerPortal = C5ADFBC01DDCC7840011824B /* Project object */;
			proxyType = 1;
			remoteGlobalIDString = 351BEBD61E5BCC28006FE110;
			remoteInfo = MapboxNavigation;
		};
		35CEA3571E5CEBBC009F2255 /* PBXContainerItemProxy */ = {
			isa = PBXContainerItemProxy;
			containerPortal = C5ADFBC01DDCC7840011824B /* Project object */;
			proxyType = 1;
			remoteGlobalIDString = C5ADFBC81DDCC7840011824B;
			remoteInfo = MapboxCoreNavigation;
		};
		8DBCA7772080174600981EB2 /* PBXContainerItemProxy */ = {
			isa = PBXContainerItemProxy;
			containerPortal = C5ADFBC01DDCC7840011824B /* Project object */;
			proxyType = 1;
			remoteGlobalIDString = 358D14621E5E3B7700ADE590;
			remoteInfo = "Example-Swift";
		};
		C5ADFBD41DDCC7840011824B /* PBXContainerItemProxy */ = {
			isa = PBXContainerItemProxy;
			containerPortal = C5ADFBC01DDCC7840011824B /* Project object */;
			proxyType = 1;
			remoteGlobalIDString = C5ADFBC81DDCC7840011824B;
			remoteInfo = MapboxCoreNavigation;
		};
/* End PBXContainerItemProxy section */

/* Begin PBXCopyFilesBuildPhase section */
		3546BF92207BA920007FF453 /* Embed Frameworks */ = {
			isa = PBXCopyFilesBuildPhase;
			buildActionMask = 2147483647;
			dstPath = "";
			dstSubfolderSpec = 10;
			files = (
				3546BF9A207BA935007FF453 /* MapboxMobileEvents.framework in Embed Frameworks */,
				3546BF9E207BA935007FF453 /* MapboxDirections.framework in Embed Frameworks */,
				3546BF8B207BA920007FF453 /* MapboxCoreNavigation.framework in Embed Frameworks */,
				3546BF8F207BA920007FF453 /* MapboxNavigation.framework in Embed Frameworks */,
				3546BF9C207BA935007FF453 /* Polyline.framework in Embed Frameworks */,
				3546BF94207BA935007FF453 /* MapboxSpeech.framework in Embed Frameworks */,
				3546BF96207BA935007FF453 /* Turf.framework in Embed Frameworks */,
				3546BF98207BA935007FF453 /* Solar.framework in Embed Frameworks */,
				3546BFA0207BA935007FF453 /* Mapbox.framework in Embed Frameworks */,
			);
			name = "Embed Frameworks";
			runOnlyForDeploymentPostprocessing = 0;
		};
		354A01C41E66265100D765C2 /* Embed Frameworks */ = {
			isa = PBXCopyFilesBuildPhase;
			buildActionMask = 2147483647;
			dstPath = "";
			dstSubfolderSpec = 10;
			files = (
				C549F8331F17F2C5001A0A2D /* MapboxMobileEvents.framework in Embed Frameworks */,
				35CC14181F79A434009E872A /* Turf.framework in Embed Frameworks */,
				354A01D51E6626AC00D765C2 /* MapboxCoreNavigation.framework in Embed Frameworks */,
				C57607B21F4CC9E800C27423 /* Solar.framework in Embed Frameworks */,
				354A01D01E66266100D765C2 /* MapboxDirections.framework in Embed Frameworks */,
				35D4282B1FA0DF1D00176028 /* MapboxNavigation.framework in Embed Frameworks */,
				35C714B1203B251F00F0C2AE /* MapboxSpeech.framework in Embed Frameworks */,
				354A01CA1E66265B00D765C2 /* Polyline.framework in Embed Frameworks */,
				354A01C31E66265100D765C2 /* Mapbox.framework in Embed Frameworks */,
			);
			name = "Embed Frameworks";
			runOnlyForDeploymentPostprocessing = 0;
		};
		354A01DF1E6626EA00D765C2 /* Embed Frameworks */ = {
			isa = PBXCopyFilesBuildPhase;
			buildActionMask = 2147483647;
			dstPath = "";
			dstSubfolderSpec = 10;
			files = (
				354A01DC1E6626E900D765C2 /* MapboxCoreNavigation.framework in Embed Frameworks */,
				35CC141A1F79A43B009E872A /* Turf.framework in Embed Frameworks */,
				354A01EB1E6626EF00D765C2 /* MapboxDirections.framework in Embed Frameworks */,
				C5A6B2DF1F4DE57E004260EA /* Solar.framework in Embed Frameworks */,
				C51245F31F19471C00E33B52 /* MapboxMobileEvents.framework in Embed Frameworks */,
				354A01E51E6626EF00D765C2 /* Polyline.framework in Embed Frameworks */,
				35C714AF203B251300F0C2AE /* MapboxSpeech.framework in Embed Frameworks */,
				354A01DE1E6626EA00D765C2 /* MapboxNavigation.framework in Embed Frameworks */,
				354A01ED1E6626EF00D765C2 /* Mapbox.framework in Embed Frameworks */,
			);
			name = "Embed Frameworks";
			runOnlyForDeploymentPostprocessing = 0;
		};
/* End PBXCopyFilesBuildPhase section */

/* Begin PBXFileReference section */
		160D8278205996DA00D278D6 /* DataCache.swift */ = {isa = PBXFileReference; lastKnownFileType = sourcecode.swift; path = DataCache.swift; sourceTree = "<group>"; };
		160D827A2059973C00D278D6 /* DataCacheTests.swift */ = {isa = PBXFileReference; lastKnownFileType = sourcecode.swift; path = DataCacheTests.swift; sourceTree = "<group>"; };
		16120A4C20645D6E007EA21D /* EventsManagerSpy.swift */ = {isa = PBXFileReference; lastKnownFileType = sourcecode.swift; path = EventsManagerSpy.swift; sourceTree = "<group>"; };
		16435E02206EE32F00AF48B6 /* DirectionsSpy.swift */ = {isa = PBXFileReference; fileEncoding = 4; lastKnownFileType = sourcecode.swift; path = DirectionsSpy.swift; sourceTree = "<group>"; };
		16435E04206EE37800AF48B6 /* DummyURLSessionDataTask.swift */ = {isa = PBXFileReference; lastKnownFileType = sourcecode.swift; path = DummyURLSessionDataTask.swift; sourceTree = "<group>"; };
		166224442025699600EA4824 /* ImageRepositoryTests.swift */ = {isa = PBXFileReference; lastKnownFileType = sourcecode.swift; path = ImageRepositoryTests.swift; sourceTree = "<group>"; };
		1662244620256C0700EA4824 /* ImageLoadingURLProtocolSpy.swift */ = {isa = PBXFileReference; lastKnownFileType = sourcecode.swift; path = ImageLoadingURLProtocolSpy.swift; sourceTree = "<group>"; };
		1662244A2029059C00EA4824 /* ImageCacheTests.swift */ = {isa = PBXFileReference; lastKnownFileType = sourcecode.swift; path = ImageCacheTests.swift; sourceTree = "<group>"; };
		16A509D4202A87B20011D788 /* ImageDownloaderTests.swift */ = {isa = PBXFileReference; lastKnownFileType = sourcecode.swift; path = ImageDownloaderTests.swift; sourceTree = "<group>"; };
		16A509D6202BC0CA0011D788 /* ImageDownload.swift */ = {isa = PBXFileReference; lastKnownFileType = sourcecode.swift; path = ImageDownload.swift; sourceTree = "<group>"; };
		16B63DCC205C8EEF002D56D4 /* route-with-instructions.json */ = {isa = PBXFileReference; fileEncoding = 4; lastKnownFileType = text.json; path = "route-with-instructions.json"; sourceTree = "<group>"; };
		16E3625B201265D600DF0592 /* ImageDownloadOperationSpy.swift */ = {isa = PBXFileReference; lastKnownFileType = sourcecode.swift; path = ImageDownloadOperationSpy.swift; sourceTree = "<group>"; };
		16E4F97E205B05FE00531791 /* MapboxVoiceControllerTests.swift */ = {isa = PBXFileReference; lastKnownFileType = sourcecode.swift; path = MapboxVoiceControllerTests.swift; sourceTree = "<group>"; };
		35002D5D1E5F6ABB0090E733 /* Info.plist */ = {isa = PBXFileReference; fileEncoding = 4; lastKnownFileType = text.plist.xml; path = Info.plist; sourceTree = "<group>"; };
		35002D5F1E5F6ADB0090E733 /* Assets.xcassets */ = {isa = PBXFileReference; lastKnownFileType = folder.assetcatalog; path = Assets.xcassets; sourceTree = "<group>"; };
		35002D601E5F6ADB0090E733 /* Base.lproj */ = {isa = PBXFileReference; lastKnownFileType = folder; path = Base.lproj; sourceTree = "<group>"; };
		35002D671E5F6B1B0090E733 /* Base */ = {isa = PBXFileReference; lastKnownFileType = file.storyboard; name = Base; path = Base.lproj/Main.storyboard; sourceTree = "<group>"; };
		35002D6A1E5F6C7F0090E733 /* Assets.xcassets */ = {isa = PBXFileReference; lastKnownFileType = folder.assetcatalog; path = Assets.xcassets; sourceTree = "<group>"; };
		35002D6B1E5F6C7F0090E733 /* Base.lproj */ = {isa = PBXFileReference; lastKnownFileType = folder; path = Base.lproj; sourceTree = "<group>"; };
		35002D6C1E5F6C7F0090E733 /* Info.plist */ = {isa = PBXFileReference; fileEncoding = 4; lastKnownFileType = text.plist.xml; path = Info.plist; sourceTree = "<group>"; };
		35002D6D1E5F6C7F0090E733 /* main.m */ = {isa = PBXFileReference; fileEncoding = 4; lastKnownFileType = sourcecode.c.objc; path = main.m; sourceTree = "<group>"; };
		35002D751E5F6CD30090E733 /* Base */ = {isa = PBXFileReference; lastKnownFileType = file.storyboard; name = Base; path = Base.lproj/Main.storyboard; sourceTree = "<group>"; };
		35022319205BC94E00E1449A /* Constants.swift */ = {isa = PBXFileReference; lastKnownFileType = sourcecode.swift; path = Constants.swift; sourceTree = "<group>"; };
		35025F3E1F051DD2002BA3EA /* DialogViewController.swift */ = {isa = PBXFileReference; lastKnownFileType = sourcecode.swift; path = DialogViewController.swift; sourceTree = "<group>"; };
		3510300E1F54B67000E3B7E7 /* LaneTests.swift */ = {isa = PBXFileReference; lastKnownFileType = sourcecode.swift; path = LaneTests.swift; sourceTree = "<group>"; };
		351030101F54B72000E3B7E7 /* route-for-lane-testing.json */ = {isa = PBXFileReference; lastKnownFileType = text.json; path = "route-for-lane-testing.json"; sourceTree = "<group>"; };
		351174F31EF1C0530065E248 /* ReplayLocationManager.swift */ = {isa = PBXFileReference; lastKnownFileType = sourcecode.swift; path = ReplayLocationManager.swift; sourceTree = "<group>"; };
		3512C7C71FB0A0C100CDD2A3 /* UIViewController.swift */ = {isa = PBXFileReference; lastKnownFileType = sourcecode.swift; path = UIViewController.swift; sourceTree = "<group>"; };
		35190E911F461A32007C1393 /* ru */ = {isa = PBXFileReference; lastKnownFileType = text.plist.strings; name = ru; path = ru.lproj/Main.strings; sourceTree = "<group>"; };
		35190E921F461A32007C1393 /* ru */ = {isa = PBXFileReference; lastKnownFileType = text.plist.strings; name = ru; path = ru.lproj/Main.strings; sourceTree = "<group>"; };
		35190E931F461A32007C1393 /* ru */ = {isa = PBXFileReference; lastKnownFileType = text.plist.strings; name = ru; path = ru.lproj/Navigation.strings; sourceTree = "<group>"; };
		351927351F0FA072003A702D /* ScreenCapture.swift */ = {isa = PBXFileReference; fileEncoding = 4; lastKnownFileType = sourcecode.swift; path = ScreenCapture.swift; sourceTree = "<group>"; };
		351BEBD71E5BCC28006FE110 /* MapboxNavigation.framework */ = {isa = PBXFileReference; explicitFileType = wrapper.framework; includeInIndex = 0; path = MapboxNavigation.framework; sourceTree = BUILT_PRODUCTS_DIR; };
		351BEBDA1E5BCC28006FE110 /* Info.plist */ = {isa = PBXFileReference; lastKnownFileType = text.plist.xml; path = Info.plist; sourceTree = "<group>"; };
		351BEBDF1E5BCC63006FE110 /* MGLMapView.swift */ = {isa = PBXFileReference; fileEncoding = 4; lastKnownFileType = sourcecode.swift; path = MGLMapView.swift; sourceTree = "<group>"; };
		351BEBE01E5BCC63006FE110 /* Style.swift */ = {isa = PBXFileReference; fileEncoding = 4; lastKnownFileType = sourcecode.swift; path = Style.swift; sourceTree = "<group>"; };
		351BEBE41E5BCC63006FE110 /* RouteMapViewController.swift */ = {isa = PBXFileReference; fileEncoding = 4; lastKnownFileType = sourcecode.swift; lineEnding = 0; path = RouteMapViewController.swift; sourceTree = "<group>"; };
		351BEBEA1E5BCC63006FE110 /* NavigationViewController.swift */ = {isa = PBXFileReference; fileEncoding = 4; lastKnownFileType = sourcecode.swift; lineEnding = 0; path = NavigationViewController.swift; sourceTree = "<group>"; };
		351BEBED1E5BCC63006FE110 /* ManeuversStyleKit.swift */ = {isa = PBXFileReference; fileEncoding = 4; lastKnownFileType = sourcecode.swift; path = ManeuversStyleKit.swift; sourceTree = "<group>"; };
		351BEBEF1E5BCC63006FE110 /* ManeuverView.swift */ = {isa = PBXFileReference; fileEncoding = 4; lastKnownFileType = sourcecode.swift; path = ManeuverView.swift; sourceTree = "<group>"; };
		351BEBF01E5BCC63006FE110 /* UIView.swift */ = {isa = PBXFileReference; fileEncoding = 4; lastKnownFileType = sourcecode.swift; path = UIView.swift; sourceTree = "<group>"; };
		351BEC031E5BCC6C006FE110 /* LaneView.swift */ = {isa = PBXFileReference; fileEncoding = 4; lastKnownFileType = sourcecode.swift; path = LaneView.swift; sourceTree = "<group>"; };
		351BEC041E5BCC6C006FE110 /* ManeuverDirection.swift */ = {isa = PBXFileReference; fileEncoding = 4; lastKnownFileType = sourcecode.swift; path = ManeuverDirection.swift; sourceTree = "<group>"; };
		351BEC081E5BCC72006FE110 /* Bundle.swift */ = {isa = PBXFileReference; fileEncoding = 4; lastKnownFileType = sourcecode.swift; path = Bundle.swift; sourceTree = "<group>"; };
		351BEC091E5BCC72006FE110 /* DashedLineView.swift */ = {isa = PBXFileReference; fileEncoding = 4; lastKnownFileType = sourcecode.swift; path = DashedLineView.swift; sourceTree = "<group>"; };
		351BEC0B1E5BCC72006FE110 /* DistanceFormatter.swift */ = {isa = PBXFileReference; fileEncoding = 4; lastKnownFileType = sourcecode.swift; path = DistanceFormatter.swift; sourceTree = "<group>"; };
		351BEC281E5BD530006FE110 /* Assets.xcassets */ = {isa = PBXFileReference; lastKnownFileType = folder.assetcatalog; name = Assets.xcassets; path = Resources/Assets.xcassets; sourceTree = "<group>"; };
		35213DAD1EC456CF00A62B21 /* FBSnapshotTestCase.framework */ = {isa = PBXFileReference; lastKnownFileType = wrapper.framework; name = FBSnapshotTestCase.framework; path = Carthage/Build/iOS/FBSnapshotTestCase.framework; sourceTree = "<group>"; };
		352690481ECC843700E387BD /* Fixture.swift */ = {isa = PBXFileReference; fileEncoding = 4; lastKnownFileType = sourcecode.swift; path = Fixture.swift; sourceTree = "<group>"; };
		3527D2B61EC45FBD00C07FC9 /* Fixtures.xcassets */ = {isa = PBXFileReference; lastKnownFileType = folder.assetcatalog; path = Fixtures.xcassets; sourceTree = "<group>"; };
		352BBC471E5E78D700703DF1 /* Example-SwiftTests.xctest */ = {isa = PBXFileReference; explicitFileType = wrapper.cfbundle; includeInIndex = 0; path = "Example-SwiftTests.xctest"; sourceTree = BUILT_PRODUCTS_DIR; };
		352BBC491E5E78D700703DF1 /* Example_SwiftTests.swift */ = {isa = PBXFileReference; lastKnownFileType = sourcecode.swift; path = Example_SwiftTests.swift; sourceTree = "<group>"; };
		352BBC4B1E5E78D700703DF1 /* Info.plist */ = {isa = PBXFileReference; lastKnownFileType = text.plist.xml; path = Info.plist; sourceTree = "<group>"; };
		352BBC551E5E78EA00703DF1 /* Example-Objective-CTests.xctest */ = {isa = PBXFileReference; explicitFileType = wrapper.cfbundle; includeInIndex = 0; path = "Example-Objective-CTests.xctest"; sourceTree = BUILT_PRODUCTS_DIR; };
		352BBC571E5E78EA00703DF1 /* Example_Objective_CTests.m */ = {isa = PBXFileReference; lastKnownFileType = sourcecode.c.objc; path = Example_Objective_CTests.m; sourceTree = "<group>"; };
		352BBC591E5E78EA00703DF1 /* Info.plist */ = {isa = PBXFileReference; lastKnownFileType = text.plist.xml; path = Info.plist; sourceTree = "<group>"; };
		3531C2671F9DDC6E00D92F9A /* pt-BR */ = {isa = PBXFileReference; lastKnownFileType = text.plist.strings; name = "pt-BR"; path = "pt-BR.lproj/Main.strings"; sourceTree = "<group>"; };
		3531C2681F9DDC6E00D92F9A /* pt-BR */ = {isa = PBXFileReference; lastKnownFileType = text.plist.strings; name = "pt-BR"; path = "pt-BR.lproj/Main.strings"; sourceTree = "<group>"; };
		3531C2691F9DDC6F00D92F9A /* pt-BR */ = {isa = PBXFileReference; lastKnownFileType = text.plist.strings; name = "pt-BR"; path = "pt-BR.lproj/Navigation.strings"; sourceTree = "<group>"; };
		3531C26A1F9DDC6F00D92F9A /* pt-BR */ = {isa = PBXFileReference; lastKnownFileType = text.plist.strings; name = "pt-BR"; path = "pt-BR.lproj/Localizable.strings"; sourceTree = "<group>"; };
		3531C26B1F9DDC6F00D92F9A /* pt-BR */ = {isa = PBXFileReference; lastKnownFileType = text.plist.strings; name = "pt-BR"; path = "pt-BR.lproj/Localizable.strings"; sourceTree = "<group>"; };
		3531C26F1F9E095400D92F9A /* InstructionsBannerView.swift */ = {isa = PBXFileReference; lastKnownFileType = sourcecode.swift; path = InstructionsBannerView.swift; sourceTree = "<group>"; };
		353280A01FA72871005175F3 /* InstructionLabel.swift */ = {isa = PBXFileReference; lastKnownFileType = sourcecode.swift; path = InstructionLabel.swift; sourceTree = "<group>"; };
		353610CD1FAB6A8F00FB1746 /* BottomBannerView.swift */ = {isa = PBXFileReference; lastKnownFileType = sourcecode.swift; path = BottomBannerView.swift; sourceTree = "<group>"; };
		35375EC01F31FA86004CE727 /* NavigationSettings.swift */ = {isa = PBXFileReference; fileEncoding = 4; lastKnownFileType = sourcecode.swift; path = NavigationSettings.swift; sourceTree = "<group>"; };
		353AA55F1FCEF583009F0384 /* StyleManager.swift */ = {isa = PBXFileReference; lastKnownFileType = sourcecode.swift; path = StyleManager.swift; sourceTree = "<group>"; };
		353E68FB1EF0B7F8007B2AE5 /* NavigationLocationManager.swift */ = {isa = PBXFileReference; lastKnownFileType = sourcecode.swift; path = NavigationLocationManager.swift; sourceTree = "<group>"; };
		353E68FD1EF0B985007B2AE5 /* BundleAdditions.swift */ = {isa = PBXFileReference; lastKnownFileType = sourcecode.swift; path = BundleAdditions.swift; sourceTree = "<group>"; };
		353E69031EF0C4E5007B2AE5 /* SimulatedLocationManager.swift */ = {isa = PBXFileReference; lastKnownFileType = sourcecode.swift; path = SimulatedLocationManager.swift; sourceTree = "<group>"; };
		353EC9D61FB09708002EB0AB /* StepsViewController.swift */ = {isa = PBXFileReference; lastKnownFileType = sourcecode.swift; path = StepsViewController.swift; sourceTree = "<group>"; };
		3540514C1F73F3BB00ED572D /* route-with-straight-roundabout.json */ = {isa = PBXFileReference; lastKnownFileType = text.json; path = "route-with-straight-roundabout.json"; sourceTree = "<group>"; };
		3540514E1F73F3F300ED572D /* ManeuverViewTests.swift */ = {isa = PBXFileReference; lastKnownFileType = sourcecode.swift; path = ManeuverViewTests.swift; sourceTree = "<group>"; };
		3546BF74207BA4A8007FF453 /* RouteTest.app */ = {isa = PBXFileReference; explicitFileType = wrapper.application; includeInIndex = 0; path = RouteTest.app; sourceTree = BUILT_PRODUCTS_DIR; };
		3546BF76207BA4A8007FF453 /* AppDelegate.swift */ = {isa = PBXFileReference; lastKnownFileType = sourcecode.swift; path = AppDelegate.swift; sourceTree = "<group>"; };
		3546BF7D207BA4AA007FF453 /* Assets.xcassets */ = {isa = PBXFileReference; lastKnownFileType = folder.assetcatalog; path = Assets.xcassets; sourceTree = "<group>"; };
		3546BF82207BA4AA007FF453 /* Info.plist */ = {isa = PBXFileReference; lastKnownFileType = text.plist.xml; path = Info.plist; sourceTree = "<group>"; };
		3546BF87207BA73C007FF453 /* downtown-sf.json */ = {isa = PBXFileReference; lastKnownFileType = text.json; path = "downtown-sf.json"; sourceTree = "<group>"; };
		3546BFA2207BAB14007FF453 /* LaunchScreen.storyboard */ = {isa = PBXFileReference; lastKnownFileType = file.storyboard; path = LaunchScreen.storyboard; sourceTree = "<group>"; };
		3546BFA4207BAB7A007FF453 /* Fixture.swift */ = {isa = PBXFileReference; lastKnownFileType = sourcecode.swift; path = Fixture.swift; sourceTree = "<group>"; };
		354A01B81E66256600D765C2 /* MapboxDirections.framework */ = {isa = PBXFileReference; lastKnownFileType = wrapper.framework; name = MapboxDirections.framework; path = Carthage/Build/iOS/MapboxDirections.framework; sourceTree = "<group>"; };
		354A01BC1E66259600D765C2 /* Polyline.framework */ = {isa = PBXFileReference; lastKnownFileType = wrapper.framework; name = Polyline.framework; path = Carthage/Build/iOS/Polyline.framework; sourceTree = "<group>"; };
		354D9F871EF2FE900006FAA8 /* tunnel.json */ = {isa = PBXFileReference; fileEncoding = 4; lastKnownFileType = text.json; path = tunnel.json; sourceTree = "<group>"; };
		355D20DB1EF30A6D0012B1E0 /* tunnel.route */ = {isa = PBXFileReference; lastKnownFileType = file.bplist; path = tunnel.route; sourceTree = "<group>"; };
		355DB5741EFA78070091BFB7 /* GGPark-to-BernalHeights.route */ = {isa = PBXFileReference; lastKnownFileType = file.bplist; path = "GGPark-to-BernalHeights.route"; sourceTree = "<group>"; };
		355DB5761EFA780E0091BFB7 /* UnionSquare-to-GGPark.route */ = {isa = PBXFileReference; lastKnownFileType = file.bplist; path = "UnionSquare-to-GGPark.route"; sourceTree = "<group>"; };
		355ED36F1FAB724F00BCE1B8 /* BottomBannerViewLayout.swift */ = {isa = PBXFileReference; lastKnownFileType = sourcecode.swift; path = BottomBannerViewLayout.swift; sourceTree = "<group>"; };
		356B7D8A1EE166E100FE5B89 /* scripts */ = {isa = PBXFileReference; lastKnownFileType = folder; path = scripts; sourceTree = SOURCE_ROOT; };
		35718BE31EF316BA00AFA3D1 /* tunnel.route */ = {isa = PBXFileReference; lastKnownFileType = file.bplist; path = tunnel.route; sourceTree = "<group>"; };
		35718BE41EF316BA00AFA3D1 /* tunnel.json */ = {isa = PBXFileReference; lastKnownFileType = text.json; path = tunnel.json; sourceTree = "<group>"; };
		35726EE71F0856E900AFA1B6 /* DayStyle.swift */ = {isa = PBXFileReference; lastKnownFileType = sourcecode.swift; path = DayStyle.swift; sourceTree = "<group>"; };
		357F0DF01EB9D99F00A0B53C /* sv */ = {isa = PBXFileReference; fileEncoding = 4; lastKnownFileType = text.plist.strings; name = sv; path = sv.lproj/Localizable.strings; sourceTree = "<group>"; };
		357F0DF11EB9DAB400A0B53C /* vi */ = {isa = PBXFileReference; fileEncoding = 4; lastKnownFileType = text.plist.strings; name = vi; path = vi.lproj/Localizable.strings; sourceTree = "<group>"; };
		358D14631E5E3B7700ADE590 /* Example-Swift.app */ = {isa = PBXFileReference; explicitFileType = wrapper.application; includeInIndex = 0; path = "Example-Swift.app"; sourceTree = BUILT_PRODUCTS_DIR; };
		358D14651E5E3B7700ADE590 /* AppDelegate.swift */ = {isa = PBXFileReference; lastKnownFileType = sourcecode.swift; path = AppDelegate.swift; sourceTree = "<group>"; };
		358D14671E5E3B7700ADE590 /* ViewController.swift */ = {isa = PBXFileReference; lastKnownFileType = sourcecode.swift; lineEnding = 0; path = ViewController.swift; sourceTree = "<group>"; xcLanguageSpecificationIdentifier = xcode.lang.swift; };
		358D14A61E5E3FDC00ADE590 /* Example-Objective-C.app */ = {isa = PBXFileReference; explicitFileType = wrapper.application; includeInIndex = 0; path = "Example-Objective-C.app"; sourceTree = BUILT_PRODUCTS_DIR; };
		359574A71F28CC3800838209 /* CLLocation.swift */ = {isa = PBXFileReference; lastKnownFileType = sourcecode.swift; name = CLLocation.swift; path = MapboxCoreNavigation/CLLocation.swift; sourceTree = SOURCE_ROOT; };
		359574A91F28CCBB00838209 /* LocationTests.swift */ = {isa = PBXFileReference; lastKnownFileType = sourcecode.swift; path = LocationTests.swift; sourceTree = "<group>"; };
		359A8AEC1FA78D3000BDB486 /* DistanceFormatterTests.swift */ = {isa = PBXFileReference; fileEncoding = 4; lastKnownFileType = sourcecode.swift; path = DistanceFormatterTests.swift; sourceTree = "<group>"; };
		359A8AEE1FA7B25800BDB486 /* LanesStyleKit.swift */ = {isa = PBXFileReference; fileEncoding = 4; lastKnownFileType = sourcecode.swift; path = LanesStyleKit.swift; sourceTree = "<group>"; };
		359D1B271FFE70D30052FA42 /* NavigationView.swift */ = {isa = PBXFileReference; lastKnownFileType = sourcecode.swift; path = NavigationView.swift; sourceTree = "<group>"; };
		359D283B1F9DC14F00FDE9C9 /* UICollectionView.swift */ = {isa = PBXFileReference; lastKnownFileType = sourcecode.swift; path = UICollectionView.swift; sourceTree = "<group>"; };
		35A1D3651E6624EF00A48FE8 /* Mapbox.framework */ = {isa = PBXFileReference; lastKnownFileType = wrapper.framework; name = Mapbox.framework; path = Carthage/Build/iOS/Mapbox.framework; sourceTree = "<group>"; };
		35A262B82050A5CD00AEFF6D /* InstructionsBannerViewSnapshotTests.swift */ = {isa = PBXFileReference; lastKnownFileType = sourcecode.swift; path = InstructionsBannerViewSnapshotTests.swift; sourceTree = "<group>"; };
		35A5413A1EFC052700E49846 /* RouteOptions.swift */ = {isa = PBXFileReference; lastKnownFileType = sourcecode.swift; path = RouteOptions.swift; sourceTree = "<group>"; };
		35B1E2941F1FF8EC00A13D32 /* UserCourseView.swift */ = {isa = PBXFileReference; lastKnownFileType = sourcecode.swift; path = UserCourseView.swift; sourceTree = "<group>"; };
		35B5A47D1FFFDCE5000A3C8D /* NavigationViewLayout.swift */ = {isa = PBXFileReference; lastKnownFileType = sourcecode.swift; path = NavigationViewLayout.swift; sourceTree = "<group>"; };
		35B711CF1E5E7AD2001EDA8D /* MapboxNavigationTests.xctest */ = {isa = PBXFileReference; explicitFileType = wrapper.cfbundle; includeInIndex = 0; path = MapboxNavigationTests.xctest; sourceTree = BUILT_PRODUCTS_DIR; };
		35B711D11E5E7AD2001EDA8D /* MapboxNavigationTests.swift */ = {isa = PBXFileReference; lastKnownFileType = sourcecode.swift; path = MapboxNavigationTests.swift; sourceTree = "<group>"; };
		35B711D31E5E7AD2001EDA8D /* Info.plist */ = {isa = PBXFileReference; lastKnownFileType = text.plist.xml; path = Info.plist; sourceTree = "<group>"; };
		35B7837D1F9547B300291F9A /* Transitioning.swift */ = {isa = PBXFileReference; lastKnownFileType = sourcecode.swift; path = Transitioning.swift; sourceTree = "<group>"; };
		35B839481E2E3D5D0045A868 /* MBRouteController.m */ = {isa = PBXFileReference; fileEncoding = 4; lastKnownFileType = sourcecode.c.objc; path = MBRouteController.m; sourceTree = "<group>"; };
		35BF8CA11F28EB60003F6125 /* Array.swift */ = {isa = PBXFileReference; lastKnownFileType = sourcecode.swift; path = Array.swift; sourceTree = "<group>"; };
		35BF8CA31F28EBD8003F6125 /* String.swift */ = {isa = PBXFileReference; lastKnownFileType = sourcecode.swift; path = String.swift; sourceTree = "<group>"; };
		35C57D69208DD4A200BDD2A6 /* BridgingTests.m */ = {isa = PBXFileReference; lastKnownFileType = sourcecode.c.objc; path = BridgingTests.m; sourceTree = "<group>"; };
		35C6A3461E5E418D0004CA57 /* AppDelegate.h */ = {isa = PBXFileReference; fileEncoding = 4; lastKnownFileType = sourcecode.c.h; path = AppDelegate.h; sourceTree = "<group>"; };
		35C6A3471E5E418D0004CA57 /* AppDelegate.m */ = {isa = PBXFileReference; fileEncoding = 4; lastKnownFileType = sourcecode.c.objc; path = AppDelegate.m; sourceTree = "<group>"; };
		35C6A34C1E5E418D0004CA57 /* ViewController.h */ = {isa = PBXFileReference; fileEncoding = 4; lastKnownFileType = sourcecode.c.h; path = ViewController.h; sourceTree = "<group>"; };
		35C6A34D1E5E418D0004CA57 /* ViewController.m */ = {isa = PBXFileReference; fileEncoding = 4; lastKnownFileType = sourcecode.c.objc; lineEnding = 0; path = ViewController.m; sourceTree = "<group>"; xcLanguageSpecificationIdentifier = xcode.lang.objc; };
		35C6ED9A1EBB1DE400A27EF8 /* ca */ = {isa = PBXFileReference; fileEncoding = 4; lastKnownFileType = text.plist.strings; name = ca; path = ca.lproj/Localizable.strings; sourceTree = "<group>"; };
		35C6ED9C1EBB224A00A27EF8 /* zh-Hans */ = {isa = PBXFileReference; lastKnownFileType = text.plist.strings; name = "zh-Hans"; path = "zh-Hans.lproj/Main.strings"; sourceTree = "<group>"; };
		35C6ED9E1EBB224D00A27EF8 /* sv */ = {isa = PBXFileReference; fileEncoding = 4; lastKnownFileType = text.plist.strings; name = sv; path = sv.lproj/Main.strings; sourceTree = "<group>"; };
		35C6EDA01EBB224E00A27EF8 /* vi */ = {isa = PBXFileReference; lastKnownFileType = text.plist.strings; name = vi; path = vi.lproj/Main.strings; sourceTree = "<group>"; };
		35C6EDA21EBB224F00A27EF8 /* ca */ = {isa = PBXFileReference; lastKnownFileType = text.plist.strings; name = ca; path = ca.lproj/Main.strings; sourceTree = "<group>"; };
		35C6EDA41EBB227100A27EF8 /* zh-Hans */ = {isa = PBXFileReference; lastKnownFileType = text.plist.strings; name = "zh-Hans"; path = "zh-Hans.lproj/Main.strings"; sourceTree = "<group>"; };
		35C6EDA61EBB227600A27EF8 /* sv */ = {isa = PBXFileReference; fileEncoding = 4; lastKnownFileType = text.plist.strings; name = sv; path = sv.lproj/Main.strings; sourceTree = "<group>"; };
		35C6EDA81EBB227900A27EF8 /* vi */ = {isa = PBXFileReference; lastKnownFileType = text.plist.strings; name = vi; path = vi.lproj/Main.strings; sourceTree = "<group>"; };
		35C6EDAA1EBB228000A27EF8 /* ca */ = {isa = PBXFileReference; lastKnownFileType = text.plist.strings; name = ca; path = ca.lproj/Main.strings; sourceTree = "<group>"; };
		35C6EDAD1EBB266300A27EF8 /* en */ = {isa = PBXFileReference; lastKnownFileType = text.plist.strings; name = en; path = en.lproj/Main.strings; sourceTree = "<group>"; };
		35C6EDB21EBB286500A27EF8 /* en */ = {isa = PBXFileReference; lastKnownFileType = text.plist.strings; name = en; path = en.lproj/Main.strings; sourceTree = "<group>"; };
		35C9973E1E732C1B00544D1C /* RouteVoiceController.swift */ = {isa = PBXFileReference; fileEncoding = 4; lastKnownFileType = sourcecode.swift; path = RouteVoiceController.swift; sourceTree = "<group>"; };
		35CB1E121F97DD740011CC44 /* FeedbackItem.swift */ = {isa = PBXFileReference; lastKnownFileType = sourcecode.swift; path = FeedbackItem.swift; sourceTree = "<group>"; };
		35CC14141F799496009E872A /* Turf.framework */ = {isa = PBXFileReference; lastKnownFileType = wrapper.framework; name = Turf.framework; path = Carthage/Build/iOS/Turf.framework; sourceTree = "<group>"; };
		35CF34B01F0A733200C2692E /* UIFont.swift */ = {isa = PBXFileReference; lastKnownFileType = sourcecode.swift; path = UIFont.swift; sourceTree = "<group>"; };
		35D428281FA0B61F00176028 /* InstructionsBannerViewLayout.swift */ = {isa = PBXFileReference; lastKnownFileType = sourcecode.swift; path = InstructionsBannerViewLayout.swift; sourceTree = "<group>"; };
		35D457A61E2D253100A89946 /* MBRouteController.h */ = {isa = PBXFileReference; fileEncoding = 4; lastKnownFileType = sourcecode.c.h; path = MBRouteController.h; sourceTree = "<group>"; };
		35D825F91E6A2DBE0088F83B /* MGLMapView+MGLNavigationAdditions.h */ = {isa = PBXFileReference; fileEncoding = 4; lastKnownFileType = sourcecode.c.h; path = "MGLMapView+MGLNavigationAdditions.h"; sourceTree = "<group>"; };
		35D825FA1E6A2DBE0088F83B /* MGLMapView+MGLNavigationAdditions.m */ = {isa = PBXFileReference; fileEncoding = 4; lastKnownFileType = sourcecode.c.objc; path = "MGLMapView+MGLNavigationAdditions.m"; sourceTree = "<group>"; };
		35D825FD1E6A2EC60088F83B /* MapboxNavigation.h */ = {isa = PBXFileReference; fileEncoding = 4; lastKnownFileType = sourcecode.c.h; path = MapboxNavigation.h; sourceTree = "<group>"; };
		35DA85781FC45787004092EC /* StatusView.swift */ = {isa = PBXFileReference; lastKnownFileType = sourcecode.swift; path = StatusView.swift; sourceTree = "<group>"; };
		35DC585C1FABC61100B5A956 /* InstructionsBannerViewIntegrationTests.swift */ = {isa = PBXFileReference; lastKnownFileType = sourcecode.swift; path = InstructionsBannerViewIntegrationTests.swift; sourceTree = "<group>"; };
		35DC9D8E1F4321CC001ECD64 /* route-with-lanes.json */ = {isa = PBXFileReference; lastKnownFileType = text.json; path = "route-with-lanes.json"; sourceTree = "<group>"; };
		35DC9D901F4323AA001ECD64 /* LanesView.swift */ = {isa = PBXFileReference; lastKnownFileType = sourcecode.swift; path = LanesView.swift; sourceTree = "<group>"; };
		35E407671F5625FF00EFC814 /* StyleKitMarker.swift */ = {isa = PBXFileReference; lastKnownFileType = sourcecode.swift; path = StyleKitMarker.swift; sourceTree = "<group>"; };
		35ECAF2C2092275100DC3BC3 /* UIImage.swift */ = {isa = PBXFileReference; lastKnownFileType = sourcecode.swift; path = UIImage.swift; sourceTree = "<group>"; };
		35F1F5921FD57EFD00F8E502 /* StyleManagerTests.swift */ = {isa = PBXFileReference; lastKnownFileType = sourcecode.swift; path = StyleManagerTests.swift; sourceTree = "<group>"; };
		35F520BF1FB482A200FC9C37 /* NextBannerView.swift */ = {isa = PBXFileReference; lastKnownFileType = sourcecode.swift; path = NextBannerView.swift; sourceTree = "<group>"; };
		35F611C31F1E1C0500C43249 /* FeedbackViewController.swift */ = {isa = PBXFileReference; lastKnownFileType = sourcecode.swift; path = FeedbackViewController.swift; sourceTree = "<group>"; };
		3EA93170CB959F3065ACFFC3 /* SpeechAPISpy.swift */ = {isa = PBXFileReference; fileEncoding = 4; lastKnownFileType = sourcecode.swift; path = SpeechAPISpy.swift; sourceTree = "<group>"; };
		3EA93230997B8D59E3B76C8C /* InstructionPresenter.swift */ = {isa = PBXFileReference; fileEncoding = 4; lastKnownFileType = sourcecode.swift; path = InstructionPresenter.swift; sourceTree = "<group>"; };
		3EA934C5D8DBAA19DB0F5271 /* ImageDownloader.swift */ = {isa = PBXFileReference; fileEncoding = 4; lastKnownFileType = sourcecode.swift; path = ImageDownloader.swift; sourceTree = "<group>"; };
		3EA938479CF48D7AD1B6369B /* ImageCache.swift */ = {isa = PBXFileReference; fileEncoding = 4; lastKnownFileType = sourcecode.swift; path = ImageCache.swift; sourceTree = "<group>"; };
		3EA938BE5468824787100228 /* ImageRepository.swift */ = {isa = PBXFileReference; fileEncoding = 4; lastKnownFileType = sourcecode.swift; path = ImageRepository.swift; sourceTree = "<group>"; };
		3EA93A10227A7DAF1861D9F5 /* Cache.swift */ = {isa = PBXFileReference; fileEncoding = 4; lastKnownFileType = sourcecode.swift; path = Cache.swift; sourceTree = "<group>"; };
		3EA93EBD6E6BEC966BBE51D6 /* RouteControllerDelegateSpy.swift */ = {isa = PBXFileReference; fileEncoding = 4; lastKnownFileType = sourcecode.swift; path = RouteControllerDelegateSpy.swift; sourceTree = "<group>"; };
		6441B1691EFC64E50076499F /* WaypointConfirmationViewController.swift */ = {isa = PBXFileReference; fileEncoding = 4; lastKnownFileType = sourcecode.swift; path = WaypointConfirmationViewController.swift; sourceTree = "<group>"; };
		64847A031F04629D003F3A69 /* Feedback.swift */ = {isa = PBXFileReference; fileEncoding = 4; lastKnownFileType = sourcecode.swift; path = Feedback.swift; sourceTree = "<group>"; };
		8D24A2F52040960C0098CBF8 /* UIEdgeInsets.swift */ = {isa = PBXFileReference; lastKnownFileType = sourcecode.swift; path = UIEdgeInsets.swift; sourceTree = "<group>"; };
		8D24A2F720409A890098CBF8 /* CGSize.swift */ = {isa = PBXFileReference; lastKnownFileType = sourcecode.swift; path = CGSize.swift; sourceTree = "<group>"; };
		8D24A2F920449B430098CBF8 /* Dictionary.swift */ = {isa = PBXFileReference; fileEncoding = 4; lastKnownFileType = sourcecode.swift; path = Dictionary.swift; sourceTree = "<group>"; };
		8D391CE11FD71E78006BB91F /* Waypoint.swift */ = {isa = PBXFileReference; lastKnownFileType = sourcecode.swift; path = Waypoint.swift; sourceTree = "<group>"; };
		8D53136A20653FA20044891E /* ExitView.swift */ = {isa = PBXFileReference; lastKnownFileType = sourcecode.swift; path = ExitView.swift; sourceTree = "<group>"; };
		8D54F149206ECF720038736D /* InstructionPresenterTests.swift */ = {isa = PBXFileReference; lastKnownFileType = sourcecode.swift; path = InstructionPresenterTests.swift; sourceTree = "<group>"; };
		8D5DFFF0207C04840093765A /* NSAttributedString.swift */ = {isa = PBXFileReference; lastKnownFileType = sourcecode.swift; path = NSAttributedString.swift; sourceTree = "<group>"; };
		8D8EA9BB20575CD80077F478 /* FeedbackCollectionViewCell.swift */ = {isa = PBXFileReference; lastKnownFileType = sourcecode.swift; path = FeedbackCollectionViewCell.swift; sourceTree = "<group>"; };
		8D9CD7FD20880581004DC4B3 /* XCTestCase.swift */ = {isa = PBXFileReference; lastKnownFileType = sourcecode.swift; path = XCTestCase.swift; sourceTree = "<group>"; };
		8DB45E8F201698EB001EA6A3 /* UIStackView.swift */ = {isa = PBXFileReference; lastKnownFileType = sourcecode.swift; path = UIStackView.swift; sourceTree = "<group>"; };
		8DB63A391FBBCA2200928389 /* RatingControl.swift */ = {isa = PBXFileReference; lastKnownFileType = sourcecode.swift; path = RatingControl.swift; sourceTree = "<group>"; };
		8DE879651FBB9980002F06C0 /* EndOfRouteViewController.swift */ = {isa = PBXFileReference; lastKnownFileType = sourcecode.swift; path = EndOfRouteViewController.swift; sourceTree = "<group>"; };
		8DF399B11FB257B30034904C /* UIGestureRecognizer.swift */ = {isa = PBXFileReference; lastKnownFileType = sourcecode.swift; path = UIGestureRecognizer.swift; sourceTree = "<group>"; };
<<<<<<< HEAD
=======
		AED2156E208F7FEA009AA673 /* NavigationViewControllerTests.swift */ = {isa = PBXFileReference; lastKnownFileType = sourcecode.swift; path = NavigationViewControllerTests.swift; sourceTree = "<group>"; };
>>>>>>> 4800468b
		AE00A739209A2C38006A3DC7 /* StepsViewControllerTests.swift */ = {isa = PBXFileReference; lastKnownFileType = sourcecode.swift; path = StepsViewControllerTests.swift; sourceTree = "<group>"; };
		AE5F8770209A082500F58FDB /* route-with-banner-instructions.json */ = {isa = PBXFileReference; fileEncoding = 4; lastKnownFileType = text.json; path = "route-with-banner-instructions.json"; sourceTree = "<group>"; };
		C51DF8651F38C31C006C6A15 /* Locale.swift */ = {isa = PBXFileReference; fileEncoding = 4; lastKnownFileType = sourcecode.swift; path = Locale.swift; sourceTree = "<group>"; };
		C520EE911EBB84F9008805BC /* Base */ = {isa = PBXFileReference; lastKnownFileType = file.storyboard; name = Base; path = Base.lproj/Navigation.storyboard; sourceTree = "<group>"; };
		C520EE941EBBBD55008805BC /* en */ = {isa = PBXFileReference; lastKnownFileType = text.plist.strings; name = en; path = Base.lproj/Navigation.strings; sourceTree = "<group>"; };
		C52AC1251DF0E48600396B9F /* RouteProgressTests.swift */ = {isa = PBXFileReference; fileEncoding = 4; lastKnownFileType = sourcecode.swift; path = RouteProgressTests.swift; sourceTree = "<group>"; };
		C52D09CD1DEF5E5100BE3C5C /* route.json */ = {isa = PBXFileReference; fileEncoding = 4; lastKnownFileType = text.json; path = route.json; sourceTree = "<group>"; };
		C52D09D21DEF636C00BE3C5C /* Fixture.swift */ = {isa = PBXFileReference; fileEncoding = 4; lastKnownFileType = sourcecode.swift; path = Fixture.swift; sourceTree = "<group>"; };
		C53208AA1E81FFB900910266 /* NavigationMapView.swift */ = {isa = PBXFileReference; fileEncoding = 4; lastKnownFileType = sourcecode.swift; lineEnding = 0; path = NavigationMapView.swift; sourceTree = "<group>"; };
		C5381F01204E03B600A5493E /* UIDevice.swift */ = {isa = PBXFileReference; lastKnownFileType = sourcecode.swift; path = UIDevice.swift; sourceTree = "<group>"; };
		C5387A9C1F8FDB13000D2E93 /* routeWithInstructions.json */ = {isa = PBXFileReference; fileEncoding = 4; lastKnownFileType = text.json; path = routeWithInstructions.json; sourceTree = "<group>"; };
		C53C19701F38EACD008DB406 /* zh-Hans */ = {isa = PBXFileReference; lastKnownFileType = text.plist.strings; name = "zh-Hans"; path = "zh-Hans.lproj/Localizable.strings"; sourceTree = "<group>"; };
		C53C19711F38EADB008DB406 /* it */ = {isa = PBXFileReference; lastKnownFileType = text.plist.strings; name = it; path = it.lproj/Localizable.strings; sourceTree = "<group>"; };
		C53C19721F38EADB008DB406 /* es */ = {isa = PBXFileReference; fileEncoding = 4; lastKnownFileType = text.plist.strings; name = es; path = es.lproj/Localizable.strings; sourceTree = "<group>"; };
		C53C19731F38EADC008DB406 /* lt */ = {isa = PBXFileReference; fileEncoding = 4; lastKnownFileType = text.plist.strings; name = lt; path = lt.lproj/Localizable.strings; sourceTree = "<group>"; };
		C53C19751F38EADE008DB406 /* fr */ = {isa = PBXFileReference; lastKnownFileType = text.plist.strings; name = fr; path = fr.lproj/Localizable.strings; sourceTree = "<group>"; };
		C53C19771F38EAE4008DB406 /* ca */ = {isa = PBXFileReference; fileEncoding = 4; lastKnownFileType = text.plist.strings; name = ca; path = ca.lproj/Localizable.strings; sourceTree = "<group>"; };
		C53C197A1F38EAEA008DB406 /* Base */ = {isa = PBXFileReference; lastKnownFileType = text.plist.strings; name = Base; path = Base.lproj/Localizable.strings; sourceTree = "<group>"; };
		C549F8311F17F2C5001A0A2D /* MapboxMobileEvents.framework */ = {isa = PBXFileReference; lastKnownFileType = wrapper.framework; name = MapboxMobileEvents.framework; path = Carthage/Build/iOS/MapboxMobileEvents.framework; sourceTree = "<group>"; };
		C54C655120336F2600D338E0 /* Constants.swift */ = {isa = PBXFileReference; lastKnownFileType = sourcecode.swift; path = Constants.swift; sourceTree = "<group>"; };
		C561735A1F182113005954F6 /* RouteStep.swift */ = {isa = PBXFileReference; fileEncoding = 4; lastKnownFileType = sourcecode.swift; path = RouteStep.swift; sourceTree = "<group>"; };
		C565168A1FE1E23E00A0AD18 /* MapboxVoiceController.swift */ = {isa = PBXFileReference; lastKnownFileType = sourcecode.swift; path = MapboxVoiceController.swift; sourceTree = "<group>"; };
		C57491DE1FACC42F006F97BC /* CGPoint.swift */ = {isa = PBXFileReference; lastKnownFileType = sourcecode.swift; name = CGPoint.swift; path = ../MapboxNavigation/CGPoint.swift; sourceTree = "<group>"; };
		C57607B01F4CC97D00C27423 /* Solar.framework */ = {isa = PBXFileReference; lastKnownFileType = wrapper.framework; name = Solar.framework; path = Carthage/Build/iOS/Solar.framework; sourceTree = "<group>"; };
		C578DA071EFD0FFF0052079F /* ProcessInfo.swift */ = {isa = PBXFileReference; fileEncoding = 4; lastKnownFileType = sourcecode.swift; path = ProcessInfo.swift; sourceTree = "<group>"; };
		C58159001EA6D02700FC6C3D /* MGLVectorTileSource.swift */ = {isa = PBXFileReference; fileEncoding = 4; lastKnownFileType = sourcecode.swift; path = MGLVectorTileSource.swift; sourceTree = "<group>"; };
		C582BA2B2073E77E00647DAA /* StringTests.swift */ = {isa = PBXFileReference; lastKnownFileType = sourcecode.swift; path = StringTests.swift; sourceTree = "<group>"; };
		C582FD5E203626E900A9086E /* CLLocationDirection.swift */ = {isa = PBXFileReference; lastKnownFileType = sourcecode.swift; path = CLLocationDirection.swift; sourceTree = "<group>"; };
		C58821FF1FB0F0D7008B0A2D /* Error.swift */ = {isa = PBXFileReference; lastKnownFileType = sourcecode.swift; path = Error.swift; sourceTree = "<group>"; };
		C58D6BAC1DDCF2AE00387F53 /* Constants.swift */ = {isa = PBXFileReference; fileEncoding = 4; lastKnownFileType = sourcecode.swift; path = Constants.swift; sourceTree = "<group>"; };
		C5A6B2DC1F4CE8E8004260EA /* StyleType.swift */ = {isa = PBXFileReference; lastKnownFileType = sourcecode.swift; path = StyleType.swift; sourceTree = "<group>"; };
		C5A7EC5B1FD610A80008B9BA /* VisualInstructionComponent.swift */ = {isa = PBXFileReference; lastKnownFileType = sourcecode.swift; path = VisualInstructionComponent.swift; sourceTree = "<group>"; };
		C5A9DDBD202E12EE007D52DA /* MapboxSpeech.framework */ = {isa = PBXFileReference; lastKnownFileType = wrapper.framework; name = MapboxSpeech.framework; path = Carthage/Build/iOS/MapboxSpeech.framework; sourceTree = "<group>"; };
		C5ABB50D20408D2C00AFA92C /* RouteControllerTests.swift */ = {isa = PBXFileReference; lastKnownFileType = sourcecode.swift; path = RouteControllerTests.swift; sourceTree = "<group>"; };
		C5ADFBC91DDCC7840011824B /* MapboxCoreNavigation.framework */ = {isa = PBXFileReference; explicitFileType = wrapper.framework; includeInIndex = 0; path = MapboxCoreNavigation.framework; sourceTree = BUILT_PRODUCTS_DIR; };
		C5ADFBCC1DDCC7840011824B /* MapboxCoreNavigation.h */ = {isa = PBXFileReference; lastKnownFileType = sourcecode.c.h; path = MapboxCoreNavigation.h; sourceTree = "<group>"; };
		C5ADFBCD1DDCC7840011824B /* Info.plist */ = {isa = PBXFileReference; lastKnownFileType = text.plist.xml; path = Info.plist; sourceTree = "<group>"; };
		C5ADFBD21DDCC7840011824B /* MapboxCoreNavigationTests.xctest */ = {isa = PBXFileReference; explicitFileType = wrapper.cfbundle; includeInIndex = 0; path = MapboxCoreNavigationTests.xctest; sourceTree = BUILT_PRODUCTS_DIR; };
		C5ADFBD71DDCC7840011824B /* MapboxCoreNavigationTests.swift */ = {isa = PBXFileReference; lastKnownFileType = sourcecode.swift; path = MapboxCoreNavigationTests.swift; sourceTree = "<group>"; };
		C5ADFBD91DDCC7840011824B /* Info.plist */ = {isa = PBXFileReference; lastKnownFileType = text.plist.xml; path = Info.plist; sourceTree = "<group>"; };
		C5ADFBF91DDCC9580011824B /* RouteController.swift */ = {isa = PBXFileReference; fileEncoding = 4; lastKnownFileType = sourcecode.swift; path = RouteController.swift; sourceTree = "<group>"; };
		C5ADFBFB1DDCC9AD0011824B /* RouteProgress.swift */ = {isa = PBXFileReference; fileEncoding = 4; lastKnownFileType = sourcecode.swift; path = RouteProgress.swift; sourceTree = "<group>"; };
		C5BF7370206AB0DE00CDBB6D /* MapboxCoreNavigationTests-Bridging-Header.h */ = {isa = PBXFileReference; lastKnownFileType = sourcecode.c.h; path = "MapboxCoreNavigationTests-Bridging-Header.h"; sourceTree = "<group>"; };
		C5BF7371206AB0DF00CDBB6D /* CLHeadingPrivate.h */ = {isa = PBXFileReference; lastKnownFileType = sourcecode.c.h; path = CLHeadingPrivate.h; sourceTree = "<group>"; };
		C5CFE4871EF2FD4C006F48E8 /* MMEEventsManager.swift */ = {isa = PBXFileReference; fileEncoding = 4; lastKnownFileType = sourcecode.swift; path = MMEEventsManager.swift; sourceTree = "<group>"; };
		C5D1C9931FB236900067C619 /* ErrorCode.swift */ = {isa = PBXFileReference; lastKnownFileType = sourcecode.swift; path = ErrorCode.swift; sourceTree = "<group>"; };
		C5D9800C1EFA8BA9006DBF2E /* CustomViewController.swift */ = {isa = PBXFileReference; fileEncoding = 4; lastKnownFileType = sourcecode.swift; path = CustomViewController.swift; sourceTree = "<group>"; };
		C5D9800E1EFBCDAD006DBF2E /* Date.swift */ = {isa = PBXFileReference; fileEncoding = 4; lastKnownFileType = sourcecode.swift; path = Date.swift; sourceTree = "<group>"; };
		C5E7A31B1F4F6828001CB015 /* NavigationRouteOptions.swift */ = {isa = PBXFileReference; lastKnownFileType = sourcecode.swift; path = NavigationRouteOptions.swift; sourceTree = "<group>"; };
		C5EF397420599120009A2C50 /* straight-line.json */ = {isa = PBXFileReference; lastKnownFileType = text.json; path = "straight-line.json"; sourceTree = "<group>"; };
		C5F2DC9F206DBF5E002F99F6 /* Sequence.swift */ = {isa = PBXFileReference; lastKnownFileType = sourcecode.swift; path = Sequence.swift; sourceTree = "<group>"; };
		DA1811FD20128B0900C91918 /* he */ = {isa = PBXFileReference; lastKnownFileType = text.plist.strings; name = he; path = he.lproj/Main.strings; sourceTree = "<group>"; };
		DA1811FE20128B0900C91918 /* he */ = {isa = PBXFileReference; lastKnownFileType = text.plist.strings; name = he; path = he.lproj/Navigation.strings; sourceTree = "<group>"; };
		DA18120120128B7B00C91918 /* he */ = {isa = PBXFileReference; lastKnownFileType = text.plist.strings; name = he; path = he.lproj/Localizable.strings; sourceTree = "<group>"; };
		DA18120320128E9400C91918 /* fr */ = {isa = PBXFileReference; lastKnownFileType = text.plist.strings; name = fr; path = fr.lproj/Localizable.strings; sourceTree = "<group>"; };
		DA181204201290FC00C91918 /* es */ = {isa = PBXFileReference; lastKnownFileType = text.plist.stringsdict; name = es; path = Resources/es.lproj/Localizable.stringsdict; sourceTree = "<group>"; };
		DA1812052012910000C91918 /* vi */ = {isa = PBXFileReference; lastKnownFileType = text.plist.stringsdict; name = vi; path = Resources/vi.lproj/Localizable.stringsdict; sourceTree = "<group>"; };
		DA181207201292E700C91918 /* fr */ = {isa = PBXFileReference; lastKnownFileType = text.plist.stringsdict; name = fr; path = Resources/fr.lproj/Localizable.stringsdict; sourceTree = "<group>"; };
		DA23C9621F4FC0A600BA9522 /* MGLMapView+CustomAdditions.h */ = {isa = PBXFileReference; fileEncoding = 4; lastKnownFileType = sourcecode.c.h; path = "MGLMapView+CustomAdditions.h"; sourceTree = "<group>"; };
		DA23C9631F4FC0A600BA9522 /* MGLMapView+CustomAdditions.m */ = {isa = PBXFileReference; fileEncoding = 4; lastKnownFileType = sourcecode.c.objc; path = "MGLMapView+CustomAdditions.m"; sourceTree = "<group>"; };
		DA3327391F50C6DA00C5EE88 /* sl */ = {isa = PBXFileReference; fileEncoding = 4; lastKnownFileType = text.plist.strings; name = sl; path = sl.lproj/Main.strings; sourceTree = "<group>"; };
		DA33273A1F50C6FC00C5EE88 /* sl */ = {isa = PBXFileReference; fileEncoding = 4; lastKnownFileType = text.plist.strings; name = sl; path = sl.lproj/Main.strings; sourceTree = "<group>"; };
		DA33273B1F50C70E00C5EE88 /* sl */ = {isa = PBXFileReference; fileEncoding = 4; lastKnownFileType = text.plist.strings; name = sl; path = sl.lproj/Navigation.strings; sourceTree = "<group>"; };
		DA33273D1F50C7CA00C5EE88 /* uk */ = {isa = PBXFileReference; fileEncoding = 4; lastKnownFileType = text.plist.strings; name = uk; path = uk.lproj/Main.strings; sourceTree = "<group>"; };
		DA33273E1F50C7D800C5EE88 /* uk */ = {isa = PBXFileReference; fileEncoding = 4; lastKnownFileType = text.plist.strings; name = uk; path = uk.lproj/Main.strings; sourceTree = "<group>"; };
		DA33273F1F50C7E400C5EE88 /* uk */ = {isa = PBXFileReference; fileEncoding = 4; lastKnownFileType = text.plist.strings; name = uk; path = uk.lproj/Navigation.strings; sourceTree = "<group>"; };
		DA352568201096F20048DDFC /* da */ = {isa = PBXFileReference; lastKnownFileType = text.plist.strings; name = da; path = da.lproj/Main.strings; sourceTree = "<group>"; };
		DA35256F2010A5200048DDFC /* en */ = {isa = PBXFileReference; lastKnownFileType = text.plist.stringsdict; name = en; path = Resources/en.lproj/Localizable.stringsdict; sourceTree = "<group>"; };
		DA3525712011435E0048DDFC /* da */ = {isa = PBXFileReference; lastKnownFileType = text.plist.strings; name = da; path = da.lproj/Main.strings; sourceTree = "<group>"; };
		DA352572201143BA0048DDFC /* da */ = {isa = PBXFileReference; lastKnownFileType = text.plist.strings; name = da; path = da.lproj/Navigation.strings; sourceTree = "<group>"; };
		DA352573201143D30048DDFC /* da */ = {isa = PBXFileReference; lastKnownFileType = text.plist.strings; name = da; path = da.lproj/Localizable.strings; sourceTree = "<group>"; };
		DA545ABA1FA993DF0090908E /* de */ = {isa = PBXFileReference; lastKnownFileType = text.plist.strings; name = de; path = de.lproj/Main.strings; sourceTree = "<group>"; };
		DA545ABB1FA993FB0090908E /* de */ = {isa = PBXFileReference; lastKnownFileType = text.plist.strings; name = de; path = de.lproj/Main.strings; sourceTree = "<group>"; };
		DA545ABC1FA9941F0090908E /* de */ = {isa = PBXFileReference; lastKnownFileType = text.plist.strings; name = de; path = de.lproj/Localizable.strings; sourceTree = "<group>"; };
		DA545ABE1FA9A1370090908E /* nl */ = {isa = PBXFileReference; lastKnownFileType = text.plist.strings; name = nl; path = nl.lproj/Main.strings; sourceTree = "<group>"; };
		DA545ABF1FA9A1530090908E /* nl */ = {isa = PBXFileReference; lastKnownFileType = text.plist.strings; name = nl; path = nl.lproj/Main.strings; sourceTree = "<group>"; };
		DA545AC01FA9A15A0090908E /* nl */ = {isa = PBXFileReference; lastKnownFileType = text.plist.strings; name = nl; path = nl.lproj/Localizable.strings; sourceTree = "<group>"; };
		DA545AC21FA9A16D0090908E /* nl */ = {isa = PBXFileReference; lastKnownFileType = text.plist.strings; name = nl; path = nl.lproj/Localizable.strings; sourceTree = "<group>"; };
		DA545AC31FAA86350090908E /* de */ = {isa = PBXFileReference; lastKnownFileType = text.plist.strings; name = de; path = de.lproj/Navigation.strings; sourceTree = "<group>"; };
		DA545AC41FAA86450090908E /* de */ = {isa = PBXFileReference; lastKnownFileType = text.plist.strings; name = de; path = de.lproj/Localizable.strings; sourceTree = "<group>"; };
		DA5AD03C1FEBA03700FC7D7B /* bg */ = {isa = PBXFileReference; lastKnownFileType = text.plist.strings; name = bg; path = bg.lproj/Main.strings; sourceTree = "<group>"; };
		DA5AD03D1FEBA03700FC7D7B /* bg */ = {isa = PBXFileReference; lastKnownFileType = text.plist.strings; name = bg; path = bg.lproj/Main.strings; sourceTree = "<group>"; };
		DA5AD0401FEBA23200FC7D7B /* bg */ = {isa = PBXFileReference; lastKnownFileType = text.plist.strings; name = bg; path = bg.lproj/Localizable.strings; sourceTree = "<group>"; };
		DA625E901F10557300FBE176 /* fa */ = {isa = PBXFileReference; fileEncoding = 4; lastKnownFileType = text.plist.strings; name = fa; path = fa.lproj/Main.strings; sourceTree = "<group>"; };
		DA625E911F10559600FBE176 /* fa */ = {isa = PBXFileReference; fileEncoding = 4; lastKnownFileType = text.plist.strings; name = fa; path = fa.lproj/Main.strings; sourceTree = "<group>"; };
		DA625E921F1055DE00FBE176 /* fa */ = {isa = PBXFileReference; fileEncoding = 4; lastKnownFileType = text.plist.strings; name = fa; path = fa.lproj/Navigation.strings; sourceTree = "<group>"; };
		DA625E931F105B1900FBE176 /* fr */ = {isa = PBXFileReference; lastKnownFileType = text.plist.strings; name = fr; path = fr.lproj/Main.strings; sourceTree = "<group>"; };
		DA625E941F105B1A00FBE176 /* fr */ = {isa = PBXFileReference; lastKnownFileType = text.plist.strings; name = fr; path = fr.lproj/Main.strings; sourceTree = "<group>"; };
		DA625E951F105B1A00FBE176 /* fr */ = {isa = PBXFileReference; fileEncoding = 4; lastKnownFileType = text.plist.strings; name = fr; path = fr.lproj/Navigation.strings; sourceTree = "<group>"; };
		DA625E981F105C1200FBE176 /* hu */ = {isa = PBXFileReference; lastKnownFileType = text.plist.strings; name = hu; path = hu.lproj/Main.strings; sourceTree = "<group>"; };
		DA625E991F105C1300FBE176 /* hu */ = {isa = PBXFileReference; lastKnownFileType = text.plist.strings; name = hu; path = hu.lproj/Main.strings; sourceTree = "<group>"; };
		DA625E9A1F105C1300FBE176 /* hu */ = {isa = PBXFileReference; fileEncoding = 4; lastKnownFileType = text.plist.strings; name = hu; path = hu.lproj/Navigation.strings; sourceTree = "<group>"; };
		DA625E9C1F105CB100FBE176 /* hu */ = {isa = PBXFileReference; fileEncoding = 4; lastKnownFileType = text.plist.strings; name = hu; path = hu.lproj/Localizable.strings; sourceTree = "<group>"; };
		DA625E9D1F105D1A00FBE176 /* lt */ = {isa = PBXFileReference; lastKnownFileType = text.plist.strings; name = lt; path = lt.lproj/Main.strings; sourceTree = "<group>"; };
		DA625E9E1F105D1A00FBE176 /* lt */ = {isa = PBXFileReference; lastKnownFileType = text.plist.strings; name = lt; path = lt.lproj/Main.strings; sourceTree = "<group>"; };
		DA625EA41F1060E300FBE176 /* ca */ = {isa = PBXFileReference; fileEncoding = 4; lastKnownFileType = text.plist.strings; name = ca; path = ca.lproj/Navigation.strings; sourceTree = "<group>"; };
		DA625EA51F10614500FBE176 /* es */ = {isa = PBXFileReference; fileEncoding = 4; lastKnownFileType = text.plist.strings; name = es; path = es.lproj/Navigation.strings; sourceTree = "<group>"; };
		DA625EA71F10616600FBE176 /* es */ = {isa = PBXFileReference; fileEncoding = 4; lastKnownFileType = text.plist.strings; name = es; path = es.lproj/Localizable.strings; sourceTree = "<group>"; };
		DA625EA91F1061DA00FBE176 /* sv */ = {isa = PBXFileReference; fileEncoding = 4; lastKnownFileType = text.plist.strings; name = sv; path = sv.lproj/Navigation.strings; sourceTree = "<group>"; };
		DA625EAA1F10621A00FBE176 /* vi */ = {isa = PBXFileReference; fileEncoding = 4; lastKnownFileType = text.plist.strings; name = vi; path = vi.lproj/Navigation.strings; sourceTree = "<group>"; };
		DA678B7A1F6CEE6200F05913 /* ru */ = {isa = PBXFileReference; lastKnownFileType = text.plist.strings; name = ru; path = ru.lproj/Localizable.strings; sourceTree = "<group>"; };
		DA678B7B1F6CF46600F05913 /* hu */ = {isa = PBXFileReference; fileEncoding = 4; lastKnownFileType = text.plist.strings; name = hu; path = hu.lproj/Localizable.strings; sourceTree = "<group>"; };
		DA678B7C1F6CF47200F05913 /* sv */ = {isa = PBXFileReference; fileEncoding = 4; lastKnownFileType = text.plist.strings; name = sv; path = sv.lproj/Localizable.strings; sourceTree = "<group>"; };
		DA678B7D1F6CF47A00F05913 /* vi */ = {isa = PBXFileReference; fileEncoding = 4; lastKnownFileType = text.plist.strings; name = vi; path = vi.lproj/Localizable.strings; sourceTree = "<group>"; };
		DA8264851F2AAD8400454B24 /* zh-Hant */ = {isa = PBXFileReference; fileEncoding = 4; lastKnownFileType = text.plist.strings; name = "zh-Hant"; path = "zh-Hant.lproj/Main.strings"; sourceTree = "<group>"; };
		DA8264861F2AAD9F00454B24 /* zh-Hant */ = {isa = PBXFileReference; fileEncoding = 4; lastKnownFileType = text.plist.strings; name = "zh-Hant"; path = "zh-Hant.lproj/Main.strings"; sourceTree = "<group>"; };
		DA8264871F2AADC200454B24 /* zh-Hant */ = {isa = PBXFileReference; fileEncoding = 4; lastKnownFileType = text.plist.strings; name = "zh-Hant"; path = "zh-Hant.lproj/Navigation.strings"; sourceTree = "<group>"; };
		DAA292FF1F16CC2200D94613 /* lt */ = {isa = PBXFileReference; fileEncoding = 4; lastKnownFileType = text.plist.strings; name = lt; path = lt.lproj/Navigation.strings; sourceTree = "<group>"; };
		DAA293011F16DA0C00D94613 /* es */ = {isa = PBXFileReference; fileEncoding = 4; lastKnownFileType = text.plist.strings; name = es; path = es.lproj/Main.strings; sourceTree = "<group>"; };
		DAA293021F16DA1300D94613 /* es */ = {isa = PBXFileReference; fileEncoding = 4; lastKnownFileType = text.plist.strings; name = es; path = es.lproj/Main.strings; sourceTree = "<group>"; };
		DAAE5F311EAE4C4700832871 /* Base */ = {isa = PBXFileReference; fileEncoding = 4; lastKnownFileType = text.plist.strings; name = Base; path = Base.lproj/Localizable.strings; sourceTree = "<group>"; };
		DAAE5F331EAE4C5A00832871 /* zh-Hans */ = {isa = PBXFileReference; fileEncoding = 4; lastKnownFileType = text.plist.strings; name = "zh-Hans"; path = "zh-Hans.lproj/Localizable.strings"; sourceTree = "<group>"; };
		DAB2CCE61DF7AFDE001B2FE1 /* dc-line.geojson */ = {isa = PBXFileReference; fileEncoding = 4; lastKnownFileType = text; path = "dc-line.geojson"; sourceTree = "<group>"; };
		DAC049BE201715D5004C2217 /* ru */ = {isa = PBXFileReference; lastKnownFileType = text.plist.strings; name = ru; path = ru.lproj/Localizable.strings; sourceTree = "<group>"; };
		DAC049BF201715EA004C2217 /* ru */ = {isa = PBXFileReference; lastKnownFileType = text.plist.stringsdict; name = ru; path = Resources/ru.lproj/Localizable.stringsdict; sourceTree = "<group>"; };
		DAC049C020171886004C2217 /* he */ = {isa = PBXFileReference; lastKnownFileType = text.plist.strings; name = he; path = he.lproj/Main.strings; sourceTree = "<group>"; };
		DAC049C1201718AC004C2217 /* he */ = {isa = PBXFileReference; lastKnownFileType = text.plist.strings; name = he; path = he.lproj/Localizable.strings; sourceTree = "<group>"; };
		DACCD9CD1F1FE05C00BB09A1 /* Example-Swift-BridgingHeader.h */ = {isa = PBXFileReference; fileEncoding = 4; lastKnownFileType = sourcecode.c.h; path = "Example-Swift-BridgingHeader.h"; sourceTree = "<group>"; };
		DAD88E00202AC7AA00AAA536 /* uk */ = {isa = PBXFileReference; lastKnownFileType = text.plist.stringsdict; name = uk; path = Resources/uk.lproj/Localizable.stringsdict; sourceTree = "<group>"; };
		DAD88E01202AC80100AAA536 /* uk */ = {isa = PBXFileReference; lastKnownFileType = text.plist.strings; name = uk; path = uk.lproj/Localizable.strings; sourceTree = "<group>"; };
		DAD88E02202AC81F00AAA536 /* da */ = {isa = PBXFileReference; lastKnownFileType = text.plist.stringsdict; name = da; path = Resources/da.lproj/Localizable.stringsdict; sourceTree = "<group>"; };
		DADAD826203504C6002E25CA /* MBNavigationSettings.h */ = {isa = PBXFileReference; lastKnownFileType = sourcecode.c.h; path = MBNavigationSettings.h; sourceTree = "<group>"; };
		DADAD827203504C6002E25CA /* MBNavigationSettings.m */ = {isa = PBXFileReference; lastKnownFileType = sourcecode.c.objc; path = MBNavigationSettings.m; sourceTree = "<group>"; };
		DADAD82C20350849002E25CA /* MBRouteVoiceController.h */ = {isa = PBXFileReference; lastKnownFileType = sourcecode.c.h; path = MBRouteVoiceController.h; sourceTree = "<group>"; };
		DADAD82D20350849002E25CA /* MBRouteVoiceController.m */ = {isa = PBXFileReference; lastKnownFileType = sourcecode.c.objc; path = MBRouteVoiceController.m; sourceTree = "<group>"; };
		DAE26B1A20644047001D6E1F /* ar */ = {isa = PBXFileReference; lastKnownFileType = text.plist.strings; name = ar; path = ar.lproj/Main.strings; sourceTree = "<group>"; };
		DAE26B1B20644047001D6E1F /* ar */ = {isa = PBXFileReference; lastKnownFileType = text.plist.strings; name = ar; path = ar.lproj/Main.strings; sourceTree = "<group>"; };
		DAE26B1C20644047001D6E1F /* ar */ = {isa = PBXFileReference; lastKnownFileType = text.plist.strings; name = ar; path = ar.lproj/Navigation.strings; sourceTree = "<group>"; };
		DAE26B1F2064407D001D6E1F /* ar */ = {isa = PBXFileReference; lastKnownFileType = text.plist.strings; name = ar; path = ar.lproj/Localizable.strings; sourceTree = "<group>"; };
		DAE26B20206441D8001D6E1F /* pt-PT */ = {isa = PBXFileReference; lastKnownFileType = text.plist.strings; name = "pt-PT"; path = "pt-PT.lproj/Main.strings"; sourceTree = "<group>"; };
		DAE26B21206441D9001D6E1F /* pt-PT */ = {isa = PBXFileReference; lastKnownFileType = text.plist.strings; name = "pt-PT"; path = "pt-PT.lproj/Main.strings"; sourceTree = "<group>"; };
		DAE26B22206441D9001D6E1F /* pt-PT */ = {isa = PBXFileReference; lastKnownFileType = text.plist.strings; name = "pt-PT"; path = "pt-PT.lproj/Navigation.strings"; sourceTree = "<group>"; };
		DAE26B23206441F7001D6E1F /* pt-PT */ = {isa = PBXFileReference; lastKnownFileType = text.plist.strings; name = "pt-PT"; path = "pt-PT.lproj/Localizable.strings"; sourceTree = "<group>"; };
		DAE26B2420644215001D6E1F /* pt-PT */ = {isa = PBXFileReference; lastKnownFileType = text.plist.strings; name = "pt-PT"; path = "pt-PT.lproj/Localizable.strings"; sourceTree = "<group>"; };
		DAE26B2520644225001D6E1F /* pt-PT */ = {isa = PBXFileReference; lastKnownFileType = text.plist.stringsdict; name = "pt-PT"; path = "Resources/pt-PT.lproj/Localizable.stringsdict"; sourceTree = "<group>"; };
		DAE26B272064742F001D6E1F /* ar */ = {isa = PBXFileReference; lastKnownFileType = text.plist.strings; name = ar; path = ar.lproj/Localizable.strings; sourceTree = "<group>"; };
		DAE26B2820647A82001D6E1F /* he */ = {isa = PBXFileReference; lastKnownFileType = text.plist.stringsdict; name = he; path = Resources/he.lproj/Localizable.stringsdict; sourceTree = "<group>"; };
		DAE7114C1F22E94E009AED76 /* it */ = {isa = PBXFileReference; fileEncoding = 4; lastKnownFileType = text.plist.strings; name = it; path = it.lproj/Main.strings; sourceTree = "<group>"; };
		DAE7114D1F22E966009AED76 /* it */ = {isa = PBXFileReference; fileEncoding = 4; lastKnownFileType = text.plist.strings; name = it; path = it.lproj/Main.strings; sourceTree = "<group>"; };
		DAE7114E1F22E977009AED76 /* it */ = {isa = PBXFileReference; fileEncoding = 4; lastKnownFileType = text.plist.strings; name = it; path = it.lproj/Navigation.strings; sourceTree = "<group>"; };
		DAF257122017C1E800367EF5 /* sv */ = {isa = PBXFileReference; lastKnownFileType = text.plist.stringsdict; name = sv; path = Resources/sv.lproj/Localizable.stringsdict; sourceTree = "<group>"; };
		DAFEB36A2093A0D800A86A83 /* ko */ = {isa = PBXFileReference; lastKnownFileType = text.plist.strings; name = ko; path = ko.lproj/Navigation.strings; sourceTree = "<group>"; };
		DAFEB36D2093A11F00A86A83 /* ko */ = {isa = PBXFileReference; lastKnownFileType = text.plist.strings; name = ko; path = ko.lproj/Localizable.strings; sourceTree = "<group>"; };
		DAFEB36E2093A3E000A86A83 /* ko */ = {isa = PBXFileReference; lastKnownFileType = text.plist.strings; name = ko; path = ko.lproj/Localizable.strings; sourceTree = "<group>"; };
		DAFEB36F2093A3EF00A86A83 /* ko */ = {isa = PBXFileReference; lastKnownFileType = text.plist.stringsdict; name = ko; path = Resources/ko.lproj/Localizable.stringsdict; sourceTree = "<group>"; };
/* End PBXFileReference section */

/* Begin PBXFrameworksBuildPhase section */
		351BEBD31E5BCC28006FE110 /* Frameworks */ = {
			isa = PBXFrameworksBuildPhase;
			buildActionMask = 2147483647;
			files = (
				354A01BF1E6625D100D765C2 /* Mapbox.framework in Frameworks */,
				35CC14161F7994B1009E872A /* Turf.framework in Frameworks */,
			);
			runOnlyForDeploymentPostprocessing = 0;
		};
		352BBC441E5E78D700703DF1 /* Frameworks */ = {
			isa = PBXFrameworksBuildPhase;
			buildActionMask = 2147483647;
			files = (
			);
			runOnlyForDeploymentPostprocessing = 0;
		};
		352BBC521E5E78EA00703DF1 /* Frameworks */ = {
			isa = PBXFrameworksBuildPhase;
			buildActionMask = 2147483647;
			files = (
			);
			runOnlyForDeploymentPostprocessing = 0;
		};
		3546BF71207BA4A8007FF453 /* Frameworks */ = {
			isa = PBXFrameworksBuildPhase;
			buildActionMask = 2147483647;
			files = (
				3546BF99207BA935007FF453 /* MapboxMobileEvents.framework in Frameworks */,
				3546BF9D207BA935007FF453 /* MapboxDirections.framework in Frameworks */,
				3546BF8A207BA920007FF453 /* MapboxCoreNavigation.framework in Frameworks */,
				3546BF8E207BA920007FF453 /* MapboxNavigation.framework in Frameworks */,
				3546BF9B207BA935007FF453 /* Polyline.framework in Frameworks */,
				3546BF93207BA935007FF453 /* MapboxSpeech.framework in Frameworks */,
				3546BF95207BA935007FF453 /* Turf.framework in Frameworks */,
				3546BF97207BA935007FF453 /* Solar.framework in Frameworks */,
				3546BF9F207BA935007FF453 /* Mapbox.framework in Frameworks */,
			);
			runOnlyForDeploymentPostprocessing = 0;
		};
		358D14601E5E3B7700ADE590 /* Frameworks */ = {
			isa = PBXFrameworksBuildPhase;
			buildActionMask = 2147483647;
			files = (
				35E9B0AD1F9E0F8F00BF84AB /* MapboxNavigation.framework in Frameworks */,
				354A01CF1E66266100D765C2 /* MapboxDirections.framework in Frameworks */,
				C57607B11F4CC9E800C27423 /* Solar.framework in Frameworks */,
				C549F8321F17F2C5001A0A2D /* MapboxMobileEvents.framework in Frameworks */,
				35CC14171F79A434009E872A /* Turf.framework in Frameworks */,
				354A01C91E66265B00D765C2 /* Polyline.framework in Frameworks */,
				35C714B0203B251F00F0C2AE /* MapboxSpeech.framework in Frameworks */,
				354A01C21E66265100D765C2 /* Mapbox.framework in Frameworks */,
			);
			runOnlyForDeploymentPostprocessing = 0;
		};
		358D14A31E5E3FDC00ADE590 /* Frameworks */ = {
			isa = PBXFrameworksBuildPhase;
			buildActionMask = 2147483647;
			files = (
				354A01DB1E6626E900D765C2 /* MapboxCoreNavigation.framework in Frameworks */,
				354A01EA1E6626EF00D765C2 /* MapboxDirections.framework in Frameworks */,
				354A01E41E6626EF00D765C2 /* Polyline.framework in Frameworks */,
				35CC14191F79A43B009E872A /* Turf.framework in Frameworks */,
				C5A6B2DE1F4DE57E004260EA /* Solar.framework in Frameworks */,
				C51245F21F19471C00E33B52 /* MapboxMobileEvents.framework in Frameworks */,
				354A01DD1E6626EA00D765C2 /* MapboxNavigation.framework in Frameworks */,
				35C714AE203B251300F0C2AE /* MapboxSpeech.framework in Frameworks */,
				354A01EC1E6626EF00D765C2 /* Mapbox.framework in Frameworks */,
			);
			runOnlyForDeploymentPostprocessing = 0;
		};
		35A7DBEB1E3A1C59000BAB5C /* Frameworks */ = {
			isa = PBXFrameworksBuildPhase;
			buildActionMask = 2147483647;
			files = (
				C5EA98721F19414C00C8AA16 /* MapboxMobileEvents.framework in Frameworks */,
				354A01B91E66256600D765C2 /* MapboxDirections.framework in Frameworks */,
				359D00CF1E732D7100C2E770 /* Polyline.framework in Frameworks */,
				35CC14151F7994B0009E872A /* Turf.framework in Frameworks */,
			);
			runOnlyForDeploymentPostprocessing = 0;
		};
		35B711CC1E5E7AD2001EDA8D /* Frameworks */ = {
			isa = PBXFrameworksBuildPhase;
			buildActionMask = 2147483647;
			files = (
				3525449D1E663D32004C8F1C /* MapboxCoreNavigation.framework in Frameworks */,
				35213DAF1EC456E800A62B21 /* FBSnapshotTestCase.framework in Frameworks */,
				35B711D41E5E7AD2001EDA8D /* MapboxNavigation.framework in Frameworks */,
			);
			runOnlyForDeploymentPostprocessing = 0;
		};
		C5ADFBCF1DDCC7840011824B /* Frameworks */ = {
			isa = PBXFrameworksBuildPhase;
			buildActionMask = 2147483647;
			files = (
				352BBC3B1E5E6A0C00703DF1 /* MapboxCoreNavigation.framework in Frameworks */,
			);
			runOnlyForDeploymentPostprocessing = 0;
		};
/* End PBXFrameworksBuildPhase section */

/* Begin PBXGroup section */
		16120A4B20645D2C007EA21D /* Support */ = {
			isa = PBXGroup;
			children = (
				16435E02206EE32F00AF48B6 /* DirectionsSpy.swift */,
				16435E04206EE37800AF48B6 /* DummyURLSessionDataTask.swift */,
				16120A4C20645D6E007EA21D /* EventsManagerSpy.swift */,
				3EA93EBD6E6BEC966BBE51D6 /* RouteControllerDelegateSpy.swift */,
			);
			path = Support;
			sourceTree = "<group>";
		};
		16E3625A2012656C00DF0592 /* Support */ = {
			isa = PBXGroup;
			children = (
				16E3625B201265D600DF0592 /* ImageDownloadOperationSpy.swift */,
				1662244620256C0700EA4824 /* ImageLoadingURLProtocolSpy.swift */,
				3EA93170CB959F3065ACFFC3 /* SpeechAPISpy.swift */,
			);
			path = Support;
			sourceTree = "<group>";
		};
		35002D721E5F6C830090E733 /* Supporting files */ = {
			isa = PBXGroup;
			children = (
				DACCD9CD1F1FE05C00BB09A1 /* Example-Swift-BridgingHeader.h */,
				355D20DB1EF30A6D0012B1E0 /* tunnel.route */,
				354D9F871EF2FE900006FAA8 /* tunnel.json */,
				35002D661E5F6B1B0090E733 /* Main.storyboard */,
				35002D5F1E5F6ADB0090E733 /* Assets.xcassets */,
				35002D601E5F6ADB0090E733 /* Base.lproj */,
				35002D5D1E5F6ABB0090E733 /* Info.plist */,
			);
			name = "Supporting files";
			sourceTree = "<group>";
		};
		35002D731E5F6C8F0090E733 /* Supporting files */ = {
			isa = PBXGroup;
			children = (
				35002D6A1E5F6C7F0090E733 /* Assets.xcassets */,
				35002D6B1E5F6C7F0090E733 /* Base.lproj */,
				35002D6C1E5F6C7F0090E733 /* Info.plist */,
				35002D6D1E5F6C7F0090E733 /* main.m */,
				35002D741E5F6CD30090E733 /* Main.storyboard */,
			);
			name = "Supporting files";
			sourceTree = "<group>";
		};
		351BEBD81E5BCC28006FE110 /* MapboxNavigation */ = {
			isa = PBXGroup;
			children = (
				C51923B41EA55C5E002AF9E1 /* Extensions */,
				356B7D8A1EE166E100FE5B89 /* scripts */,
				351BEC201E5BD4DC006FE110 /* Supporting files */,
				C51923B51EA55CD4002AF9E1 /* Views */,
				3EA93A10227A7DAF1861D9F5 /* Cache.swift */,
				160D8278205996DA00D278D6 /* DataCache.swift */,
				35726EE71F0856E900AFA1B6 /* DayStyle.swift */,
				C58821FF1FB0F0D7008B0A2D /* Error.swift */,
				C5D1C9931FB236900067C619 /* ErrorCode.swift */,
				3EA938479CF48D7AD1B6369B /* ImageCache.swift */,
				16A509D6202BC0CA0011D788 /* ImageDownload.swift */,
				3EA934C5D8DBAA19DB0F5271 /* ImageDownloader.swift */,
				3EA938BE5468824787100228 /* ImageRepository.swift */,
				3EA93230997B8D59E3B76C8C /* InstructionPresenter.swift */,
				35D825FD1E6A2EC60088F83B /* MapboxNavigation.h */,
				C53208AA1E81FFB900910266 /* NavigationMapView.swift */,
				351BEBEA1E5BCC63006FE110 /* NavigationViewController.swift */,
				351BEBE41E5BCC63006FE110 /* RouteMapViewController.swift */,
				8DE879651FBB9980002F06C0 /* EndOfRouteViewController.swift */,
				DADAD82C20350849002E25CA /* MBRouteVoiceController.h */,
				DADAD82D20350849002E25CA /* MBRouteVoiceController.m */,
				35C9973E1E732C1B00544D1C /* RouteVoiceController.swift */,
				C565168A1FE1E23E00A0AD18 /* MapboxVoiceController.swift */,
				35F611C31F1E1C0500C43249 /* FeedbackViewController.swift */,
				8D8EA9BB20575CD80077F478 /* FeedbackCollectionViewCell.swift */,
				35025F3E1F051DD2002BA3EA /* DialogViewController.swift */,
				C5A6B2DC1F4CE8E8004260EA /* StyleType.swift */,
				35B1E2941F1FF8EC00A13D32 /* UserCourseView.swift */,
				35CB1E121F97DD740011CC44 /* FeedbackItem.swift */,
				353EC9D61FB09708002EB0AB /* StepsViewController.swift */,
				351BEBE01E5BCC63006FE110 /* Style.swift */,
				353AA55F1FCEF583009F0384 /* StyleManager.swift */,
				359D1B271FFE70D30052FA42 /* NavigationView.swift */,
				C54C655120336F2600D338E0 /* Constants.swift */,
			);
			path = MapboxNavigation;
			sourceTree = "<group>";
		};
		351BEC201E5BD4DC006FE110 /* Supporting files */ = {
			isa = PBXGroup;
			children = (
				351BEC211E5BD506006FE110 /* Resources */,
				351BEBDA1E5BCC28006FE110 /* Info.plist */,
			);
			name = "Supporting files";
			sourceTree = "<group>";
		};
		351BEC211E5BD506006FE110 /* Resources */ = {
			isa = PBXGroup;
			children = (
				351BEC281E5BD530006FE110 /* Assets.xcassets */,
				C520EE921EBB84F9008805BC /* Navigation.storyboard */,
				DAAE5F321EAE4C4700832871 /* Localizable.strings */,
				DA35256E2010A5200048DDFC /* Localizable.stringsdict */,
			);
			name = Resources;
			sourceTree = "<group>";
		};
		352BBC481E5E78D700703DF1 /* SwiftTests */ = {
			isa = PBXGroup;
			children = (
				352BBC491E5E78D700703DF1 /* Example_SwiftTests.swift */,
				352BBC4B1E5E78D700703DF1 /* Info.plist */,
			);
			name = SwiftTests;
			path = Examples/SwiftTests;
			sourceTree = "<group>";
		};
		352BBC561E5E78EA00703DF1 /* Objective-CTests */ = {
			isa = PBXGroup;
			children = (
				352BBC571E5E78EA00703DF1 /* Example_Objective_CTests.m */,
				352BBC591E5E78EA00703DF1 /* Info.plist */,
			);
			name = "Objective-CTests";
			path = "Examples/Objective-CTests";
			sourceTree = "<group>";
		};
		3546BF75207BA4A8007FF453 /* RouteTest */ = {
			isa = PBXGroup;
			children = (
				3546BF86207BA722007FF453 /* Routes */,
				3546BF76207BA4A8007FF453 /* AppDelegate.swift */,
				3546BFA4207BAB7A007FF453 /* Fixture.swift */,
				3546BF7D207BA4AA007FF453 /* Assets.xcassets */,
				3546BF82207BA4AA007FF453 /* Info.plist */,
				3546BFA2207BAB14007FF453 /* LaunchScreen.storyboard */,
			);
			path = RouteTest;
			sourceTree = "<group>";
		};
		3546BF86207BA722007FF453 /* Routes */ = {
			isa = PBXGroup;
			children = (
				3546BF87207BA73C007FF453 /* downtown-sf.json */,
			);
			path = Routes;
			sourceTree = "<group>";
		};
		355DB5731EFA73410091BFB7 /* Fixtures */ = {
			isa = PBXGroup;
			children = (
				352690481ECC843700E387BD /* Fixture.swift */,
				355DB5741EFA78070091BFB7 /* GGPark-to-BernalHeights.route */,
				355DB5761EFA780E0091BFB7 /* UnionSquare-to-GGPark.route */,
				351030101F54B72000E3B7E7 /* route-for-lane-testing.json */,
				16B63DCC205C8EEF002D56D4 /* route-with-instructions.json */,
				35DC9D8E1F4321CC001ECD64 /* route-with-lanes.json */,
				3540514C1F73F3BB00ED572D /* route-with-straight-roundabout.json */,
				AE5F8770209A082500F58FDB /* route-with-banner-instructions.json */,
			);
			path = Fixtures;
			sourceTree = "<group>";
		};
		358D14641E5E3B7700ADE590 /* Swift */ = {
			isa = PBXGroup;
			children = (
				35002D721E5F6C830090E733 /* Supporting files */,
				358D14651E5E3B7700ADE590 /* AppDelegate.swift */,
				358D14671E5E3B7700ADE590 /* ViewController.swift */,
				C5D9800C1EFA8BA9006DBF2E /* CustomViewController.swift */,
				6441B1691EFC64E50076499F /* WaypointConfirmationViewController.swift */,
				DA23C9621F4FC0A600BA9522 /* MGLMapView+CustomAdditions.h */,
				DA23C9631F4FC0A600BA9522 /* MGLMapView+CustomAdditions.m */,
			);
			name = Swift;
			path = Examples/Swift;
			sourceTree = "<group>";
		};
		358D14A71E5E3FDC00ADE590 /* Objective-C */ = {
			isa = PBXGroup;
			children = (
				35002D731E5F6C8F0090E733 /* Supporting files */,
				35C6A3461E5E418D0004CA57 /* AppDelegate.h */,
				35C6A3471E5E418D0004CA57 /* AppDelegate.m */,
				35C6A34C1E5E418D0004CA57 /* ViewController.h */,
				35C6A34D1E5E418D0004CA57 /* ViewController.m */,
			);
			name = "Objective-C";
			path = "Examples/Objective-C";
			sourceTree = "<group>";
		};
		35B711D01E5E7AD2001EDA8D /* MapboxNavigationTests */ = {
			isa = PBXGroup;
			children = (
				35B711D31E5E7AD2001EDA8D /* Info.plist */,
				160D827A2059973C00D278D6 /* DataCacheTests.swift */,
				8D9CD7FD20880581004DC4B3 /* XCTestCase.swift */,
				1662244A2029059C00EA4824 /* ImageCacheTests.swift */,
				16A509D4202A87B20011D788 /* ImageDownloaderTests.swift */,
				166224442025699600EA4824 /* ImageRepositoryTests.swift */,
				35DC585C1FABC61100B5A956 /* InstructionsBannerViewIntegrationTests.swift */,
				8D54F149206ECF720038736D /* InstructionPresenterTests.swift */,
				35A262B82050A5CD00AEFF6D /* InstructionsBannerViewSnapshotTests.swift */,
				3510300E1F54B67000E3B7E7 /* LaneTests.swift */,
				3540514E1F73F3F300ED572D /* ManeuverViewTests.swift */,
				35B711D11E5E7AD2001EDA8D /* MapboxNavigationTests.swift */,
				35F1F5921FD57EFD00F8E502 /* StyleManagerTests.swift */,
				3527D2B61EC45FBD00C07FC9 /* Fixtures.xcassets */,
				355DB5731EFA73410091BFB7 /* Fixtures */,
				16E3625A2012656C00DF0592 /* Support */,
				35022319205BC94E00E1449A /* Constants.swift */,
				16E4F97E205B05FE00531791 /* MapboxVoiceControllerTests.swift */,
<<<<<<< HEAD
=======
				AED2156E208F7FEA009AA673 /* NavigationViewControllerTests.swift */,
>>>>>>> 4800468b
				AE00A739209A2C38006A3DC7 /* StepsViewControllerTests.swift */,
			);
			path = MapboxNavigationTests;
			sourceTree = "<group>";
		};
		35B711DB1E5E7B70001EDA8D /* Examples */ = {
			isa = PBXGroup;
			children = (
				358D14641E5E3B7700ADE590 /* Swift */,
				358D14A71E5E3FDC00ADE590 /* Objective-C */,
				352BBC481E5E78D700703DF1 /* SwiftTests */,
				352BBC561E5E78EA00703DF1 /* Objective-CTests */,
			);
			name = Examples;
			sourceTree = "<group>";
		};
		A9E2B43473B53369153F54C6 /* Frameworks */ = {
			isa = PBXGroup;
			children = (
				C5A9DDBD202E12EE007D52DA /* MapboxSpeech.framework */,
				35CC14141F799496009E872A /* Turf.framework */,
				C57607B01F4CC97D00C27423 /* Solar.framework */,
				C549F8311F17F2C5001A0A2D /* MapboxMobileEvents.framework */,
				35213DAD1EC456CF00A62B21 /* FBSnapshotTestCase.framework */,
				354A01BC1E66259600D765C2 /* Polyline.framework */,
				354A01B81E66256600D765C2 /* MapboxDirections.framework */,
				35A1D3651E6624EF00A48FE8 /* Mapbox.framework */,
			);
			name = Frameworks;
			sourceTree = "<group>";
		};
		C51923B41EA55C5E002AF9E1 /* Extensions */ = {
			isa = PBXGroup;
			children = (
				351BEC081E5BCC72006FE110 /* Bundle.swift */,
				8D24A2F720409A890098CBF8 /* CGSize.swift */,
				8D24A2F920449B430098CBF8 /* Dictionary.swift */,
				351BEC041E5BCC6C006FE110 /* ManeuverDirection.swift */,
				351BEBDF1E5BCC63006FE110 /* MGLMapView.swift */,
				35D825F91E6A2DBE0088F83B /* MGLMapView+MGLNavigationAdditions.h */,
				35D825FA1E6A2DBE0088F83B /* MGLMapView+MGLNavigationAdditions.m */,
				C58159001EA6D02700FC6C3D /* MGLVectorTileSource.swift */,
				8D5DFFF0207C04840093765A /* NSAttributedString.swift */,
				35B7837D1F9547B300291F9A /* Transitioning.swift */,
				359D283B1F9DC14F00FDE9C9 /* UICollectionView.swift */,
				8DF399B11FB257B30034904C /* UIGestureRecognizer.swift */,
				8D24A2F52040960C0098CBF8 /* UIEdgeInsets.swift */,
				35CF34B01F0A733200C2692E /* UIFont.swift */,
				8DB45E8F201698EB001EA6A3 /* UIStackView.swift */,
				351BEBF01E5BCC63006FE110 /* UIView.swift */,
				3512C7C71FB0A0C100CDD2A3 /* UIViewController.swift */,
				C5A7EC5B1FD610A80008B9BA /* VisualInstructionComponent.swift */,
				8D391CE11FD71E78006BB91F /* Waypoint.swift */,
				35ECAF2C2092275100DC3BC3 /* UIImage.swift */,
			);
			name = Extensions;
			sourceTree = "<group>";
		};
		C51923B51EA55CD4002AF9E1 /* Views */ = {
			isa = PBXGroup;
			children = (
				351BEC091E5BCC72006FE110 /* DashedLineView.swift */,
				8D53136A20653FA20044891E /* ExitView.swift */,
				351BEC031E5BCC6C006FE110 /* LaneView.swift */,
				359A8AEE1FA7B25800BDB486 /* LanesStyleKit.swift */,
				351BEBED1E5BCC63006FE110 /* ManeuversStyleKit.swift */,
				351BEBEF1E5BCC63006FE110 /* ManeuverView.swift */,
				35DC9D901F4323AA001ECD64 /* LanesView.swift */,
				35E407671F5625FF00EFC814 /* StyleKitMarker.swift */,
				3531C26F1F9E095400D92F9A /* InstructionsBannerView.swift */,
				35D428281FA0B61F00176028 /* InstructionsBannerViewLayout.swift */,
				353280A01FA72871005175F3 /* InstructionLabel.swift */,
				353610CD1FAB6A8F00FB1746 /* BottomBannerView.swift */,
				355ED36F1FAB724F00BCE1B8 /* BottomBannerViewLayout.swift */,
				35F520BF1FB482A200FC9C37 /* NextBannerView.swift */,
				35DA85781FC45787004092EC /* StatusView.swift */,
				8DB63A391FBBCA2200928389 /* RatingControl.swift */,
				35B5A47D1FFFDCE5000A3C8D /* NavigationViewLayout.swift */,
			);
			name = Views;
			sourceTree = "<group>";
		};
		C52D09CF1DEF5E5F00BE3C5C /* Fixtures */ = {
			isa = PBXGroup;
			children = (
				35718BE41EF316BA00AFA3D1 /* tunnel.json */,
				35718BE31EF316BA00AFA3D1 /* tunnel.route */,
				C52D09CD1DEF5E5100BE3C5C /* route.json */,
				DAB2CCE61DF7AFDE001B2FE1 /* dc-line.geojson */,
				C5387A9C1F8FDB13000D2E93 /* routeWithInstructions.json */,
				C5EF397420599120009A2C50 /* straight-line.json */,
			);
			name = Fixtures;
			sourceTree = "<group>";
		};
		C53C196A1F38E9C1008DB406 /* Resources */ = {
			isa = PBXGroup;
			children = (
				C53C196F1F38EA25008DB406 /* Localizable.strings */,
			);
			name = Resources;
			sourceTree = "<group>";
		};
		C56173591F182103005954F6 /* Extensions */ = {
			isa = PBXGroup;
			children = (
				35BF8CA11F28EB60003F6125 /* Array.swift */,
				353E68FD1EF0B985007B2AE5 /* BundleAdditions.swift */,
				359574A71F28CC3800838209 /* CLLocation.swift */,
				C5D9800E1EFBCDAD006DBF2E /* Date.swift */,
				C51DF8651F38C31C006C6A15 /* Locale.swift */,
				C578DA071EFD0FFF0052079F /* ProcessInfo.swift */,
				C561735A1F182113005954F6 /* RouteStep.swift */,
				351927351F0FA072003A702D /* ScreenCapture.swift */,
				35BF8CA31F28EBD8003F6125 /* String.swift */,
				35A5413A1EFC052700E49846 /* RouteOptions.swift */,
				C57491DE1FACC42F006F97BC /* CGPoint.swift */,
				C582FD5E203626E900A9086E /* CLLocationDirection.swift */,
				C5381F01204E03B600A5493E /* UIDevice.swift */,
				C5F2DC9F206DBF5E002F99F6 /* Sequence.swift */,
			);
			name = Extensions;
			sourceTree = "<group>";
		};
		C5ADFBBF1DDCC7840011824B = {
			isa = PBXGroup;
			children = (
				35B711DB1E5E7B70001EDA8D /* Examples */,
				C5ADFBCB1DDCC7840011824B /* MapboxCoreNavigation */,
				351BEBD81E5BCC28006FE110 /* MapboxNavigation */,
				C5ADFBD61DDCC7840011824B /* MapboxCoreNavigationTests */,
				35B711D01E5E7AD2001EDA8D /* MapboxNavigationTests */,
				3546BF75207BA4A8007FF453 /* RouteTest */,
				C5ADFBCA1DDCC7840011824B /* Products */,
				A9E2B43473B53369153F54C6 /* Frameworks */,
			);
			sourceTree = "<group>";
		};
		C5ADFBCA1DDCC7840011824B /* Products */ = {
			isa = PBXGroup;
			children = (
				C5ADFBC91DDCC7840011824B /* MapboxCoreNavigation.framework */,
				C5ADFBD21DDCC7840011824B /* MapboxCoreNavigationTests.xctest */,
				351BEBD71E5BCC28006FE110 /* MapboxNavigation.framework */,
				358D14631E5E3B7700ADE590 /* Example-Swift.app */,
				358D14A61E5E3FDC00ADE590 /* Example-Objective-C.app */,
				352BBC471E5E78D700703DF1 /* Example-SwiftTests.xctest */,
				352BBC551E5E78EA00703DF1 /* Example-Objective-CTests.xctest */,
				35B711CF1E5E7AD2001EDA8D /* MapboxNavigationTests.xctest */,
				3546BF74207BA4A8007FF453 /* RouteTest.app */,
			);
			name = Products;
			sourceTree = "<group>";
		};
		C5ADFBCB1DDCC7840011824B /* MapboxCoreNavigation */ = {
			isa = PBXGroup;
			children = (
				C53C196A1F38E9C1008DB406 /* Resources */,
				C56173591F182103005954F6 /* Extensions */,
				C5ADFBCC1DDCC7840011824B /* MapboxCoreNavigation.h */,
				C5ADFBCD1DDCC7840011824B /* Info.plist */,
				DADAD826203504C6002E25CA /* MBNavigationSettings.h */,
				DADAD827203504C6002E25CA /* MBNavigationSettings.m */,
				35375EC01F31FA86004CE727 /* NavigationSettings.swift */,
				C58D6BAC1DDCF2AE00387F53 /* Constants.swift */,
				351BEC0B1E5BCC72006FE110 /* DistanceFormatter.swift */,
				353E68FB1EF0B7F8007B2AE5 /* NavigationLocationManager.swift */,
				351174F31EF1C0530065E248 /* ReplayLocationManager.swift */,
				C5CFE4871EF2FD4C006F48E8 /* MMEEventsManager.swift */,
				35D457A61E2D253100A89946 /* MBRouteController.h */,
				35B839481E2E3D5D0045A868 /* MBRouteController.m */,
				C5ADFBF91DDCC9580011824B /* RouteController.swift */,
				64847A031F04629D003F3A69 /* Feedback.swift */,
				C5ADFBFB1DDCC9AD0011824B /* RouteProgress.swift */,
				353E69031EF0C4E5007B2AE5 /* SimulatedLocationManager.swift */,
				C5E7A31B1F4F6828001CB015 /* NavigationRouteOptions.swift */,
			);
			path = MapboxCoreNavigation;
			sourceTree = "<group>";
		};
		C5ADFBD61DDCC7840011824B /* MapboxCoreNavigationTests */ = {
			isa = PBXGroup;
			children = (
				16120A4B20645D2C007EA21D /* Support */,
				C52D09CF1DEF5E5F00BE3C5C /* Fixtures */,
				C52D09D21DEF636C00BE3C5C /* Fixture.swift */,
				C5ADFBD71DDCC7840011824B /* MapboxCoreNavigationTests.swift */,
				359A8AEC1FA78D3000BDB486 /* DistanceFormatterTests.swift */,
				C52AC1251DF0E48600396B9F /* RouteProgressTests.swift */,
				C5ADFBD91DDCC7840011824B /* Info.plist */,
				359574A91F28CCBB00838209 /* LocationTests.swift */,
				C5ABB50D20408D2C00AFA92C /* RouteControllerTests.swift */,
				C5BF7371206AB0DF00CDBB6D /* CLHeadingPrivate.h */,
				C5BF7370206AB0DE00CDBB6D /* MapboxCoreNavigationTests-Bridging-Header.h */,
				C582BA2B2073E77E00647DAA /* StringTests.swift */,
				35C57D69208DD4A200BDD2A6 /* BridgingTests.m */,
			);
			path = MapboxCoreNavigationTests;
			sourceTree = "<group>";
		};
/* End PBXGroup section */

/* Begin PBXHeadersBuildPhase section */
		351BEBD41E5BCC28006FE110 /* Headers */ = {
			isa = PBXHeadersBuildPhase;
			buildActionMask = 2147483647;
			files = (
				DA23C9611F4FC05C00BA9522 /* MGLMapView+MGLNavigationAdditions.h in Headers */,
				35D825FE1E6A2EC60088F83B /* MapboxNavigation.h in Headers */,
				DADAD82E20350849002E25CA /* MBRouteVoiceController.h in Headers */,
			);
			runOnlyForDeploymentPostprocessing = 0;
		};
		C5ADFBC61DDCC7840011824B /* Headers */ = {
			isa = PBXHeadersBuildPhase;
			buildActionMask = 2147483647;
			files = (
				DADAD828203504C6002E25CA /* MBNavigationSettings.h in Headers */,
				35D457A71E2D253100A89946 /* MBRouteController.h in Headers */,
				C5C94C1B1DDCD22B0097296A /* MapboxCoreNavigation.h in Headers */,
			);
			runOnlyForDeploymentPostprocessing = 0;
		};
/* End PBXHeadersBuildPhase section */

/* Begin PBXNativeTarget section */
		351BEBD61E5BCC28006FE110 /* MapboxNavigation */ = {
			isa = PBXNativeTarget;
			buildConfigurationList = 351BEBDE1E5BCC28006FE110 /* Build configuration list for PBXNativeTarget "MapboxNavigation" */;
			buildPhases = (
				351BEBD21E5BCC28006FE110 /* Sources */,
				351BEBD41E5BCC28006FE110 /* Headers */,
				351BEBD51E5BCC28006FE110 /* Resources */,
				351BEBD31E5BCC28006FE110 /* Frameworks */,
			);
			buildRules = (
			);
			dependencies = (
				35CEA3581E5CEBBC009F2255 /* PBXTargetDependency */,
			);
			name = MapboxNavigation;
			productName = MapboxNavigation;
			productReference = 351BEBD71E5BCC28006FE110 /* MapboxNavigation.framework */;
			productType = "com.apple.product-type.framework";
		};
		352BBC461E5E78D700703DF1 /* Example-SwiftTests */ = {
			isa = PBXNativeTarget;
			buildConfigurationList = 352BBC4E1E5E78D700703DF1 /* Build configuration list for PBXNativeTarget "Example-SwiftTests" */;
			buildPhases = (
				352BBC431E5E78D700703DF1 /* Sources */,
				352BBC441E5E78D700703DF1 /* Frameworks */,
				352BBC451E5E78D700703DF1 /* Resources */,
			);
			buildRules = (
			);
			dependencies = (
				352BBC4D1E5E78D700703DF1 /* PBXTargetDependency */,
			);
			name = "Example-SwiftTests";
			productName = "Example-SwiftTests";
			productReference = 352BBC471E5E78D700703DF1 /* Example-SwiftTests.xctest */;
			productType = "com.apple.product-type.bundle.unit-test";
		};
		352BBC541E5E78EA00703DF1 /* Example-Objective-CTests */ = {
			isa = PBXNativeTarget;
			buildConfigurationList = 352BBC5C1E5E78EA00703DF1 /* Build configuration list for PBXNativeTarget "Example-Objective-CTests" */;
			buildPhases = (
				352BBC511E5E78EA00703DF1 /* Sources */,
				352BBC521E5E78EA00703DF1 /* Frameworks */,
				352BBC531E5E78EA00703DF1 /* Resources */,
			);
			buildRules = (
			);
			dependencies = (
				352BBC5B1E5E78EA00703DF1 /* PBXTargetDependency */,
			);
			name = "Example-Objective-CTests";
			productName = "Example-Objective-CTests";
			productReference = 352BBC551E5E78EA00703DF1 /* Example-Objective-CTests.xctest */;
			productType = "com.apple.product-type.bundle.unit-test";
		};
		3546BF73207BA4A8007FF453 /* RouteTest */ = {
			isa = PBXNativeTarget;
			buildConfigurationList = 3546BF85207BA4AA007FF453 /* Build configuration list for PBXNativeTarget "RouteTest" */;
			buildPhases = (
				3546BF70207BA4A8007FF453 /* Sources */,
				3546BF71207BA4A8007FF453 /* Frameworks */,
				3546BF72207BA4A8007FF453 /* Resources */,
				3546BF92207BA920007FF453 /* Embed Frameworks */,
				3546BFA1207BA9DA007FF453 /* Apply Mapbox Access Token */,
			);
			buildRules = (
			);
			dependencies = (
				3546BF8D207BA920007FF453 /* PBXTargetDependency */,
				3546BF91207BA920007FF453 /* PBXTargetDependency */,
			);
			name = RouteTest;
			productName = RouteTest;
			productReference = 3546BF74207BA4A8007FF453 /* RouteTest.app */;
			productType = "com.apple.product-type.application";
		};
		358D14621E5E3B7700ADE590 /* Example-Swift */ = {
			isa = PBXNativeTarget;
			buildConfigurationList = 358D14741E5E3B7700ADE590 /* Build configuration list for PBXNativeTarget "Example-Swift" */;
			buildPhases = (
				358D145F1E5E3B7700ADE590 /* Sources */,
				358D14601E5E3B7700ADE590 /* Frameworks */,
				358D14611E5E3B7700ADE590 /* Resources */,
				354A01C41E66265100D765C2 /* Embed Frameworks */,
				35E9B0AC1F9E0C2300BF84AB /* Copy Carthage Dependencies */,
				DA408F661FB3CA3C004D9661 /* Apply Mapbox Access Token */,
			);
			buildRules = (
			);
			dependencies = (
				354A01D41E66268800D765C2 /* PBXTargetDependency */,
				354A01D21E66268400D765C2 /* PBXTargetDependency */,
			);
			name = "Example-Swift";
			productName = "Example-Swift";
			productReference = 358D14631E5E3B7700ADE590 /* Example-Swift.app */;
			productType = "com.apple.product-type.application";
		};
		358D14A51E5E3FDC00ADE590 /* Example-Objective-C */ = {
			isa = PBXNativeTarget;
			buildConfigurationList = 358D14BA1E5E3FDC00ADE590 /* Build configuration list for PBXNativeTarget "Example-Objective-C" */;
			buildPhases = (
				358D14A21E5E3FDC00ADE590 /* Sources */,
				358D14A31E5E3FDC00ADE590 /* Frameworks */,
				358D14A41E5E3FDC00ADE590 /* Resources */,
				354A01DF1E6626EA00D765C2 /* Embed Frameworks */,
				DA408F671FB3CA5C004D9661 /* Apply Mapbox Access Token */,
			);
			buildRules = (
			);
			dependencies = (
				354A01D81E6626D400D765C2 /* PBXTargetDependency */,
				354A01DA1E6626D400D765C2 /* PBXTargetDependency */,
			);
			name = "Example-Objective-C";
			productName = "Example-Objective-C";
			productReference = 358D14A61E5E3FDC00ADE590 /* Example-Objective-C.app */;
			productType = "com.apple.product-type.application";
		};
		35B711CE1E5E7AD2001EDA8D /* MapboxNavigationTests */ = {
			isa = PBXNativeTarget;
			buildConfigurationList = 35B711D71E5E7AD2001EDA8D /* Build configuration list for PBXNativeTarget "MapboxNavigationTests" */;
			buildPhases = (
				35B711CB1E5E7AD2001EDA8D /* Sources */,
				35B711CC1E5E7AD2001EDA8D /* Frameworks */,
				35B711CD1E5E7AD2001EDA8D /* Resources */,
				35B711DA1E5E7AEC001EDA8D /* Carthage copy frameworks */,
			);
			buildRules = (
			);
			dependencies = (
				3525449C1E663D2C004C8F1C /* PBXTargetDependency */,
				35B711D61E5E7AD2001EDA8D /* PBXTargetDependency */,
				8DBCA7782080174600981EB2 /* PBXTargetDependency */,
			);
			name = MapboxNavigationTests;
			productName = MapboxNavigationTests;
			productReference = 35B711CF1E5E7AD2001EDA8D /* MapboxNavigationTests.xctest */;
			productType = "com.apple.product-type.bundle.unit-test";
		};
		C5ADFBC81DDCC7840011824B /* MapboxCoreNavigation */ = {
			isa = PBXNativeTarget;
			buildConfigurationList = C5ADFBDD1DDCC7840011824B /* Build configuration list for PBXNativeTarget "MapboxCoreNavigation" */;
			buildPhases = (
				C5ADFBC41DDCC7840011824B /* Sources */,
				C5ADFBC61DDCC7840011824B /* Headers */,
				C5ADFBC71DDCC7840011824B /* Resources */,
				35A7DBEB1E3A1C59000BAB5C /* Frameworks */,
			);
			buildRules = (
			);
			dependencies = (
			);
			name = MapboxCoreNavigation;
			productName = MapboxNavigation;
			productReference = C5ADFBC91DDCC7840011824B /* MapboxCoreNavigation.framework */;
			productType = "com.apple.product-type.framework";
		};
		C5ADFBD11DDCC7840011824B /* MapboxCoreNavigationTests */ = {
			isa = PBXNativeTarget;
			buildConfigurationList = C5ADFBE01DDCC7840011824B /* Build configuration list for PBXNativeTarget "MapboxCoreNavigationTests" */;
			buildPhases = (
				C5ADFBCE1DDCC7840011824B /* Sources */,
				C5ADFBCF1DDCC7840011824B /* Frameworks */,
				C5ADFBD01DDCC7840011824B /* Resources */,
				352BBC3A1E5E69A700703DF1 /* Carthage copy frameworks */,
			);
			buildRules = (
			);
			dependencies = (
				C5ADFBD51DDCC7840011824B /* PBXTargetDependency */,
				352BBC3F1E5E6ADC00703DF1 /* PBXTargetDependency */,
			);
			name = MapboxCoreNavigationTests;
			productName = MapboxNavigationTests;
			productReference = C5ADFBD21DDCC7840011824B /* MapboxCoreNavigationTests.xctest */;
			productType = "com.apple.product-type.bundle.unit-test";
		};
/* End PBXNativeTarget section */

/* Begin PBXProject section */
		C5ADFBC01DDCC7840011824B /* Project object */ = {
			isa = PBXProject;
			attributes = {
				KnownAssetTags = (
					New,
				);
				LastSwiftUpdateCheck = 0930;
				LastUpgradeCheck = 0930;
				ORGANIZATIONNAME = Mapbox;
				TargetAttributes = {
					351BEBD61E5BCC28006FE110 = {
						CreatedOnToolsVersion = 8.2.1;
						DevelopmentTeam = GJZR2MEM28;
						LastSwiftMigration = 0910;
						ProvisioningStyle = Automatic;
					};
					352BBC461E5E78D700703DF1 = {
						CreatedOnToolsVersion = 8.2.1;
						DevelopmentTeam = GJZR2MEM28;
						LastSwiftMigration = 0910;
						ProvisioningStyle = Automatic;
						TestTargetID = 358D14621E5E3B7700ADE590;
					};
					352BBC541E5E78EA00703DF1 = {
						CreatedOnToolsVersion = 8.2.1;
						DevelopmentTeam = GJZR2MEM28;
						ProvisioningStyle = Automatic;
						TestTargetID = 358D14A51E5E3FDC00ADE590;
					};
					3546BF73207BA4A8007FF453 = {
						CreatedOnToolsVersion = 9.3;
						ProvisioningStyle = Automatic;
						SystemCapabilities = {
							com.apple.BackgroundModes = {
								enabled = 1;
							};
						};
					};
					358D14621E5E3B7700ADE590 = {
						CreatedOnToolsVersion = 8.2.1;
						DevelopmentTeam = GJZR2MEM28;
						LastSwiftMigration = 0910;
						ProvisioningStyle = Automatic;
					};
					358D14A51E5E3FDC00ADE590 = {
						CreatedOnToolsVersion = 8.2.1;
						DevelopmentTeam = GJZR2MEM28;
						ProvisioningStyle = Automatic;
					};
					35B711CE1E5E7AD2001EDA8D = {
						CreatedOnToolsVersion = 8.2.1;
						DevelopmentTeam = GJZR2MEM28;
						LastSwiftMigration = 0910;
						ProvisioningStyle = Automatic;
						TestTargetID = 358D14621E5E3B7700ADE590;
					};
					C5ADFBC81DDCC7840011824B = {
						CreatedOnToolsVersion = 8.1;
						DevelopmentTeam = GJZR2MEM28;
						LastSwiftMigration = 0910;
						ProvisioningStyle = Automatic;
					};
					C5ADFBD11DDCC7840011824B = {
						CreatedOnToolsVersion = 8.1;
						DevelopmentTeam = GJZR2MEM28;
						LastSwiftMigration = 0920;
						ProvisioningStyle = Automatic;
					};
				};
			};
			buildConfigurationList = C5ADFBC31DDCC7840011824B /* Build configuration list for PBXProject "MapboxNavigation" */;
			compatibilityVersion = "Xcode 3.2";
			developmentRegion = English;
			hasScannedForEncodings = 0;
			knownRegions = (
				en,
				Base,
				"zh-Hans",
				sv,
				vi,
				ca,
				fa,
				fr,
				hu,
				lt,
				es,
				it,
				"zh-Hant",
				ru,
				sl,
				uk,
				"pt-BR",
				de,
				nl,
				bg,
				da,
				he,
				ar,
				"pt-PT",
				ko,
			);
			mainGroup = C5ADFBBF1DDCC7840011824B;
			productRefGroup = C5ADFBCA1DDCC7840011824B /* Products */;
			projectDirPath = "";
			projectRoot = "";
			targets = (
				358D14621E5E3B7700ADE590 /* Example-Swift */,
				358D14A51E5E3FDC00ADE590 /* Example-Objective-C */,
				C5ADFBC81DDCC7840011824B /* MapboxCoreNavigation */,
				351BEBD61E5BCC28006FE110 /* MapboxNavigation */,
				C5ADFBD11DDCC7840011824B /* MapboxCoreNavigationTests */,
				352BBC461E5E78D700703DF1 /* Example-SwiftTests */,
				352BBC541E5E78EA00703DF1 /* Example-Objective-CTests */,
				35B711CE1E5E7AD2001EDA8D /* MapboxNavigationTests */,
				3546BF73207BA4A8007FF453 /* RouteTest */,
			);
		};
/* End PBXProject section */

/* Begin PBXResourcesBuildPhase section */
		351BEBD51E5BCC28006FE110 /* Resources */ = {
			isa = PBXResourcesBuildPhase;
			buildActionMask = 2147483647;
			files = (
				DAAE5F301EAE4C4700832871 /* Localizable.strings in Resources */,
				351BEC291E5BD530006FE110 /* Assets.xcassets in Resources */,
				C520EE901EBB84F9008805BC /* Navigation.storyboard in Resources */,
				DA3525702010A5210048DDFC /* Localizable.stringsdict in Resources */,
			);
			runOnlyForDeploymentPostprocessing = 0;
		};
		352BBC451E5E78D700703DF1 /* Resources */ = {
			isa = PBXResourcesBuildPhase;
			buildActionMask = 2147483647;
			files = (
			);
			runOnlyForDeploymentPostprocessing = 0;
		};
		352BBC531E5E78EA00703DF1 /* Resources */ = {
			isa = PBXResourcesBuildPhase;
			buildActionMask = 2147483647;
			files = (
			);
			runOnlyForDeploymentPostprocessing = 0;
		};
		3546BF72207BA4A8007FF453 /* Resources */ = {
			isa = PBXResourcesBuildPhase;
			buildActionMask = 2147483647;
			files = (
				3546BFA3207BAB14007FF453 /* LaunchScreen.storyboard in Resources */,
				3546BF88207BA73C007FF453 /* downtown-sf.json in Resources */,
				3546BF7E207BA4AA007FF453 /* Assets.xcassets in Resources */,
			);
			runOnlyForDeploymentPostprocessing = 0;
		};
		358D14611E5E3B7700ADE590 /* Resources */ = {
			isa = PBXResourcesBuildPhase;
			buildActionMask = 2147483647;
			files = (
				35002D691E5F6B2F0090E733 /* Main.storyboard in Resources */,
				354D9F891EF2FE900006FAA8 /* tunnel.json in Resources */,
				35002D611E5F6ADB0090E733 /* Assets.xcassets in Resources */,
				35002D621E5F6ADB0090E733 /* Base.lproj in Resources */,
				355D20DC1EF30A6D0012B1E0 /* tunnel.route in Resources */,
			);
			runOnlyForDeploymentPostprocessing = 0;
		};
		358D14A41E5E3FDC00ADE590 /* Resources */ = {
			isa = PBXResourcesBuildPhase;
			buildActionMask = 2147483647;
			files = (
				35002D6F1E5F6C7F0090E733 /* Base.lproj in Resources */,
				35002D6E1E5F6C7F0090E733 /* Assets.xcassets in Resources */,
				35002D761E5F6CD30090E733 /* Main.storyboard in Resources */,
			);
			runOnlyForDeploymentPostprocessing = 0;
		};
		35B711CD1E5E7AD2001EDA8D /* Resources */ = {
			isa = PBXResourcesBuildPhase;
			buildActionMask = 2147483647;
			files = (
				351030111F54B72000E3B7E7 /* route-for-lane-testing.json in Resources */,
				3527D2B91EC4619400C07FC9 /* Fixtures.xcassets in Resources */,
				35DC9D8D1F431E59001ECD64 /* route.json in Resources */,
				355DB5771EFA780E0091BFB7 /* UnionSquare-to-GGPark.route in Resources */,
				355DB5751EFA78070091BFB7 /* GGPark-to-BernalHeights.route in Resources */,
				3540514D1F73F3BB00ED572D /* route-with-straight-roundabout.json in Resources */,
				16B63DCD205C8EEF002D56D4 /* route-with-instructions.json in Resources */,
				AE5F8771209A082500F58FDB /* route-with-banner-instructions.json in Resources */,
				35DC9D8F1F4321CC001ECD64 /* route-with-lanes.json in Resources */,
			);
			runOnlyForDeploymentPostprocessing = 0;
		};
		C5ADFBC71DDCC7840011824B /* Resources */ = {
			isa = PBXResourcesBuildPhase;
			buildActionMask = 2147483647;
			files = (
				C53C196D1F38EA25008DB406 /* Localizable.strings in Resources */,
			);
			runOnlyForDeploymentPostprocessing = 0;
		};
		C5ADFBD01DDCC7840011824B /* Resources */ = {
			isa = PBXResourcesBuildPhase;
			buildActionMask = 2147483647;
			files = (
				C5387A9D1F8FDB13000D2E93 /* routeWithInstructions.json in Resources */,
				C5EF397520599120009A2C50 /* straight-line.json in Resources */,
				DAB2CCE71DF7AFDF001B2FE1 /* dc-line.geojson in Resources */,
				35718BE71EF3194200AFA3D1 /* tunnel.json in Resources */,
				C52D09CE1DEF5E5100BE3C5C /* route.json in Resources */,
				35718BE81EF3194500AFA3D1 /* tunnel.route in Resources */,
			);
			runOnlyForDeploymentPostprocessing = 0;
		};
/* End PBXResourcesBuildPhase section */

/* Begin PBXShellScriptBuildPhase section */
		352BBC3A1E5E69A700703DF1 /* Carthage copy frameworks */ = {
			isa = PBXShellScriptBuildPhase;
			buildActionMask = 2147483647;
			files = (
			);
			inputPaths = (
				"$(SRCROOT)/Carthage/Build/iOS/MapboxDirections.framework",
				"$(SRCROOT)/Carthage/Build/iOS/Polyline.framework",
				"$(SRCROOT)/Carthage/Build/iOS/MapboxMobileEvents.framework",
			);
			name = "Carthage copy frameworks";
			outputPaths = (
			);
			runOnlyForDeploymentPostprocessing = 0;
			shellPath = /bin/sh;
			shellScript = "/usr/local/bin/carthage copy-frameworks";
		};
		3546BFA1207BA9DA007FF453 /* Apply Mapbox Access Token */ = {
			isa = PBXShellScriptBuildPhase;
			buildActionMask = 2147483647;
			files = (
			);
			inputPaths = (
			);
			name = "Apply Mapbox Access Token";
			outputPaths = (
			);
			runOnlyForDeploymentPostprocessing = 0;
			shellPath = /bin/sh;
			shellScript = "# This Run Script build phase helps to keep the navigation SDK’s developers from exposing their own access tokens during development. See <https://www.mapbox.com/help/ios-private-access-token/> for more information. If you are developing an application privately, you may add the MGLMapboxAccessToken key directly to your Info.plist file and delete this build phase.\n\ntoken_file=~/.mapbox\ntoken_file2=~/mapbox\ntoken=\"$(cat $token_file 2>/dev/null || cat $token_file2 2>/dev/null)\"\nif [ \"$token\" ]; then\nplutil -replace MGLMapboxAccessToken -string $token \"$TARGET_BUILD_DIR/$INFOPLIST_PATH\"\nelse\necho 'warning: Missing Mapbox access token'\nopen 'https://www.mapbox.com/studio/account/tokens/'\necho \"warning: Get an access token from <https://www.mapbox.com/studio/account/tokens/>, then create a new file at $token_file or $token_file2 that contains the access token.\"\nfi\n";
		};
		35B711DA1E5E7AEC001EDA8D /* Carthage copy frameworks */ = {
			isa = PBXShellScriptBuildPhase;
			buildActionMask = 2147483647;
			files = (
			);
			inputPaths = (
				"$(SRCROOT)/Carthage/Build/iOS/Mapbox.framework",
				"$(SRCROOT)/Carthage/Build/iOS/MapboxDirections.framework",
				"$(SRCROOT)/Carthage/Build/iOS/Polyline.framework",
				"$(SRCROOT)/Carthage/Build/iOS/FBSnapshotTestCase.framework",
				"$(SRCROOT)/Carthage/Build/iOS/MapboxMobileEvents.framework",
				"$(SRCROOT)/Carthage/Build/iOS/Solar.framework",
				"$(SRCROOT)/Carthage/Build/iOS/Turf.framework",
				"$(SRCROOT)/Carthage/Build/iOS/MapboxSpeech.framework",
			);
			name = "Carthage copy frameworks";
			outputPaths = (
			);
			runOnlyForDeploymentPostprocessing = 0;
			shellPath = /bin/sh;
			shellScript = "/usr/local/bin/carthage copy-frameworks";
		};
		35E9B0AC1F9E0C2300BF84AB /* Copy Carthage Dependencies */ = {
			isa = PBXShellScriptBuildPhase;
			buildActionMask = 2147483647;
			files = (
			);
			inputPaths = (
				"$(SRCROOT)/Carthage/Build/iOS/Mapbox.framework",
				"$(SRCROOT)/Carthage/Build/iOS/MapboxDirections.framework",
				"$(SRCROOT)/Carthage/Build/iOS/Polyline.framework",
				"$(SRCROOT)/Carthage/Build/iOS/Turf.framework",
				"$(SRCROOT)/Carthage/Build/iOS/Solar.framework",
				"$(SRCROOT)/Carthage/Build/iOS/MapboxMobileEvents.framework",
				"$(SRCROOT)/Carthage/Build/iOS/MapboxSpeech.framework",
			);
			name = "Copy Carthage Dependencies";
			outputPaths = (
				"$(BUILT_PRODUCTS_DIR)/$(FRAMEWORKS_FOLDER_PATH)/Mapbox.framework",
				"$(BUILT_PRODUCTS_DIR)/$(FRAMEWORKS_FOLDER_PATH)/MapboxDirections.framework",
				"$(BUILT_PRODUCTS_DIR)/$(FRAMEWORKS_FOLDER_PATH)/Polyline.framework",
				"$(BUILT_PRODUCTS_DIR)/$(FRAMEWORKS_FOLDER_PATH)/Turf.framework",
				"$(BUILT_PRODUCTS_DIR)/$(FRAMEWORKS_FOLDER_PATH)/Solar.framework",
				"$(BUILT_PRODUCTS_DIR)/$(FRAMEWORKS_FOLDER_PATH)/MapboxMobileEvents.framework",
				"$(BUILT_PRODUCTS_DIR)/$(FRAMEWORKS_FOLDER_PATH)/MapboxSpeech.framework",
			);
			runOnlyForDeploymentPostprocessing = 0;
			shellPath = /bin/sh;
			shellScript = "/usr/local/bin/carthage copy-frameworks";
		};
		DA408F661FB3CA3C004D9661 /* Apply Mapbox Access Token */ = {
			isa = PBXShellScriptBuildPhase;
			buildActionMask = 2147483647;
			files = (
			);
			inputPaths = (
			);
			name = "Apply Mapbox Access Token";
			outputPaths = (
			);
			runOnlyForDeploymentPostprocessing = 0;
			shellPath = /bin/sh;
			shellScript = "# This Run Script build phase helps to keep the navigation SDK’s developers from exposing their own access tokens during development. See <https://www.mapbox.com/help/ios-private-access-token/> for more information. If you are developing an application privately, you may add the MGLMapboxAccessToken key directly to your Info.plist file and delete this build phase.\n\ntoken_file=~/.mapbox\ntoken_file2=~/mapbox\ntoken=\"$(cat $token_file 2>/dev/null || cat $token_file2 2>/dev/null)\"\nif [ \"$token\" ]; then\nplutil -replace MGLMapboxAccessToken -string $token \"$TARGET_BUILD_DIR/$INFOPLIST_PATH\"\nelse\necho 'warning: Missing Mapbox access token'\nopen 'https://www.mapbox.com/studio/account/tokens/'\necho \"warning: Get an access token from <https://www.mapbox.com/studio/account/tokens/>, then create a new file at $token_file or $token_file2 that contains the access token.\"\nfi\n";
		};
		DA408F671FB3CA5C004D9661 /* Apply Mapbox Access Token */ = {
			isa = PBXShellScriptBuildPhase;
			buildActionMask = 2147483647;
			files = (
			);
			inputPaths = (
			);
			name = "Apply Mapbox Access Token";
			outputPaths = (
			);
			runOnlyForDeploymentPostprocessing = 0;
			shellPath = /bin/sh;
			shellScript = "# This Run Script build phase helps to keep the navigation SDK’s developers from exposing their own access tokens during development. See <https://www.mapbox.com/help/ios-private-access-token/> for more information. If you are developing an application privately, you may add the MGLMapboxAccessToken key directly to your Info.plist file and delete this build phase.\n\ntoken_file=~/.mapbox\ntoken_file2=~/mapbox\ntoken=\"$(cat $token_file 2>/dev/null || cat $token_file2 2>/dev/null)\"\nif [ \"$token\" ]; then\nplutil -replace MGLMapboxAccessToken -string $token \"$TARGET_BUILD_DIR/$INFOPLIST_PATH\"\nelse\necho 'warning: Missing Mapbox access token'\nopen 'https://www.mapbox.com/studio/account/tokens/'\necho \"warning: Get an access token from <https://www.mapbox.com/studio/account/tokens/>, then create a new file at $token_file or $token_file2 that contains the access token.\"\nfi\n";
		};
/* End PBXShellScriptBuildPhase section */

/* Begin PBXSourcesBuildPhase section */
		351BEBD21E5BCC28006FE110 /* Sources */ = {
			isa = PBXSourcesBuildPhase;
			buildActionMask = 2147483647;
			files = (
				351BEBF11E5BCC63006FE110 /* MGLMapView.swift in Sources */,
				351BEC061E5BCC6C006FE110 /* ManeuverDirection.swift in Sources */,
				35D825FC1E6A2DBE0088F83B /* MGLMapView+MGLNavigationAdditions.m in Sources */,
				353280A11FA72871005175F3 /* InstructionLabel.swift in Sources */,
				351BEBFF1E5BCC63006FE110 /* ManeuversStyleKit.swift in Sources */,
				35D428291FA0B61F00176028 /* InstructionsBannerViewLayout.swift in Sources */,
				C54C655220336F2600D338E0 /* Constants.swift in Sources */,
				353610CE1FAB6A8F00FB1746 /* BottomBannerView.swift in Sources */,
				C58822001FB0F0D7008B0A2D /* Error.swift in Sources */,
				35C9973F1E732C1B00544D1C /* RouteVoiceController.swift in Sources */,
				8D24A2FA20449B430098CBF8 /* Dictionary.swift in Sources */,
				8DB45E90201698EB001EA6A3 /* UIStackView.swift in Sources */,
				351BEBFC1E5BCC63006FE110 /* NavigationViewController.swift in Sources */,
				8D8EA9BC20575CD80077F478 /* FeedbackCollectionViewCell.swift in Sources */,
				35E407681F5625FF00EFC814 /* StyleKitMarker.swift in Sources */,
				C588C3C21F33882100520EF2 /* String.swift in Sources */,
				3512C7C81FB0A0C100CDD2A3 /* UIViewController.swift in Sources */,
				C53208AB1E81FFB900910266 /* NavigationMapView.swift in Sources */,
				351BEBF61E5BCC63006FE110 /* RouteMapViewController.swift in Sources */,
				16A509D7202BC0CA0011D788 /* ImageDownload.swift in Sources */,
				8DB63A3A1FBBCA2200928389 /* RatingControl.swift in Sources */,
				8D391CE21FD71E78006BB91F /* Waypoint.swift in Sources */,
				353EC9D71FB09708002EB0AB /* StepsViewController.swift in Sources */,
				35726EE81F0856E900AFA1B6 /* DayStyle.swift in Sources */,
				35DC9D911F4323AA001ECD64 /* LanesView.swift in Sources */,
				359D1B281FFE70D30052FA42 /* NavigationView.swift in Sources */,
				8DE879661FBB9980002F06C0 /* EndOfRouteViewController.swift in Sources */,
				8D24A2F62040960C0098CBF8 /* UIEdgeInsets.swift in Sources */,
				DADAD82F20350849002E25CA /* MBRouteVoiceController.m in Sources */,
				C57491DF1FACC42F006F97BC /* CGPoint.swift in Sources */,
				8D53136B20653FA20044891E /* ExitView.swift in Sources */,
				C58159011EA6D02700FC6C3D /* MGLVectorTileSource.swift in Sources */,
				351BEC011E5BCC63006FE110 /* ManeuverView.swift in Sources */,
				35B1E2951F1FF8EC00A13D32 /* UserCourseView.swift in Sources */,
				35B5A47E1FFFDCE5000A3C8D /* NavigationViewLayout.swift in Sources */,
				3531C2701F9E095400D92F9A /* InstructionsBannerView.swift in Sources */,
				C5F2DCA1206DBF5E002F99F6 /* Sequence.swift in Sources */,
				35DA85791FC45787004092EC /* StatusView.swift in Sources */,
				35025F3F1F051DD2002BA3EA /* DialogViewController.swift in Sources */,
				359A8AEF1FA7B25B00BDB486 /* LanesStyleKit.swift in Sources */,
				355ED3701FAB724F00BCE1B8 /* BottomBannerViewLayout.swift in Sources */,
				351BEC0E1E5BCC72006FE110 /* DashedLineView.swift in Sources */,
				35ECAF2D2092275100DC3BC3 /* UIImage.swift in Sources */,
				351BEC051E5BCC6C006FE110 /* LaneView.swift in Sources */,
				C5A7EC5C1FD610A80008B9BA /* VisualInstructionComponent.swift in Sources */,
				351BEC0D1E5BCC72006FE110 /* Bundle.swift in Sources */,
				8DF399B21FB257B30034904C /* UIGestureRecognizer.swift in Sources */,
				35B7837E1F9547B300291F9A /* Transitioning.swift in Sources */,
				8D5DFFF1207C04840093765A /* NSAttributedString.swift in Sources */,
				C565168B1FE1E23E00A0AD18 /* MapboxVoiceController.swift in Sources */,
				35CF34B11F0A733200C2692E /* UIFont.swift in Sources */,
				C51DF8671F38C337006C6A15 /* Date.swift in Sources */,
				359D283C1F9DC14F00FDE9C9 /* UICollectionView.swift in Sources */,
				8D24A2F820409A890098CBF8 /* CGSize.swift in Sources */,
				35CB1E131F97DD740011CC44 /* FeedbackItem.swift in Sources */,
				35F611C41F1E1C0500C43249 /* FeedbackViewController.swift in Sources */,
				353AA5601FCEF583009F0384 /* StyleManager.swift in Sources */,
				35F520C01FB482A200FC9C37 /* NextBannerView.swift in Sources */,
				C5A6B2DD1F4CE8E8004260EA /* StyleType.swift in Sources */,
				C5381F03204E052A00A5493E /* UIDevice.swift in Sources */,
				351BEC021E5BCC63006FE110 /* UIView.swift in Sources */,
				160D8279205996DA00D278D6 /* DataCache.swift in Sources */,
				351BEBF21E5BCC63006FE110 /* Style.swift in Sources */,
				C5D1C9941FB236900067C619 /* ErrorCode.swift in Sources */,
				3EA937B1F4DF73EB004BA6BE /* InstructionPresenter.swift in Sources */,
				3EA93A1FEFDDB709DE84BED9 /* ImageRepository.swift in Sources */,
				3EA9371104016CD402547F1A /* ImageCache.swift in Sources */,
				3EA9369C33A8F10DAE9043AA /* ImageDownloader.swift in Sources */,
				3EA9301B03F8679BEDD4795F /* Cache.swift in Sources */,
			);
			runOnlyForDeploymentPostprocessing = 0;
		};
		352BBC431E5E78D700703DF1 /* Sources */ = {
			isa = PBXSourcesBuildPhase;
			buildActionMask = 2147483647;
			files = (
				352BBC4A1E5E78D700703DF1 /* Example_SwiftTests.swift in Sources */,
			);
			runOnlyForDeploymentPostprocessing = 0;
		};
		352BBC511E5E78EA00703DF1 /* Sources */ = {
			isa = PBXSourcesBuildPhase;
			buildActionMask = 2147483647;
			files = (
				352BBC581E5E78EA00703DF1 /* Example_Objective_CTests.m in Sources */,
			);
			runOnlyForDeploymentPostprocessing = 0;
		};
		3546BF70207BA4A8007FF453 /* Sources */ = {
			isa = PBXSourcesBuildPhase;
			buildActionMask = 2147483647;
			files = (
				3546BF77207BA4A8007FF453 /* AppDelegate.swift in Sources */,
				3546BFA5207BAB7A007FF453 /* Fixture.swift in Sources */,
			);
			runOnlyForDeploymentPostprocessing = 0;
		};
		358D145F1E5E3B7700ADE590 /* Sources */ = {
			isa = PBXSourcesBuildPhase;
			buildActionMask = 2147483647;
			files = (
				358D14681E5E3B7700ADE590 /* ViewController.swift in Sources */,
				C5D9800D1EFA8BA9006DBF2E /* CustomViewController.swift in Sources */,
				DA23C9641F4FC0A600BA9522 /* MGLMapView+CustomAdditions.m in Sources */,
				6441B16A1EFC64E50076499F /* WaypointConfirmationViewController.swift in Sources */,
				358D14661E5E3B7700ADE590 /* AppDelegate.swift in Sources */,
			);
			runOnlyForDeploymentPostprocessing = 0;
		};
		358D14A21E5E3FDC00ADE590 /* Sources */ = {
			isa = PBXSourcesBuildPhase;
			buildActionMask = 2147483647;
			files = (
				352BBC401E5E6C9F00703DF1 /* AppDelegate.m in Sources */,
				35002D711E5F6C7F0090E733 /* main.m in Sources */,
				35C6A35B1E5E418D0004CA57 /* ViewController.m in Sources */,
			);
			runOnlyForDeploymentPostprocessing = 0;
		};
		35B711CB1E5E7AD2001EDA8D /* Sources */ = {
			isa = PBXSourcesBuildPhase;
			buildActionMask = 2147483647;
			files = (
				8D9CD7FF20880581004DC4B3 /* XCTestCase.swift in Sources */,
				35DC585D1FABC61100B5A956 /* InstructionsBannerViewIntegrationTests.swift in Sources */,
				3502231A205BC94E00E1449A /* Constants.swift in Sources */,
				1662244720256C0700EA4824 /* ImageLoadingURLProtocolSpy.swift in Sources */,
				AE291FFF20975A7E00F23DFC /* NavigationViewControllerTests.swift in Sources */,
				35EFD009207CA5E800BF3873 /* ManeuverViewTests.swift in Sources */,
				16E4F97F205B05FE00531791 /* MapboxVoiceControllerTests.swift in Sources */,
				35A262B92050A5CD00AEFF6D /* InstructionsBannerViewSnapshotTests.swift in Sources */,
				35F1F5931FD57EFD00F8E502 /* StyleManagerTests.swift in Sources */,
				AE00A73A209A2C38006A3DC7 /* StepsViewControllerTests.swift in Sources */,
				16435E06206EE37800AF48B6 /* DummyURLSessionDataTask.swift in Sources */,
				16A509D5202A87B20011D788 /* ImageDownloaderTests.swift in Sources */,
				8D54F14A206ECF720038736D /* InstructionPresenterTests.swift in Sources */,
				166224452025699600EA4824 /* ImageRepositoryTests.swift in Sources */,
				160D827B2059973C00D278D6 /* DataCacheTests.swift in Sources */,
				16E3625C201265D600DF0592 /* ImageDownloadOperationSpy.swift in Sources */,
				1662244B2029059C00EA4824 /* ImageCacheTests.swift in Sources */,
				3510300F1F54B67000E3B7E7 /* LaneTests.swift in Sources */,
				352690491ECC843700E387BD /* Fixture.swift in Sources */,
				3EA932D8F44915EFF3B8A088 /* SpeechAPISpy.swift in Sources */,
			);
			runOnlyForDeploymentPostprocessing = 0;
		};
		C5ADFBC41DDCC7840011824B /* Sources */ = {
			isa = PBXSourcesBuildPhase;
			buildActionMask = 2147483647;
			files = (
				C5381F02204E03B600A5493E /* UIDevice.swift in Sources */,
				C561735B1F182113005954F6 /* RouteStep.swift in Sources */,
				C582FD5F203626E900A9086E /* CLLocationDirection.swift in Sources */,
				35BF8CA21F28EB60003F6125 /* Array.swift in Sources */,
				353E68FC1EF0B7F8007B2AE5 /* NavigationLocationManager.swift in Sources */,
				353E68FE1EF0B985007B2AE5 /* BundleAdditions.swift in Sources */,
				C5E7A31C1F4F6828001CB015 /* NavigationRouteOptions.swift in Sources */,
				351174F41EF1C0530065E248 /* ReplayLocationManager.swift in Sources */,
				C5C94C1C1DDCD2340097296A /* RouteController.swift in Sources */,
				359574A81F28CC5A00838209 /* CLLocation.swift in Sources */,
				351927361F0FA072003A702D /* ScreenCapture.swift in Sources */,
				C5D9800F1EFBCDAD006DBF2E /* Date.swift in Sources */,
				35B839491E2E3D5D0045A868 /* MBRouteController.m in Sources */,
				DADAD829203504C6002E25CA /* MBNavigationSettings.m in Sources */,
				35A5413B1EFC052700E49846 /* RouteOptions.swift in Sources */,
				353E69041EF0C4E5007B2AE5 /* SimulatedLocationManager.swift in Sources */,
				DAFA92071F01735000A7FB09 /* DistanceFormatter.swift in Sources */,
				C5C94C1D1DDCD2370097296A /* RouteProgress.swift in Sources */,
				C5CFE4881EF2FD4C006F48E8 /* MMEEventsManager.swift in Sources */,
				C578DA081EFD0FFF0052079F /* ProcessInfo.swift in Sources */,
				C5F2DCA0206DBF5E002F99F6 /* Sequence.swift in Sources */,
				35BF8CA41F28EBD8003F6125 /* String.swift in Sources */,
				64847A041F04629D003F3A69 /* Feedback.swift in Sources */,
				C58D6BAD1DDCF2AE00387F53 /* Constants.swift in Sources */,
				35C77F621FE8219900338416 /* NavigationSettings.swift in Sources */,
				C51DF8661F38C31C006C6A15 /* Locale.swift in Sources */,
			);
			runOnlyForDeploymentPostprocessing = 0;
		};
		C5ADFBCE1DDCC7840011824B /* Sources */ = {
			isa = PBXSourcesBuildPhase;
			buildActionMask = 2147483647;
			files = (
				16435E05206EE37800AF48B6 /* DummyURLSessionDataTask.swift in Sources */,
				C5ADFBD81DDCC7840011824B /* MapboxCoreNavigationTests.swift in Sources */,
				16120A4D20645D6E007EA21D /* EventsManagerSpy.swift in Sources */,
				359A8AED1FA78D3000BDB486 /* DistanceFormatterTests.swift in Sources */,
				C52AC1261DF0E48600396B9F /* RouteProgressTests.swift in Sources */,
				359574AA1F28CCBB00838209 /* LocationTests.swift in Sources */,
				C582BA2C2073E77E00647DAA /* StringTests.swift in Sources */,
				35C57D6A208DD4A200BDD2A6 /* BridgingTests.m in Sources */,
				C52D09D31DEF636C00BE3C5C /* Fixture.swift in Sources */,
				16435E03206EE32F00AF48B6 /* DirectionsSpy.swift in Sources */,
				C5ABB50E20408D2C00AFA92C /* RouteControllerTests.swift in Sources */,
				3EA93DC5BA00B5DFCBE7BAC3 /* RouteControllerDelegateSpy.swift in Sources */,
			);
			runOnlyForDeploymentPostprocessing = 0;
		};
/* End PBXSourcesBuildPhase section */

/* Begin PBXTargetDependency section */
		3525449C1E663D2C004C8F1C /* PBXTargetDependency */ = {
			isa = PBXTargetDependency;
			target = C5ADFBC81DDCC7840011824B /* MapboxCoreNavigation */;
			targetProxy = 3525449B1E663D2C004C8F1C /* PBXContainerItemProxy */;
		};
		352BBC3F1E5E6ADC00703DF1 /* PBXTargetDependency */ = {
			isa = PBXTargetDependency;
			target = 358D14621E5E3B7700ADE590 /* Example-Swift */;
			targetProxy = 352BBC3E1E5E6ADC00703DF1 /* PBXContainerItemProxy */;
		};
		352BBC4D1E5E78D700703DF1 /* PBXTargetDependency */ = {
			isa = PBXTargetDependency;
			target = 358D14621E5E3B7700ADE590 /* Example-Swift */;
			targetProxy = 352BBC4C1E5E78D700703DF1 /* PBXContainerItemProxy */;
		};
		352BBC5B1E5E78EA00703DF1 /* PBXTargetDependency */ = {
			isa = PBXTargetDependency;
			target = 358D14A51E5E3FDC00ADE590 /* Example-Objective-C */;
			targetProxy = 352BBC5A1E5E78EA00703DF1 /* PBXContainerItemProxy */;
		};
		3546BF8D207BA920007FF453 /* PBXTargetDependency */ = {
			isa = PBXTargetDependency;
			target = C5ADFBC81DDCC7840011824B /* MapboxCoreNavigation */;
			targetProxy = 3546BF8C207BA920007FF453 /* PBXContainerItemProxy */;
		};
		3546BF91207BA920007FF453 /* PBXTargetDependency */ = {
			isa = PBXTargetDependency;
			target = 351BEBD61E5BCC28006FE110 /* MapboxNavigation */;
			targetProxy = 3546BF90207BA920007FF453 /* PBXContainerItemProxy */;
		};
		354A01D21E66268400D765C2 /* PBXTargetDependency */ = {
			isa = PBXTargetDependency;
			target = 351BEBD61E5BCC28006FE110 /* MapboxNavigation */;
			targetProxy = 354A01D11E66268400D765C2 /* PBXContainerItemProxy */;
		};
		354A01D41E66268800D765C2 /* PBXTargetDependency */ = {
			isa = PBXTargetDependency;
			target = C5ADFBC81DDCC7840011824B /* MapboxCoreNavigation */;
			targetProxy = 354A01D31E66268800D765C2 /* PBXContainerItemProxy */;
		};
		354A01D81E6626D400D765C2 /* PBXTargetDependency */ = {
			isa = PBXTargetDependency;
			target = C5ADFBC81DDCC7840011824B /* MapboxCoreNavigation */;
			targetProxy = 354A01D71E6626D400D765C2 /* PBXContainerItemProxy */;
		};
		354A01DA1E6626D400D765C2 /* PBXTargetDependency */ = {
			isa = PBXTargetDependency;
			target = 351BEBD61E5BCC28006FE110 /* MapboxNavigation */;
			targetProxy = 354A01D91E6626D400D765C2 /* PBXContainerItemProxy */;
		};
		35B711D61E5E7AD2001EDA8D /* PBXTargetDependency */ = {
			isa = PBXTargetDependency;
			target = 351BEBD61E5BCC28006FE110 /* MapboxNavigation */;
			targetProxy = 35B711D51E5E7AD2001EDA8D /* PBXContainerItemProxy */;
		};
		35CEA3581E5CEBBC009F2255 /* PBXTargetDependency */ = {
			isa = PBXTargetDependency;
			target = C5ADFBC81DDCC7840011824B /* MapboxCoreNavigation */;
			targetProxy = 35CEA3571E5CEBBC009F2255 /* PBXContainerItemProxy */;
		};
		8DBCA7782080174600981EB2 /* PBXTargetDependency */ = {
			isa = PBXTargetDependency;
			target = 358D14621E5E3B7700ADE590 /* Example-Swift */;
			targetProxy = 8DBCA7772080174600981EB2 /* PBXContainerItemProxy */;
		};
		C5ADFBD51DDCC7840011824B /* PBXTargetDependency */ = {
			isa = PBXTargetDependency;
			target = C5ADFBC81DDCC7840011824B /* MapboxCoreNavigation */;
			targetProxy = C5ADFBD41DDCC7840011824B /* PBXContainerItemProxy */;
		};
/* End PBXTargetDependency section */

/* Begin PBXVariantGroup section */
		35002D661E5F6B1B0090E733 /* Main.storyboard */ = {
			isa = PBXVariantGroup;
			children = (
				35002D671E5F6B1B0090E733 /* Base */,
				35C6ED9C1EBB224A00A27EF8 /* zh-Hans */,
				35C6ED9E1EBB224D00A27EF8 /* sv */,
				35C6EDA01EBB224E00A27EF8 /* vi */,
				35C6EDA21EBB224F00A27EF8 /* ca */,
				35C6EDAD1EBB266300A27EF8 /* en */,
				DA625E901F10557300FBE176 /* fa */,
				DA625E931F105B1900FBE176 /* fr */,
				DA625E981F105C1200FBE176 /* hu */,
				DA625E9D1F105D1A00FBE176 /* lt */,
				DAA293011F16DA0C00D94613 /* es */,
				DAE7114C1F22E94E009AED76 /* it */,
				DA8264851F2AAD8400454B24 /* zh-Hant */,
				35190E911F461A32007C1393 /* ru */,
				DA3327391F50C6DA00C5EE88 /* sl */,
				DA33273D1F50C7CA00C5EE88 /* uk */,
				3531C2671F9DDC6E00D92F9A /* pt-BR */,
				DA545ABA1FA993DF0090908E /* de */,
				DA545ABE1FA9A1370090908E /* nl */,
				DA5AD03C1FEBA03700FC7D7B /* bg */,
				DA3525712011435E0048DDFC /* da */,
				DAC049C020171886004C2217 /* he */,
				DAE26B1A20644047001D6E1F /* ar */,
				DAE26B20206441D8001D6E1F /* pt-PT */,
			);
			name = Main.storyboard;
			sourceTree = "<group>";
		};
		35002D741E5F6CD30090E733 /* Main.storyboard */ = {
			isa = PBXVariantGroup;
			children = (
				35002D751E5F6CD30090E733 /* Base */,
				35C6EDA41EBB227100A27EF8 /* zh-Hans */,
				35C6EDA61EBB227600A27EF8 /* sv */,
				35C6EDA81EBB227900A27EF8 /* vi */,
				35C6EDAA1EBB228000A27EF8 /* ca */,
				35C6EDB21EBB286500A27EF8 /* en */,
				DA625E911F10559600FBE176 /* fa */,
				DA625E941F105B1A00FBE176 /* fr */,
				DA625E991F105C1300FBE176 /* hu */,
				DA625E9E1F105D1A00FBE176 /* lt */,
				DAA293021F16DA1300D94613 /* es */,
				DAE7114D1F22E966009AED76 /* it */,
				DA8264861F2AAD9F00454B24 /* zh-Hant */,
				35190E921F461A32007C1393 /* ru */,
				DA33273A1F50C6FC00C5EE88 /* sl */,
				DA33273E1F50C7D800C5EE88 /* uk */,
				3531C2681F9DDC6E00D92F9A /* pt-BR */,
				DA545ABB1FA993FB0090908E /* de */,
				DA545ABF1FA9A1530090908E /* nl */,
				DA5AD03D1FEBA03700FC7D7B /* bg */,
				DA352568201096F20048DDFC /* da */,
				DA1811FD20128B0900C91918 /* he */,
				DAE26B1B20644047001D6E1F /* ar */,
				DAE26B21206441D9001D6E1F /* pt-PT */,
			);
			name = Main.storyboard;
			sourceTree = "<group>";
		};
		C520EE921EBB84F9008805BC /* Navigation.storyboard */ = {
			isa = PBXVariantGroup;
			children = (
				C520EE911EBB84F9008805BC /* Base */,
				C520EE941EBBBD55008805BC /* en */,
				DA625E921F1055DE00FBE176 /* fa */,
				DA625E951F105B1A00FBE176 /* fr */,
				DA625E9A1F105C1300FBE176 /* hu */,
				DA625EA41F1060E300FBE176 /* ca */,
				DA625EA51F10614500FBE176 /* es */,
				DA625EA91F1061DA00FBE176 /* sv */,
				DA625EAA1F10621A00FBE176 /* vi */,
				DAA292FF1F16CC2200D94613 /* lt */,
				DAE7114E1F22E977009AED76 /* it */,
				DA8264871F2AADC200454B24 /* zh-Hant */,
				35190E931F461A32007C1393 /* ru */,
				DA33273B1F50C70E00C5EE88 /* sl */,
				DA33273F1F50C7E400C5EE88 /* uk */,
				3531C2691F9DDC6F00D92F9A /* pt-BR */,
				DA545AC31FAA86350090908E /* de */,
				DA352572201143BA0048DDFC /* da */,
				DA1811FE20128B0900C91918 /* he */,
				DAE26B1C20644047001D6E1F /* ar */,
				DAE26B22206441D9001D6E1F /* pt-PT */,
				DAFEB36A2093A0D800A86A83 /* ko */,
			);
			name = Navigation.storyboard;
			path = Resources;
			sourceTree = "<group>";
		};
		C53C196F1F38EA25008DB406 /* Localizable.strings */ = {
			isa = PBXVariantGroup;
			children = (
				C53C19701F38EACD008DB406 /* zh-Hans */,
				C53C19711F38EADB008DB406 /* it */,
				C53C19721F38EADB008DB406 /* es */,
				C53C19731F38EADC008DB406 /* lt */,
				C53C19751F38EADE008DB406 /* fr */,
				C53C19771F38EAE4008DB406 /* ca */,
				C53C197A1F38EAEA008DB406 /* Base */,
				DA678B7B1F6CF46600F05913 /* hu */,
				DA678B7C1F6CF47200F05913 /* sv */,
				DA678B7D1F6CF47A00F05913 /* vi */,
				3531C26A1F9DDC6F00D92F9A /* pt-BR */,
				DA545ABC1FA9941F0090908E /* de */,
				DA545AC01FA9A15A0090908E /* nl */,
				DA18120120128B7B00C91918 /* he */,
				DAC049BE201715D5004C2217 /* ru */,
				DAE26B1F2064407D001D6E1F /* ar */,
				DAE26B23206441F7001D6E1F /* pt-PT */,
				DAFEB36D2093A11F00A86A83 /* ko */,
			);
			name = Localizable.strings;
			path = Resources;
			sourceTree = "<group>";
		};
		DA35256E2010A5200048DDFC /* Localizable.stringsdict */ = {
			isa = PBXVariantGroup;
			children = (
				DA35256F2010A5200048DDFC /* en */,
				DA181204201290FC00C91918 /* es */,
				DA1812052012910000C91918 /* vi */,
				DA181207201292E700C91918 /* fr */,
				DAC049BF201715EA004C2217 /* ru */,
				DAF257122017C1E800367EF5 /* sv */,
				DAD88E00202AC7AA00AAA536 /* uk */,
				DAD88E02202AC81F00AAA536 /* da */,
				DAE26B2520644225001D6E1F /* pt-PT */,
				DAE26B2820647A82001D6E1F /* he */,
				DAFEB36F2093A3EF00A86A83 /* ko */,
			);
			name = Localizable.stringsdict;
			sourceTree = "<group>";
		};
		DAAE5F321EAE4C4700832871 /* Localizable.strings */ = {
			isa = PBXVariantGroup;
			children = (
				DAAE5F311EAE4C4700832871 /* Base */,
				DAAE5F331EAE4C5A00832871 /* zh-Hans */,
				357F0DF01EB9D99F00A0B53C /* sv */,
				357F0DF11EB9DAB400A0B53C /* vi */,
				35C6ED9A1EBB1DE400A27EF8 /* ca */,
				DA625E9C1F105CB100FBE176 /* hu */,
				DA625EA71F10616600FBE176 /* es */,
				DA678B7A1F6CEE6200F05913 /* ru */,
				3531C26B1F9DDC6F00D92F9A /* pt-BR */,
				DA545AC21FA9A16D0090908E /* nl */,
				DA545AC41FAA86450090908E /* de */,
				DA5AD0401FEBA23200FC7D7B /* bg */,
				DA352573201143D30048DDFC /* da */,
				DA18120320128E9400C91918 /* fr */,
				DAC049C1201718AC004C2217 /* he */,
				DAD88E01202AC80100AAA536 /* uk */,
				DAE26B2420644215001D6E1F /* pt-PT */,
				DAE26B272064742F001D6E1F /* ar */,
				DAFEB36E2093A3E000A86A83 /* ko */,
			);
			name = Localizable.strings;
			path = Resources;
			sourceTree = "<group>";
		};
/* End PBXVariantGroup section */

/* Begin XCBuildConfiguration section */
		351BEBDC1E5BCC28006FE110 /* Debug */ = {
			isa = XCBuildConfiguration;
			buildSettings = {
				CLANG_ENABLE_MODULES = YES;
				CODE_SIGN_IDENTITY = "iPhone Developer";
				"CODE_SIGN_IDENTITY[sdk=iphoneos*]" = "";
				DEBUG_INFORMATION_FORMAT = dwarf;
				DEFINES_MODULE = YES;
				DEVELOPMENT_TEAM = GJZR2MEM28;
				DYLIB_COMPATIBILITY_VERSION = 1;
				DYLIB_CURRENT_VERSION = 25;
				DYLIB_INSTALL_NAME_BASE = "@rpath";
				FRAMEWORK_SEARCH_PATHS = (
					"$(inherited)",
					"$(PROJECT_DIR)/Carthage/Build/iOS",
				);
				INFOPLIST_FILE = MapboxNavigation/Info.plist;
				INSTALL_PATH = "$(LOCAL_LIBRARY_DIR)/Frameworks";
				LD_RUNPATH_SEARCH_PATHS = "$(inherited) @executable_path/Frameworks @loader_path/Frameworks";
				PRODUCT_BUNDLE_IDENTIFIER = com.mapbox.MapboxNavigation;
				PRODUCT_NAME = "$(TARGET_NAME)";
				SKIP_INSTALL = YES;
				SWIFT_OPTIMIZATION_LEVEL = "-Onone";
				SWIFT_SWIFT3_OBJC_INFERENCE = Off;
				SWIFT_VERSION = 4.0;
			};
			name = Debug;
		};
		351BEBDD1E5BCC28006FE110 /* Release */ = {
			isa = XCBuildConfiguration;
			buildSettings = {
				CLANG_ENABLE_MODULES = YES;
				CODE_SIGN_IDENTITY = "";
				DEFINES_MODULE = YES;
				DEVELOPMENT_TEAM = GJZR2MEM28;
				DYLIB_COMPATIBILITY_VERSION = 1;
				DYLIB_CURRENT_VERSION = 25;
				DYLIB_INSTALL_NAME_BASE = "@rpath";
				FRAMEWORK_SEARCH_PATHS = (
					"$(inherited)",
					"$(PROJECT_DIR)/Carthage/Build/iOS",
				);
				INFOPLIST_FILE = MapboxNavigation/Info.plist;
				INSTALL_PATH = "$(LOCAL_LIBRARY_DIR)/Frameworks";
				LD_RUNPATH_SEARCH_PATHS = "$(inherited) @executable_path/Frameworks @loader_path/Frameworks";
				PRODUCT_BUNDLE_IDENTIFIER = com.mapbox.MapboxNavigation;
				PRODUCT_NAME = "$(TARGET_NAME)";
				SKIP_INSTALL = YES;
				SWIFT_SWIFT3_OBJC_INFERENCE = Off;
				SWIFT_VERSION = 4.0;
			};
			name = Release;
		};
		352BBC4F1E5E78D700703DF1 /* Debug */ = {
			isa = XCBuildConfiguration;
			buildSettings = {
				BUNDLE_LOADER = "$(TEST_HOST)";
				DEBUG_INFORMATION_FORMAT = dwarf;
				DEVELOPMENT_TEAM = GJZR2MEM28;
				FRAMEWORK_SEARCH_PATHS = (
					"$(inherited)",
					"$(PROJECT_DIR)/Carthage/Build/iOS",
				);
				INFOPLIST_FILE = Examples/SwiftTests/Info.plist;
				LD_RUNPATH_SEARCH_PATHS = "$(inherited) @executable_path/Frameworks @loader_path/Frameworks";
				PRODUCT_BUNDLE_IDENTIFIER = "com.mapbox.Example-SwiftTests";
				PRODUCT_NAME = "$(TARGET_NAME)";
				SWIFT_SWIFT3_OBJC_INFERENCE = Off;
				SWIFT_VERSION = 4.0;
				TEST_HOST = "$(BUILT_PRODUCTS_DIR)/Example-Swift.app/Example-Swift";
			};
			name = Debug;
		};
		352BBC501E5E78D700703DF1 /* Release */ = {
			isa = XCBuildConfiguration;
			buildSettings = {
				BUNDLE_LOADER = "$(TEST_HOST)";
				DEVELOPMENT_TEAM = GJZR2MEM28;
				FRAMEWORK_SEARCH_PATHS = (
					"$(inherited)",
					"$(PROJECT_DIR)/Carthage/Build/iOS",
				);
				INFOPLIST_FILE = Examples/SwiftTests/Info.plist;
				LD_RUNPATH_SEARCH_PATHS = "$(inherited) @executable_path/Frameworks @loader_path/Frameworks";
				PRODUCT_BUNDLE_IDENTIFIER = "com.mapbox.Example-SwiftTests";
				PRODUCT_NAME = "$(TARGET_NAME)";
				SWIFT_SWIFT3_OBJC_INFERENCE = Off;
				SWIFT_VERSION = 4.0;
				TEST_HOST = "$(BUILT_PRODUCTS_DIR)/Example-Swift.app/Example-Swift";
			};
			name = Release;
		};
		352BBC5D1E5E78EA00703DF1 /* Debug */ = {
			isa = XCBuildConfiguration;
			buildSettings = {
				BUNDLE_LOADER = "$(TEST_HOST)";
				DEBUG_INFORMATION_FORMAT = dwarf;
				DEVELOPMENT_TEAM = GJZR2MEM28;
				INFOPLIST_FILE = "Examples/Objective-CTests/Info.plist";
				LD_RUNPATH_SEARCH_PATHS = "$(inherited) @executable_path/Frameworks @loader_path/Frameworks";
				PRODUCT_BUNDLE_IDENTIFIER = "com.mapbox.Example-Objective-CTests";
				PRODUCT_NAME = "$(TARGET_NAME)";
				TEST_HOST = "$(BUILT_PRODUCTS_DIR)/Example-Objective-C.app/Example-Objective-C";
			};
			name = Debug;
		};
		352BBC5E1E5E78EA00703DF1 /* Release */ = {
			isa = XCBuildConfiguration;
			buildSettings = {
				BUNDLE_LOADER = "$(TEST_HOST)";
				DEVELOPMENT_TEAM = GJZR2MEM28;
				INFOPLIST_FILE = "Examples/Objective-CTests/Info.plist";
				LD_RUNPATH_SEARCH_PATHS = "$(inherited) @executable_path/Frameworks @loader_path/Frameworks";
				PRODUCT_BUNDLE_IDENTIFIER = "com.mapbox.Example-Objective-CTests";
				PRODUCT_NAME = "$(TARGET_NAME)";
				TEST_HOST = "$(BUILT_PRODUCTS_DIR)/Example-Objective-C.app/Example-Objective-C";
			};
			name = Release;
		};
		3546BF83207BA4AA007FF453 /* Debug */ = {
			isa = XCBuildConfiguration;
			buildSettings = {
				ALWAYS_EMBED_SWIFT_STANDARD_LIBRARIES = YES;
				ASSETCATALOG_COMPILER_APPICON_NAME = AppIcon;
				CLANG_ANALYZER_NUMBER_OBJECT_CONVERSION = YES_AGGRESSIVE;
				CLANG_CXX_LANGUAGE_STANDARD = "gnu++14";
				CLANG_ENABLE_OBJC_WEAK = YES;
				CLANG_WARN_DEPRECATED_OBJC_IMPLEMENTATIONS = YES;
				CLANG_WARN_OBJC_IMPLICIT_RETAIN_SELF = YES;
				CLANG_WARN_UNGUARDED_AVAILABILITY = YES_AGGRESSIVE;
				CODE_SIGN_IDENTITY = "iPhone Developer";
				CODE_SIGN_STYLE = Automatic;
				DEBUG_INFORMATION_FORMAT = dwarf;
				FRAMEWORK_SEARCH_PATHS = (
					"$(inherited)",
					"$(PROJECT_DIR)/Carthage/Build/iOS",
				);
				GCC_C_LANGUAGE_STANDARD = gnu11;
				INFOPLIST_FILE = RouteTest/Info.plist;
				LD_RUNPATH_SEARCH_PATHS = "$(inherited) @executable_path/Frameworks";
				PRODUCT_BUNDLE_IDENTIFIER = com.mapbox.RouteTest;
				PRODUCT_NAME = "$(TARGET_NAME)";
				SWIFT_VERSION = 4.0;
				TARGETED_DEVICE_FAMILY = "1,2";
			};
			name = Debug;
		};
		3546BF84207BA4AA007FF453 /* Release */ = {
			isa = XCBuildConfiguration;
			buildSettings = {
				ALWAYS_EMBED_SWIFT_STANDARD_LIBRARIES = YES;
				ASSETCATALOG_COMPILER_APPICON_NAME = AppIcon;
				CLANG_ANALYZER_NUMBER_OBJECT_CONVERSION = YES_AGGRESSIVE;
				CLANG_CXX_LANGUAGE_STANDARD = "gnu++14";
				CLANG_ENABLE_OBJC_WEAK = YES;
				CLANG_WARN_DEPRECATED_OBJC_IMPLEMENTATIONS = YES;
				CLANG_WARN_OBJC_IMPLICIT_RETAIN_SELF = YES;
				CLANG_WARN_UNGUARDED_AVAILABILITY = YES_AGGRESSIVE;
				CODE_SIGN_IDENTITY = "iPhone Developer";
				CODE_SIGN_STYLE = Automatic;
				FRAMEWORK_SEARCH_PATHS = (
					"$(inherited)",
					"$(PROJECT_DIR)/Carthage/Build/iOS",
				);
				GCC_C_LANGUAGE_STANDARD = gnu11;
				INFOPLIST_FILE = RouteTest/Info.plist;
				LD_RUNPATH_SEARCH_PATHS = "$(inherited) @executable_path/Frameworks";
				PRODUCT_BUNDLE_IDENTIFIER = com.mapbox.RouteTest;
				PRODUCT_NAME = "$(TARGET_NAME)";
				SWIFT_VERSION = 4.0;
				TARGETED_DEVICE_FAMILY = "1,2";
			};
			name = Release;
		};
		358D14721E5E3B7700ADE590 /* Debug */ = {
			isa = XCBuildConfiguration;
			buildSettings = {
				ALWAYS_EMBED_SWIFT_STANDARD_LIBRARIES = YES;
				ASSETCATALOG_COMPILER_APPICON_NAME = AppIcon;
				CLANG_ENABLE_MODULES = YES;
				CODE_SIGN_IDENTITY = "iPhone Developer";
				DEBUG_INFORMATION_FORMAT = dwarf;
				DEVELOPMENT_TEAM = GJZR2MEM28;
				FRAMEWORK_SEARCH_PATHS = (
					"$(inherited)",
					"$(PROJECT_DIR)/Carthage/Build/iOS",
				);
				INFOPLIST_FILE = "$(SRCROOT)/Examples/Swift/Info.plist";
				LD_RUNPATH_SEARCH_PATHS = "$(inherited) @executable_path/Frameworks";
				PRODUCT_BUNDLE_IDENTIFIER = "com.mapbox.Example-Swift";
				PRODUCT_NAME = "$(TARGET_NAME)";
				SWIFT_OBJC_BRIDGING_HEADER = "Examples/Swift/Example-Swift-BridgingHeader.h";
				SWIFT_OPTIMIZATION_LEVEL = "-Onone";
				SWIFT_SWIFT3_OBJC_INFERENCE = Off;
				SWIFT_VERSION = 4.0;
			};
			name = Debug;
		};
		358D14731E5E3B7700ADE590 /* Release */ = {
			isa = XCBuildConfiguration;
			buildSettings = {
				ALWAYS_EMBED_SWIFT_STANDARD_LIBRARIES = YES;
				ASSETCATALOG_COMPILER_APPICON_NAME = AppIcon;
				CLANG_ENABLE_MODULES = YES;
				DEVELOPMENT_TEAM = GJZR2MEM28;
				FRAMEWORK_SEARCH_PATHS = (
					"$(inherited)",
					"$(PROJECT_DIR)/Carthage/Build/iOS",
				);
				INFOPLIST_FILE = "$(SRCROOT)/Examples/Swift/Info.plist";
				LD_RUNPATH_SEARCH_PATHS = "$(inherited) @executable_path/Frameworks";
				PRODUCT_BUNDLE_IDENTIFIER = "com.mapbox.Example-Swift";
				PRODUCT_NAME = "$(TARGET_NAME)";
				SWIFT_OBJC_BRIDGING_HEADER = "Examples/Swift/Example-Swift-BridgingHeader.h";
				SWIFT_SWIFT3_OBJC_INFERENCE = Off;
				SWIFT_VERSION = 4.0;
			};
			name = Release;
		};
		358D14BB1E5E3FDC00ADE590 /* Debug */ = {
			isa = XCBuildConfiguration;
			buildSettings = {
				ALWAYS_EMBED_SWIFT_STANDARD_LIBRARIES = YES;
				ASSETCATALOG_COMPILER_APPICON_NAME = AppIcon;
				CODE_SIGN_IDENTITY = "iPhone Developer";
				DEBUG_INFORMATION_FORMAT = dwarf;
				DEVELOPMENT_TEAM = GJZR2MEM28;
				FRAMEWORK_SEARCH_PATHS = (
					"$(inherited)",
					"$(PROJECT_DIR)/Carthage/Build/iOS",
				);
				INFOPLIST_FILE = "$(SRCROOT)/Examples/Objective-C/Info.plist";
				LD_RUNPATH_SEARCH_PATHS = "$(inherited) @executable_path/Frameworks";
				PRODUCT_BUNDLE_IDENTIFIER = "com.mapbox.Example-Objective-C";
				PRODUCT_NAME = "$(TARGET_NAME)";
			};
			name = Debug;
		};
		358D14BC1E5E3FDC00ADE590 /* Release */ = {
			isa = XCBuildConfiguration;
			buildSettings = {
				ALWAYS_EMBED_SWIFT_STANDARD_LIBRARIES = YES;
				ASSETCATALOG_COMPILER_APPICON_NAME = AppIcon;
				DEVELOPMENT_TEAM = GJZR2MEM28;
				FRAMEWORK_SEARCH_PATHS = (
					"$(inherited)",
					"$(PROJECT_DIR)/Carthage/Build/iOS",
				);
				INFOPLIST_FILE = "$(SRCROOT)/Examples/Objective-C/Info.plist";
				LD_RUNPATH_SEARCH_PATHS = "$(inherited) @executable_path/Frameworks";
				PRODUCT_BUNDLE_IDENTIFIER = "com.mapbox.Example-Objective-C";
				PRODUCT_NAME = "$(TARGET_NAME)";
			};
			name = Release;
		};
		35B711D81E5E7AD2001EDA8D /* Debug */ = {
			isa = XCBuildConfiguration;
			buildSettings = {
				ALWAYS_EMBED_SWIFT_STANDARD_LIBRARIES = YES;
				DEBUG_INFORMATION_FORMAT = dwarf;
				DEVELOPMENT_TEAM = GJZR2MEM28;
				FRAMEWORK_SEARCH_PATHS = (
					"$(inherited)",
					"$(PROJECT_DIR)/Carthage/Build/iOS",
				);
				INFOPLIST_FILE = MapboxNavigationTests/Info.plist;
				LD_RUNPATH_SEARCH_PATHS = "$(inherited) @executable_path/Frameworks @loader_path/Frameworks";
				PRODUCT_BUNDLE_IDENTIFIER = com.mapbox.MapboxNavigationTests;
				PRODUCT_NAME = "$(TARGET_NAME)";
				SWIFT_SWIFT3_OBJC_INFERENCE = Off;
				SWIFT_VERSION = 4.0;
				TEST_HOST = "$(BUILT_PRODUCTS_DIR)/Example-Swift.app/Example-Swift";
			};
			name = Debug;
		};
		35B711D91E5E7AD2001EDA8D /* Release */ = {
			isa = XCBuildConfiguration;
			buildSettings = {
				ALWAYS_EMBED_SWIFT_STANDARD_LIBRARIES = YES;
				DEVELOPMENT_TEAM = GJZR2MEM28;
				FRAMEWORK_SEARCH_PATHS = (
					"$(inherited)",
					"$(PROJECT_DIR)/Carthage/Build/iOS",
				);
				INFOPLIST_FILE = MapboxNavigationTests/Info.plist;
				LD_RUNPATH_SEARCH_PATHS = "$(inherited) @executable_path/Frameworks @loader_path/Frameworks";
				PRODUCT_BUNDLE_IDENTIFIER = com.mapbox.MapboxNavigationTests;
				PRODUCT_NAME = "$(TARGET_NAME)";
				SWIFT_SWIFT3_OBJC_INFERENCE = Off;
				SWIFT_VERSION = 4.0;
				TEST_HOST = "$(BUILT_PRODUCTS_DIR)/Example-Swift.app/Example-Swift";
			};
			name = Release;
		};
		C5ADFBDB1DDCC7840011824B /* Debug */ = {
			isa = XCBuildConfiguration;
			buildSettings = {
				ALWAYS_SEARCH_USER_PATHS = NO;
				CLANG_ANALYZER_LOCALIZABILITY_NONLOCALIZED = YES;
				CLANG_ANALYZER_NONNULL = YES;
				CLANG_CXX_LANGUAGE_STANDARD = "gnu++0x";
				CLANG_CXX_LIBRARY = "libc++";
				CLANG_ENABLE_MODULES = YES;
				CLANG_ENABLE_OBJC_ARC = YES;
				CLANG_WARN_BLOCK_CAPTURE_AUTORELEASING = YES;
				CLANG_WARN_BOOL_CONVERSION = YES;
				CLANG_WARN_COMMA = YES;
				CLANG_WARN_CONSTANT_CONVERSION = YES;
				CLANG_WARN_DEPRECATED_OBJC_IMPLEMENTATIONS = YES;
				CLANG_WARN_DIRECT_OBJC_ISA_USAGE = YES_ERROR;
				CLANG_WARN_DOCUMENTATION_COMMENTS = YES;
				CLANG_WARN_EMPTY_BODY = YES;
				CLANG_WARN_ENUM_CONVERSION = YES;
				CLANG_WARN_INFINITE_RECURSION = YES;
				CLANG_WARN_INT_CONVERSION = YES;
				CLANG_WARN_NON_LITERAL_NULL_CONVERSION = YES;
				CLANG_WARN_OBJC_IMPLICIT_RETAIN_SELF = YES;
				CLANG_WARN_OBJC_LITERAL_CONVERSION = YES;
				CLANG_WARN_OBJC_ROOT_CLASS = YES_ERROR;
				CLANG_WARN_RANGE_LOOP_ANALYSIS = YES;
				CLANG_WARN_STRICT_PROTOTYPES = YES;
				CLANG_WARN_SUSPICIOUS_MOVE = YES;
				CLANG_WARN_SUSPICIOUS_MOVES = YES;
				CLANG_WARN_UNREACHABLE_CODE = YES;
				CLANG_WARN__DUPLICATE_METHOD_MATCH = YES;
				"CODE_SIGN_IDENTITY[sdk=iphoneos*]" = "iPhone Developer";
				COPY_PHASE_STRIP = NO;
				CURRENT_PROJECT_VERSION = 25;
				DEBUG_INFORMATION_FORMAT = "dwarf-with-dsym";
				ENABLE_STRICT_OBJC_MSGSEND = YES;
				ENABLE_TESTABILITY = YES;
				GCC_C_LANGUAGE_STANDARD = gnu99;
				GCC_DYNAMIC_NO_PIC = NO;
				GCC_NO_COMMON_BLOCKS = YES;
				GCC_OPTIMIZATION_LEVEL = 0;
				GCC_PREPROCESSOR_DEFINITIONS = (
					"DEBUG=1",
					"$(inherited)",
				);
				GCC_WARN_64_TO_32_BIT_CONVERSION = YES;
				GCC_WARN_ABOUT_RETURN_TYPE = YES_ERROR;
				GCC_WARN_UNDECLARED_SELECTOR = YES;
				GCC_WARN_UNINITIALIZED_AUTOS = YES_AGGRESSIVE;
				GCC_WARN_UNUSED_FUNCTION = YES;
				GCC_WARN_UNUSED_VARIABLE = YES;
				IPHONEOS_DEPLOYMENT_TARGET = 9.0;
				MTL_ENABLE_DEBUG_INFO = YES;
				ONLY_ACTIVE_ARCH = YES;
				SDKROOT = iphoneos;
				SWIFT_ACTIVE_COMPILATION_CONDITIONS = DEBUG;
				SWIFT_OPTIMIZATION_LEVEL = "-Onone";
				SWIFT_VERSION = 4.0;
				TARGETED_DEVICE_FAMILY = "1,2";
				VERSIONING_SYSTEM = "apple-generic";
				VERSION_INFO_PREFIX = "";
			};
			name = Debug;
		};
		C5ADFBDC1DDCC7840011824B /* Release */ = {
			isa = XCBuildConfiguration;
			buildSettings = {
				ALWAYS_SEARCH_USER_PATHS = NO;
				CLANG_ANALYZER_LOCALIZABILITY_NONLOCALIZED = YES;
				CLANG_ANALYZER_NONNULL = YES;
				CLANG_CXX_LANGUAGE_STANDARD = "gnu++0x";
				CLANG_CXX_LIBRARY = "libc++";
				CLANG_ENABLE_MODULES = YES;
				CLANG_ENABLE_OBJC_ARC = YES;
				CLANG_WARN_BLOCK_CAPTURE_AUTORELEASING = YES;
				CLANG_WARN_BOOL_CONVERSION = YES;
				CLANG_WARN_COMMA = YES;
				CLANG_WARN_CONSTANT_CONVERSION = YES;
				CLANG_WARN_DEPRECATED_OBJC_IMPLEMENTATIONS = YES;
				CLANG_WARN_DIRECT_OBJC_ISA_USAGE = YES_ERROR;
				CLANG_WARN_DOCUMENTATION_COMMENTS = YES;
				CLANG_WARN_EMPTY_BODY = YES;
				CLANG_WARN_ENUM_CONVERSION = YES;
				CLANG_WARN_INFINITE_RECURSION = YES;
				CLANG_WARN_INT_CONVERSION = YES;
				CLANG_WARN_NON_LITERAL_NULL_CONVERSION = YES;
				CLANG_WARN_OBJC_IMPLICIT_RETAIN_SELF = YES;
				CLANG_WARN_OBJC_LITERAL_CONVERSION = YES;
				CLANG_WARN_OBJC_ROOT_CLASS = YES_ERROR;
				CLANG_WARN_RANGE_LOOP_ANALYSIS = YES;
				CLANG_WARN_STRICT_PROTOTYPES = YES;
				CLANG_WARN_SUSPICIOUS_MOVE = YES;
				CLANG_WARN_SUSPICIOUS_MOVES = YES;
				CLANG_WARN_UNREACHABLE_CODE = YES;
				CLANG_WARN__DUPLICATE_METHOD_MATCH = YES;
				"CODE_SIGN_IDENTITY[sdk=iphoneos*]" = "iPhone Developer";
				COPY_PHASE_STRIP = NO;
				CURRENT_PROJECT_VERSION = 25;
				DEBUG_INFORMATION_FORMAT = "dwarf-with-dsym";
				ENABLE_NS_ASSERTIONS = NO;
				ENABLE_STRICT_OBJC_MSGSEND = YES;
				GCC_C_LANGUAGE_STANDARD = gnu99;
				GCC_NO_COMMON_BLOCKS = YES;
				GCC_WARN_64_TO_32_BIT_CONVERSION = YES;
				GCC_WARN_ABOUT_RETURN_TYPE = YES_ERROR;
				GCC_WARN_UNDECLARED_SELECTOR = YES;
				GCC_WARN_UNINITIALIZED_AUTOS = YES_AGGRESSIVE;
				GCC_WARN_UNUSED_FUNCTION = YES;
				GCC_WARN_UNUSED_VARIABLE = YES;
				IPHONEOS_DEPLOYMENT_TARGET = 9.0;
				MTL_ENABLE_DEBUG_INFO = NO;
				SDKROOT = iphoneos;
				SWIFT_OPTIMIZATION_LEVEL = "-Owholemodule";
				SWIFT_VERSION = 4.0;
				TARGETED_DEVICE_FAMILY = "1,2";
				VALIDATE_PRODUCT = YES;
				VERSIONING_SYSTEM = "apple-generic";
				VERSION_INFO_PREFIX = "";
			};
			name = Release;
		};
		C5ADFBDE1DDCC7840011824B /* Debug */ = {
			isa = XCBuildConfiguration;
			buildSettings = {
				CLANG_ENABLE_MODULES = YES;
				CODE_SIGN_IDENTITY = "iPhone Developer";
				"CODE_SIGN_IDENTITY[sdk=iphoneos*]" = "";
				DEFINES_MODULE = YES;
				DEVELOPMENT_TEAM = GJZR2MEM28;
				DYLIB_COMPATIBILITY_VERSION = 1;
				DYLIB_CURRENT_VERSION = 25;
				DYLIB_INSTALL_NAME_BASE = "@rpath";
				FRAMEWORK_SEARCH_PATHS = (
					"$(inherited)",
					"$(PROJECT_DIR)/Carthage/Build/iOS",
				);
				INFOPLIST_FILE = MapboxCoreNavigation/Info.plist;
				INSTALL_PATH = "$(LOCAL_LIBRARY_DIR)/Frameworks";
				IPHONEOS_DEPLOYMENT_TARGET = 8.0;
				LD_RUNPATH_SEARCH_PATHS = "$(inherited) @executable_path/Frameworks @loader_path/Frameworks";
				PRODUCT_BUNDLE_IDENTIFIER = com.mapbox.MapboxCoreNavigation;
				PRODUCT_NAME = "$(TARGET_NAME)";
				SKIP_INSTALL = YES;
				SWIFT_OPTIMIZATION_LEVEL = "-Onone";
				SWIFT_SWIFT3_OBJC_INFERENCE = Off;
				SWIFT_VERSION = 4.0;
			};
			name = Debug;
		};
		C5ADFBDF1DDCC7840011824B /* Release */ = {
			isa = XCBuildConfiguration;
			buildSettings = {
				CLANG_ENABLE_MODULES = YES;
				CODE_SIGN_IDENTITY = "";
				DEFINES_MODULE = YES;
				DEVELOPMENT_TEAM = GJZR2MEM28;
				DYLIB_COMPATIBILITY_VERSION = 1;
				DYLIB_CURRENT_VERSION = 25;
				DYLIB_INSTALL_NAME_BASE = "@rpath";
				FRAMEWORK_SEARCH_PATHS = (
					"$(inherited)",
					"$(PROJECT_DIR)/Carthage/Build/iOS",
				);
				INFOPLIST_FILE = MapboxCoreNavigation/Info.plist;
				INSTALL_PATH = "$(LOCAL_LIBRARY_DIR)/Frameworks";
				IPHONEOS_DEPLOYMENT_TARGET = 8.0;
				LD_RUNPATH_SEARCH_PATHS = "$(inherited) @executable_path/Frameworks @loader_path/Frameworks";
				PRODUCT_BUNDLE_IDENTIFIER = com.mapbox.MapboxCoreNavigation;
				PRODUCT_NAME = "$(TARGET_NAME)";
				SKIP_INSTALL = YES;
				SWIFT_SWIFT3_OBJC_INFERENCE = Off;
				SWIFT_VERSION = 4.0;
			};
			name = Release;
		};
		C5ADFBE11DDCC7840011824B /* Debug */ = {
			isa = XCBuildConfiguration;
			buildSettings = {
				ALWAYS_EMBED_SWIFT_STANDARD_LIBRARIES = YES;
				CLANG_ENABLE_MODULES = YES;
				DEVELOPMENT_TEAM = GJZR2MEM28;
				FRAMEWORK_SEARCH_PATHS = (
					"$(inherited)",
					"$(PROJECT_DIR)/Carthage/Build/iOS",
				);
				INFOPLIST_FILE = MapboxCoreNavigationTests/Info.plist;
				IPHONEOS_DEPLOYMENT_TARGET = 8.0;
				LD_RUNPATH_SEARCH_PATHS = "$(inherited) $(PROJECT_DIR)/Carthage/Build/iOS @executable_path/Frameworks @loader_path/Frameworks";
				PRODUCT_BUNDLE_IDENTIFIER = com.mapbox.MapboxCoreNavigationTests;
				PRODUCT_NAME = "$(TARGET_NAME)";
				SWIFT_OBJC_BRIDGING_HEADER = "MapboxCoreNavigationTests/MapboxCoreNavigationTests-Bridging-Header.h";
				SWIFT_OPTIMIZATION_LEVEL = "-Onone";
				SWIFT_SWIFT3_OBJC_INFERENCE = Off;
				SWIFT_VERSION = 4.0;
			};
			name = Debug;
		};
		C5ADFBE21DDCC7840011824B /* Release */ = {
			isa = XCBuildConfiguration;
			buildSettings = {
				ALWAYS_EMBED_SWIFT_STANDARD_LIBRARIES = YES;
				CLANG_ENABLE_MODULES = YES;
				DEVELOPMENT_TEAM = GJZR2MEM28;
				FRAMEWORK_SEARCH_PATHS = (
					"$(inherited)",
					"$(PROJECT_DIR)/Carthage/Build/iOS",
				);
				INFOPLIST_FILE = MapboxCoreNavigationTests/Info.plist;
				IPHONEOS_DEPLOYMENT_TARGET = 8.0;
				LD_RUNPATH_SEARCH_PATHS = "$(inherited) $(PROJECT_DIR)/Carthage/Build/iOS @executable_path/Frameworks @loader_path/Frameworks";
				PRODUCT_BUNDLE_IDENTIFIER = com.mapbox.MapboxCoreNavigationTests;
				PRODUCT_NAME = "$(TARGET_NAME)";
				SWIFT_OBJC_BRIDGING_HEADER = "MapboxCoreNavigationTests/MapboxCoreNavigationTests-Bridging-Header.h";
				SWIFT_SWIFT3_OBJC_INFERENCE = Off;
				SWIFT_VERSION = 4.0;
			};
			name = Release;
		};
/* End XCBuildConfiguration section */

/* Begin XCConfigurationList section */
		351BEBDE1E5BCC28006FE110 /* Build configuration list for PBXNativeTarget "MapboxNavigation" */ = {
			isa = XCConfigurationList;
			buildConfigurations = (
				351BEBDC1E5BCC28006FE110 /* Debug */,
				351BEBDD1E5BCC28006FE110 /* Release */,
			);
			defaultConfigurationIsVisible = 0;
			defaultConfigurationName = Release;
		};
		352BBC4E1E5E78D700703DF1 /* Build configuration list for PBXNativeTarget "Example-SwiftTests" */ = {
			isa = XCConfigurationList;
			buildConfigurations = (
				352BBC4F1E5E78D700703DF1 /* Debug */,
				352BBC501E5E78D700703DF1 /* Release */,
			);
			defaultConfigurationIsVisible = 0;
			defaultConfigurationName = Release;
		};
		352BBC5C1E5E78EA00703DF1 /* Build configuration list for PBXNativeTarget "Example-Objective-CTests" */ = {
			isa = XCConfigurationList;
			buildConfigurations = (
				352BBC5D1E5E78EA00703DF1 /* Debug */,
				352BBC5E1E5E78EA00703DF1 /* Release */,
			);
			defaultConfigurationIsVisible = 0;
			defaultConfigurationName = Release;
		};
		3546BF85207BA4AA007FF453 /* Build configuration list for PBXNativeTarget "RouteTest" */ = {
			isa = XCConfigurationList;
			buildConfigurations = (
				3546BF83207BA4AA007FF453 /* Debug */,
				3546BF84207BA4AA007FF453 /* Release */,
			);
			defaultConfigurationIsVisible = 0;
			defaultConfigurationName = Release;
		};
		358D14741E5E3B7700ADE590 /* Build configuration list for PBXNativeTarget "Example-Swift" */ = {
			isa = XCConfigurationList;
			buildConfigurations = (
				358D14721E5E3B7700ADE590 /* Debug */,
				358D14731E5E3B7700ADE590 /* Release */,
			);
			defaultConfigurationIsVisible = 0;
			defaultConfigurationName = Release;
		};
		358D14BA1E5E3FDC00ADE590 /* Build configuration list for PBXNativeTarget "Example-Objective-C" */ = {
			isa = XCConfigurationList;
			buildConfigurations = (
				358D14BB1E5E3FDC00ADE590 /* Debug */,
				358D14BC1E5E3FDC00ADE590 /* Release */,
			);
			defaultConfigurationIsVisible = 0;
			defaultConfigurationName = Release;
		};
		35B711D71E5E7AD2001EDA8D /* Build configuration list for PBXNativeTarget "MapboxNavigationTests" */ = {
			isa = XCConfigurationList;
			buildConfigurations = (
				35B711D81E5E7AD2001EDA8D /* Debug */,
				35B711D91E5E7AD2001EDA8D /* Release */,
			);
			defaultConfigurationIsVisible = 0;
			defaultConfigurationName = Release;
		};
		C5ADFBC31DDCC7840011824B /* Build configuration list for PBXProject "MapboxNavigation" */ = {
			isa = XCConfigurationList;
			buildConfigurations = (
				C5ADFBDB1DDCC7840011824B /* Debug */,
				C5ADFBDC1DDCC7840011824B /* Release */,
			);
			defaultConfigurationIsVisible = 0;
			defaultConfigurationName = Release;
		};
		C5ADFBDD1DDCC7840011824B /* Build configuration list for PBXNativeTarget "MapboxCoreNavigation" */ = {
			isa = XCConfigurationList;
			buildConfigurations = (
				C5ADFBDE1DDCC7840011824B /* Debug */,
				C5ADFBDF1DDCC7840011824B /* Release */,
			);
			defaultConfigurationIsVisible = 0;
			defaultConfigurationName = Release;
		};
		C5ADFBE01DDCC7840011824B /* Build configuration list for PBXNativeTarget "MapboxCoreNavigationTests" */ = {
			isa = XCConfigurationList;
			buildConfigurations = (
				C5ADFBE11DDCC7840011824B /* Debug */,
				C5ADFBE21DDCC7840011824B /* Release */,
			);
			defaultConfigurationIsVisible = 0;
			defaultConfigurationName = Release;
		};
/* End XCConfigurationList section */
	};
	rootObject = C5ADFBC01DDCC7840011824B /* Project object */;
}<|MERGE_RESOLUTION|>--- conflicted
+++ resolved
@@ -187,10 +187,7 @@
 		8DB63A3A1FBBCA2200928389 /* RatingControl.swift in Sources */ = {isa = PBXBuildFile; fileRef = 8DB63A391FBBCA2200928389 /* RatingControl.swift */; };
 		8DE879661FBB9980002F06C0 /* EndOfRouteViewController.swift in Sources */ = {isa = PBXBuildFile; fileRef = 8DE879651FBB9980002F06C0 /* EndOfRouteViewController.swift */; };
 		8DF399B21FB257B30034904C /* UIGestureRecognizer.swift in Sources */ = {isa = PBXBuildFile; fileRef = 8DF399B11FB257B30034904C /* UIGestureRecognizer.swift */; };
-<<<<<<< HEAD
-=======
 		AE291FFF20975A7E00F23DFC /* NavigationViewControllerTests.swift in Sources */ = {isa = PBXBuildFile; fileRef = AED2156E208F7FEA009AA673 /* NavigationViewControllerTests.swift */; };
->>>>>>> 4800468b
 		AE00A73A209A2C38006A3DC7 /* StepsViewControllerTests.swift in Sources */ = {isa = PBXBuildFile; fileRef = AE00A739209A2C38006A3DC7 /* StepsViewControllerTests.swift */; };
 		AE5F8771209A082500F58FDB /* route-with-banner-instructions.json in Resources */ = {isa = PBXBuildFile; fileRef = AE5F8770209A082500F58FDB /* route-with-banner-instructions.json */; };
 		C51245F21F19471C00E33B52 /* MapboxMobileEvents.framework in Frameworks */ = {isa = PBXBuildFile; fileRef = C549F8311F17F2C5001A0A2D /* MapboxMobileEvents.framework */; };
@@ -583,10 +580,7 @@
 		8DB63A391FBBCA2200928389 /* RatingControl.swift */ = {isa = PBXFileReference; lastKnownFileType = sourcecode.swift; path = RatingControl.swift; sourceTree = "<group>"; };
 		8DE879651FBB9980002F06C0 /* EndOfRouteViewController.swift */ = {isa = PBXFileReference; lastKnownFileType = sourcecode.swift; path = EndOfRouteViewController.swift; sourceTree = "<group>"; };
 		8DF399B11FB257B30034904C /* UIGestureRecognizer.swift */ = {isa = PBXFileReference; lastKnownFileType = sourcecode.swift; path = UIGestureRecognizer.swift; sourceTree = "<group>"; };
-<<<<<<< HEAD
-=======
 		AED2156E208F7FEA009AA673 /* NavigationViewControllerTests.swift */ = {isa = PBXFileReference; lastKnownFileType = sourcecode.swift; path = NavigationViewControllerTests.swift; sourceTree = "<group>"; };
->>>>>>> 4800468b
 		AE00A739209A2C38006A3DC7 /* StepsViewControllerTests.swift */ = {isa = PBXFileReference; lastKnownFileType = sourcecode.swift; path = StepsViewControllerTests.swift; sourceTree = "<group>"; };
 		AE5F8770209A082500F58FDB /* route-with-banner-instructions.json */ = {isa = PBXFileReference; fileEncoding = 4; lastKnownFileType = text.json; path = "route-with-banner-instructions.json"; sourceTree = "<group>"; };
 		C51DF8651F38C31C006C6A15 /* Locale.swift */ = {isa = PBXFileReference; fileEncoding = 4; lastKnownFileType = sourcecode.swift; path = Locale.swift; sourceTree = "<group>"; };
@@ -1050,10 +1044,7 @@
 				16E3625A2012656C00DF0592 /* Support */,
 				35022319205BC94E00E1449A /* Constants.swift */,
 				16E4F97E205B05FE00531791 /* MapboxVoiceControllerTests.swift */,
-<<<<<<< HEAD
-=======
 				AED2156E208F7FEA009AA673 /* NavigationViewControllerTests.swift */,
->>>>>>> 4800468b
 				AE00A739209A2C38006A3DC7 /* StepsViewControllerTests.swift */,
 			);
 			path = MapboxNavigationTests;
