--- conflicted
+++ resolved
@@ -1354,11 +1354,8 @@
 				2B72EC5F2412AA800003B370 /* SystemSpeechSynthesizer.swift */,
 				35B1E2941F1FF8EC00A13D32 /* UserCourseView.swift */,
 				8AA849E824E722410008EE59 /* WaypointStyle.swift */,
-<<<<<<< HEAD
 				F4BF512D24EAD7A50066A49B /* FeedbackSubtypeCollectionViewCell.swift */,
-=======
 				5A1C075724BDEB44000A6330 /* PassiveLocationManager.swift */,
->>>>>>> 8687f332
 			);
 			path = MapboxNavigation;
 			sourceTree = "<group>";
